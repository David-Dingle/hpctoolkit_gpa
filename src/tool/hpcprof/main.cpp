--- conflicted
+++ resolved
@@ -206,40 +206,15 @@
   bool printProgress = true;
 
   // Static instruction overlay should be down before stmt coalesce 
-<<<<<<< HEAD
   //Analysis::CallPath::overlayGPUInstructionsMain(*prof, args.instructionFiles);
-=======
-  auto advice = Analysis::CallPath::overlayGPUInstructionsMain(*prof, args.instructionFiles);
->>>>>>> 6cedd8fa
 
   Analysis::CallPath::overlayStaticStructureMain(*prof, args.agent,
 						 args.doNormalizeTy, printProgress);
 
-<<<<<<< HEAD
   Analysis::CallPath::analyzeDataFlowMain(*prof, args.dataFlowFiles);
 
   // Do not transform CFG in this sanitizer
   //Analysis::CallPath::transformCudaCFGMain(*prof);
-=======
-  const std::string sep = "**********************************************"
-                           "********************************************";
-
-  std::ofstream of(args.db_dir + "/gpa.advice");
-  for (auto &advice_tuple : advice) {
-    auto time = std::get<0>(advice_tuple);
-    auto *kernel = std::get<1>(advice_tuple);
-    auto suggestion = std::get<2>(advice_tuple);
-    auto *strct = kernel->structure();
-    if (strct->ancestorProc() != NULL) {
-      of << sep << std::endl;    
-      of << "GPU Kernel " << strct->ancestorProc()->name() << ": " << time << std::endl;
-      of << suggestion << std::endl;
-    }
-  }
-  of.close();
-
-  Analysis::CallPath::transformCudaCFGMain(*prof);
->>>>>>> 6cedd8fa
   
   // -------------------------------------------------------
   // 2a. Create summary metrics for canonical CCT
