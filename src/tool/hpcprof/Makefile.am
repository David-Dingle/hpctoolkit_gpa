--- conflicted
+++ resolved
@@ -107,12 +107,9 @@
 	$(HPCLIB_XML) \
 	$(HPCLIB_Support) \
 	$(HPCLIB_SupportLean) \
-<<<<<<< HEAD
 	$(HPCLIB_TraceAnalysis) \
 	$(MY_LIB_CFG) \
-=======
 	@LZMA_LDFLAGS_STAT@ \
->>>>>>> 5d714b8e
 	@XERCES_LDLIBS@ \
 	@GNUBINUTILS_LDLIBS@ \
 	@HOST_HPCPROF_LDFLAGS@
