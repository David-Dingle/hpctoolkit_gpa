// -*-Mode: C++;-*- // technically C99

// * BeginRiceCopyright *****************************************************
//
// $HeadURL$
// $Id$
//
// --------------------------------------------------------------------------
// Part of HPCToolkit (hpctoolkit.org)
//
// Information about sources of support for research and development of
// HPCToolkit is at 'hpctoolkit.org' and in 'README.Acknowledgments'.
// --------------------------------------------------------------------------
//
// Copyright ((c)) 2002-2018, Rice University
// All rights reserved.
//
// Redistribution and use in source and binary forms, with or without
// modification, are permitted provided that the following conditions are
// met:
//
// * Redistributions of source code must retain the above copyright
//   notice, this list of conditions and the following disclaimer.
//
// * Redistributions in binary form must reproduce the above copyright
//   notice, this list of conditions and the following disclaimer in the
//   documentation and/or other materials provided with the distribution.
//
// * Neither the name of Rice University (RICE) nor the names of its
//   contributors may be used to endorse or promote products derived from
//   this software without specific prior written permission.
//
// This software is provided by RICE and contributors "as is" and any
// express or implied warranties, including, but not limited to, the
// implied warranties of merchantability and fitness for a particular
// purpose are disclaimed. In no event shall RICE or contributors be
// liable for any direct, indirect, incidental, special, exemplary, or
// consequential damages (including, but not limited to, procurement of
// substitute goods or services; loss of use, data, or profits; or
// business interruption) however caused and on any theory of liability,
// whether in contract, strict liability, or tort (including negligence
// or otherwise) arising in any way out of the use of this software, even
// if advised of the possibility of such damage.
//
// ******************************************************* EndRiceCopyright *

//******************************************************************************
// File: threadmgr.c: 
// Purpose: maintain information about the number of live threads
//******************************************************************************



//******************************************************************************
// system include files 
//******************************************************************************

#include <stdint.h>
#include <stdlib.h>

#include <pthread.h>
#include <sys/sysinfo.h>

//******************************************************************************
// local include files 
//******************************************************************************
#include "threadmgr.h"
#include "thread_data.h"
#include "write_data.h"
#include "trace.h"

#include <lib/prof-lean/stdatomic.h>
#include <lib/prof-lean/spinlock.h>

#include <include/queue.h>
<<<<<<< HEAD

#include <monitor.h>

//******************************************************************************
// macro
//******************************************************************************

#define HPCRUN_OPTION_MERGE_THREAD "HPCRUN_MERGE_THREADS"

//******************************************************************************
// data structure
//******************************************************************************

=======

#include <monitor.h>

//******************************************************************************
// macro
//******************************************************************************

#define HPCRUN_OPTION_MERGE_THREAD "HPCRUN_MERGE_THREADS"
#define HPCRUN_THREADS_DEBUG 0

//******************************************************************************
// data structure
//******************************************************************************

>>>>>>> adc2d0a2
typedef struct thread_list_s {
  thread_data_t *thread_data;
  SLIST_ENTRY(thread_list_s) entries;
} thread_list_t;

//******************************************************************************
// private data
//******************************************************************************
static atomic_int_least32_t threadmgr_active_threads = ATOMIC_VAR_INIT(1); // one for the process main thread

static atomic_int_least32_t threadmgr_num_threads = ATOMIC_VAR_INIT(1); // number of logical threads
<<<<<<< HEAD
=======

#if HPCRUN_THREADS_DEBUG
static atomic_int_least32_t threadmgr_tot_threads = ATOMIC_VAR_INIT(1); // number of total threads
#endif
>>>>>>> adc2d0a2

static SLIST_HEAD(thread_list_head, thread_list_s) list_thread_head =
    SLIST_HEAD_INITIALIZER(thread_list_head);

static spinlock_t threaddata_lock = SPINLOCK_UNLOCKED;

//******************************************************************************
// private operations
//******************************************************************************

static void
adjust_thread_count(int32_t val)
{
	atomic_fetch_add_explicit(&threadmgr_active_threads, val, memory_order_relaxed);
}

static int32_t
adjust_num_logical_threads(int32_t val)
{
  return atomic_fetch_add_explicit(&threadmgr_num_threads, val, memory_order_relaxed);
}


static int32_t
get_num_logical_threads()
{
  return atomic_load_explicit(&threadmgr_num_threads, memory_order_relaxed);
}

static bool
is_compact_thread()
{
  return hpcrun_threadMgr_compact_thread() == OPTION_COMPACT_THREAD;
}

static thread_data_t*
allocate_thread_data(int id, cct_ctxt_t *thr_ctxt, size_t num_sources)
{
  thread_data_t *data = hpcrun_allocate_thread_data(id);
<<<<<<< HEAD

  // requires to set the data before calling thread_data_init
  // since the function will query the thread local data :-(

  hpcrun_set_thread_data(data);
  hpcrun_thread_data_init(id, thr_ctxt, 0, num_sources);

  return data;
}

static void
finalize_thread_data(core_profile_trace_data_t *current_data)
{
  hpcrun_write_profile_data( current_data );
  hpcrun_trace_close( current_data );
}


static thread_list_t *
grab_thread_data()
{
  spinlock_lock(&threaddata_lock);

  thread_list_t *item = NULL;

  if (!SLIST_EMPTY(&list_thread_head)) {
    item = SLIST_FIRST(&list_thread_head);
    SLIST_REMOVE_HEAD(&list_thread_head, entries);
  }

  spinlock_unlock(&threaddata_lock);

  return item;
}


static void*
thread_finalize_data(void *arg)
{
  thread_list_t *data = (thread_list_t *) arg;

  while (data != NULL) {
    core_profile_trace_data_t *cptd = &data->thread_data->core_profile_trace_data;
    finalize_thread_data(cptd);

    TMSG(PROCESS, "%d: write thread data", cptd->id);

=======

  // requires to set the data before calling thread_data_init
  // since the function will query the thread local data :-(

  hpcrun_set_thread_data(data);
  hpcrun_thread_data_init(id, thr_ctxt, 0, num_sources);

  return data;
}

static void
finalize_thread_data(core_profile_trace_data_t *current_data)
{
  hpcrun_write_profile_data( current_data );
  hpcrun_trace_close( current_data );
}


static thread_list_t *
grab_thread_data()
{
  spinlock_lock(&threaddata_lock);

  thread_list_t *item = NULL;

  if (!SLIST_EMPTY(&list_thread_head)) {
    item = SLIST_FIRST(&list_thread_head);
    SLIST_REMOVE_HEAD(&list_thread_head, entries);
  }

  spinlock_unlock(&threaddata_lock);

  return item;
}


static void*
thread_finalize_data(void *arg)
{
  thread_list_t *data = (thread_list_t *) arg;

  while (data != NULL) {
    core_profile_trace_data_t *cptd = &data->thread_data->core_profile_trace_data;
    finalize_thread_data(cptd);

    TMSG(PROCESS, "%d: write thread data", cptd->id);

>>>>>>> adc2d0a2
    data = grab_thread_data();
  }
  return NULL;
}

//******************************************************************************
// interface operations
//******************************************************************************

void
hpcrun_threadmgr_thread_new()
{
	adjust_thread_count(1);
}


void 
hpcrun_threadmgr_thread_delete()
{
	adjust_thread_count(-1);
}


int 
hpcrun_threadmgr_thread_count()
{
	return atomic_load_explicit(&threadmgr_active_threads, memory_order_relaxed);
}

/**
 * Return the type of HPCRUN_OPTION_MERGE_THREAD option
 * Possible value:
 *  OPTION_COMPACT_THREAD : (default) compact thread is required
 *  OPTION_NO_COMPACT_THREAD : do not compact the threads
 **/
int
hpcrun_threadMgr_compact_thread()
{
  static int compact_thread = -1;

  if (compact_thread >= 0) {
    return compact_thread;
  }

  char *env_option = getenv(HPCRUN_OPTION_MERGE_THREAD);
  if (env_option) {
    compact_thread = atoi(env_option);
    EMSG("hpcrun compact thread: %d", compact_thread);
  } else {
    compact_thread = OPTION_COMPACT_THREAD;
  }
  return compact_thread;
}


/***
 * get pointer of thread local data
 * two possibilities:
 * - if we don't want compact thread, we just allocate and return
 * - if we want a compact thread, we check if there is already unused thread data
 *   - if there is an unused thread data, we'll reuse it again
 *   - if there is no more thread data available, we need to allocate a new one
 *****/
thread_data_t *
hpcrun_threadMgr_data_get(int id, cct_ctxt_t* thr_ctxt, size_t num_sources )
{
  // if we don't want coalesce threads, just allocate it and return

  if (!is_compact_thread()) {
    return allocate_thread_data(id, thr_ctxt, num_sources);
  }

  thread_list_t *item = grab_thread_data();
  thread_data_t *data = item ? item->thread_data : NULL;

  if (data == NULL) {

    int32_t myid = adjust_num_logical_threads(1);
    data         = allocate_thread_data(myid, thr_ctxt, num_sources);

    TMSG(PROCESS, "%d: new thread data", myid);
  } else {

    hpcrun_set_thread_data(data);

    TMSG(PROCESS, "%d: reuse thread data from %d", id, data->core_profile_trace_data.id);
  }

<<<<<<< HEAD
=======
#if HPCRUN_THREADS_DEBUG
  atomic_fetch_add_explicit(&threadmgr_tot_threads, 1, memory_order_relaxed);
#endif

>>>>>>> adc2d0a2
  return data;
}


void
hpcrun_threadMgr_data_put( thread_data_t *data )
{
  // case compact threads mode
  //         enqueue the thread data in the list to be reused by
  //         other thread (if any). The thread data will be written
  //         to the file at the end of the process

  spinlock_lock(&threaddata_lock);

  thread_list_t *list_item = (thread_list_t *) hpcrun_malloc(sizeof(thread_list_t));
  list_item->thread_data   = data;
  SLIST_INSERT_HEAD(&list_thread_head, list_item, entries);

  spinlock_unlock(&threaddata_lock);

  TMSG(PROCESS, "%d: release thread data", data->core_profile_trace_data.id);
}


void
hpcrun_threadMgr_data_fini(thread_data_t *td)
{
  int num_cores   = get_nprocs();
  int num_log_thr = get_num_logical_threads();
  int max_iter    = num_cores < num_log_thr ? num_cores : num_log_thr;
  int num_threads = 0;

  // -----------------------------------------------------------------
  // make sure we disable monitoring threads
  // -----------------------------------------------------------------

  monitor_disable_new_threads();

  // -----------------------------------------------------------------
  // Create threads to distribute the finalization work
  // The number of created threads is the minimum of:
  //  - the number of thread data in the queue
  //  - the number of cores
  //  - the number of logical threads
  // -----------------------------------------------------------------

  pthread_t threads[max_iter];
  pthread_attr_t attr;

  pthread_attr_init(&attr);
  pthread_attr_setdetachstate(&attr, PTHREAD_CREATE_JOINABLE);

  for (int i=0; !SLIST_EMPTY(&list_thread_head) && i < max_iter; i++)
  {
    thread_list_t * item = grab_thread_data();

    int rc = pthread_create( &threads[i], &attr, thread_finalize_data,
                             (void*) item);
    if (rc) {
      EMSG("Error cannot create thread %d with return code: %d",
          (item ? item->thread_data->core_profile_trace_data.id : -1), rc);
      break;
    }
    num_threads++;
  }

  // -----------------------------------------------------------------
  // wait until all worker threads finish the work
  // -----------------------------------------------------------------

  pthread_attr_destroy(&attr);
  void *status;

  for(int i=0; i<num_threads; i++) {
    int rc = pthread_join(threads[i], &status);
    if (rc) {
      EMSG("Error: return code from pthread_join: %d for thread #%d", rc, i);
    }
  }

  // -----------------------------------------------------------------
  // enable monitor new threads
  // -----------------------------------------------------------------

  monitor_enable_new_threads();

  // -----------------------------------------------------------------
  // main thread (thread 0) may not be in the list
  // for sequential or pure MPI programs, they don't have list of thread data in this queue.
  // hence, we need to process specifically here
  // -----------------------------------------------------------------

  if (td && td->core_profile_trace_data.id == 0) {

    finalize_thread_data(&td->core_profile_trace_data);

    TMSG(PROCESS, "%d: write thread data, finally", td->core_profile_trace_data.id);
  }
<<<<<<< HEAD
=======
#if HPCRUN_THREADS_DEBUG
  int tot_threads = atomic_load_explicit(&threadmgr_tot_threads, memory_order_relaxed);
  EMSG("Total threads: %d, logical threads: %d", tot_threads, num_threads);
#endif
>>>>>>> adc2d0a2
}

<|MERGE_RESOLUTION|>--- conflicted
+++ resolved
@@ -73,21 +73,6 @@
 #include <lib/prof-lean/spinlock.h>
 
 #include <include/queue.h>
-<<<<<<< HEAD
-
-#include <monitor.h>
-
-//******************************************************************************
-// macro
-//******************************************************************************
-
-#define HPCRUN_OPTION_MERGE_THREAD "HPCRUN_MERGE_THREADS"
-
-//******************************************************************************
-// data structure
-//******************************************************************************
-
-=======
 
 #include <monitor.h>
 
@@ -102,7 +87,6 @@
 // data structure
 //******************************************************************************
 
->>>>>>> adc2d0a2
 typedef struct thread_list_s {
   thread_data_t *thread_data;
   SLIST_ENTRY(thread_list_s) entries;
@@ -114,13 +98,10 @@
 static atomic_int_least32_t threadmgr_active_threads = ATOMIC_VAR_INIT(1); // one for the process main thread
 
 static atomic_int_least32_t threadmgr_num_threads = ATOMIC_VAR_INIT(1); // number of logical threads
-<<<<<<< HEAD
-=======
 
 #if HPCRUN_THREADS_DEBUG
 static atomic_int_least32_t threadmgr_tot_threads = ATOMIC_VAR_INIT(1); // number of total threads
 #endif
->>>>>>> adc2d0a2
 
 static SLIST_HEAD(thread_list_head, thread_list_s) list_thread_head =
     SLIST_HEAD_INITIALIZER(thread_list_head);
@@ -160,7 +141,6 @@
 allocate_thread_data(int id, cct_ctxt_t *thr_ctxt, size_t num_sources)
 {
   thread_data_t *data = hpcrun_allocate_thread_data(id);
-<<<<<<< HEAD
 
   // requires to set the data before calling thread_data_init
   // since the function will query the thread local data :-(
@@ -208,55 +188,6 @@
 
     TMSG(PROCESS, "%d: write thread data", cptd->id);
 
-=======
-
-  // requires to set the data before calling thread_data_init
-  // since the function will query the thread local data :-(
-
-  hpcrun_set_thread_data(data);
-  hpcrun_thread_data_init(id, thr_ctxt, 0, num_sources);
-
-  return data;
-}
-
-static void
-finalize_thread_data(core_profile_trace_data_t *current_data)
-{
-  hpcrun_write_profile_data( current_data );
-  hpcrun_trace_close( current_data );
-}
-
-
-static thread_list_t *
-grab_thread_data()
-{
-  spinlock_lock(&threaddata_lock);
-
-  thread_list_t *item = NULL;
-
-  if (!SLIST_EMPTY(&list_thread_head)) {
-    item = SLIST_FIRST(&list_thread_head);
-    SLIST_REMOVE_HEAD(&list_thread_head, entries);
-  }
-
-  spinlock_unlock(&threaddata_lock);
-
-  return item;
-}
-
-
-static void*
-thread_finalize_data(void *arg)
-{
-  thread_list_t *data = (thread_list_t *) arg;
-
-  while (data != NULL) {
-    core_profile_trace_data_t *cptd = &data->thread_data->core_profile_trace_data;
-    finalize_thread_data(cptd);
-
-    TMSG(PROCESS, "%d: write thread data", cptd->id);
-
->>>>>>> adc2d0a2
     data = grab_thread_data();
   }
   return NULL;
@@ -345,13 +276,10 @@
     TMSG(PROCESS, "%d: reuse thread data from %d", id, data->core_profile_trace_data.id);
   }
 
-<<<<<<< HEAD
-=======
 #if HPCRUN_THREADS_DEBUG
   atomic_fetch_add_explicit(&threadmgr_tot_threads, 1, memory_order_relaxed);
 #endif
 
->>>>>>> adc2d0a2
   return data;
 }
 
@@ -450,12 +378,9 @@
 
     TMSG(PROCESS, "%d: write thread data, finally", td->core_profile_trace_data.id);
   }
-<<<<<<< HEAD
-=======
 #if HPCRUN_THREADS_DEBUG
   int tot_threads = atomic_load_explicit(&threadmgr_tot_threads, memory_order_relaxed);
   EMSG("Total threads: %d, logical threads: %d", tot_threads, num_threads);
 #endif
->>>>>>> adc2d0a2
-}
-
+}
+
