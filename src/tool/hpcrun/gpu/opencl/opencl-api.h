// -*-Mode: C++;-*- // technically C99

// * BeginRiceCopyright *****************************************************
//
// --------------------------------------------------------------------------
// Part of HPCToolkit (hpctoolkit.org)
//
// Information about sources of support for research and development of
// HPCToolkit is at 'hpctoolkit.org' and in 'README.Acknowledgments'.
// --------------------------------------------------------------------------
//
// Copyright ((c)) 2002-2020, Rice University
// All rights reserved.
//
// Redistribution and use in source and binary forms, with or without
// modification, are permitted provided that the following conditions are
// met:
//
// * Redistributions of source code must retain the above copyright
//   notice, this list of conditions and the following disclaimer.
//
// * Redistributions in binary form must reproduce the above copyright
//   notice, this list of conditions and the following disclaimer in the
//   documentation and/or other materials provided with the distribution.
//
// * Neither the name of Rice University (RICE) nor the names of its
//   contributors may be used to endorse or promote products derived from
//   this software without specific prior written permission.
//
// This software is provided by RICE and contributors "as is" and any
// express or implied warranties, including, but not limited to, the
// implied warranties of merchantability and fitness for a particular
// purpose are disclaimed. In no event shall RICE or contributors be
// liable for any direct, indirect, incidental, special, exemplary, or
// consequential damages (including, but not limited to, procurement of
// substitute goods or services; loss of use, data, or profits; or
// business interruption) however caused and on any theory of liability,
// whether in contract, strict liability, or tort (including negligence
// or otherwise) arising in any way out of the use of this software, even
// if advised of the possibility of such damage.
//
// ******************************************************* EndRiceCopyright *

#ifndef _OPENCL_API_H_
#define _OPENCL_API_H_

//******************************************************************************
// local includes
//******************************************************************************

#include <hpcrun/gpu/gpu-activity.h>
#include <lib/prof-lean/hpcrun-opencl.h>

<<<<<<< HEAD


//******************************************************************************
// type declarations
//******************************************************************************

typedef enum {
  memcpy_H2D                      = 0,
  memcpy_D2H                      = 1,
  kernel                          = 2
} opencl_call_t;


typedef struct cl_generic_callback_t {
  uint64_t correlation_id;
  opencl_call_t type;
} cl_generic_callback_t;


typedef struct cl_kernel_callback_t {
  uint64_t correlation_id;
  opencl_call_t type;
} cl_kernel_callback_t;


typedef struct cl_memory_callback_t {
  uint64_t correlation_id;
  opencl_call_t type;
  bool fromHostToDevice;
  bool fromDeviceToHost;
  size_t size;
} cl_memory_callback_t;
=======
#include "opencl-intercept.h"
#include "opencl-memory-manager.h"


//************************ Forward Declarations ******************************

//typedef struct opencl_object_t opencl_object_t;


//******************************************************************************
// type declarations
//******************************************************************************

//TODO: move cl_basic_callback_t...
>>>>>>> 13e9b862



//******************************************************************************
// interface operations
//******************************************************************************

cl_basic_callback_t
opencl_cb_basic_get
(
  opencl_object_t *cb_data
);


void
opencl_cb_basic_print
(
  cl_basic_callback_t cb_basic,
  char *title
);


void
opencl_initialize_correlation_id
(
  void
);


void
opencl_subscriber_callback
(
<<<<<<< HEAD
 opencl_call_t,
 uint64_t
=======
  opencl_object_t *cb_info
>>>>>>> 13e9b862
);


void
opencl_activity_completion_callback
(
 cl_event,
 cl_int,
 void *
);


void
opencl_timing_info_get
<<<<<<< HEAD
(
 gpu_interval_t *,
 cl_event
);


cct_node_t *
opencl_api_node_get
(
=======
(
 gpu_interval_t *,
 cl_event
);


cct_node_t *
opencl_api_node_get
(
>>>>>>> 13e9b862
 void
);


void
clSetEventCallback_wrapper
(
 cl_event,
 cl_int,
 void (CL_CALLBACK*)(cl_event, cl_int, void *),
 void *
);


void
opencl_api_initialize
(
 void
);


int
opencl_bind
(
 void
);


void
opencl_enable_instrumentation
(
	void
);


void
opencl_api_thread_finalize
(
 void *
);


void
opencl_api_process_finalize
(
void *
);


#endif  //_OPENCL_API_H_<|MERGE_RESOLUTION|>--- conflicted
+++ resolved
@@ -50,56 +50,13 @@
 
 #include <hpcrun/gpu/gpu-activity.h>
 #include <lib/prof-lean/hpcrun-opencl.h>
+#include "opencl-memory-manager.h"
 
-<<<<<<< HEAD
-
-
-//******************************************************************************
-// type declarations
-//******************************************************************************
-
-typedef enum {
-  memcpy_H2D                      = 0,
-  memcpy_D2H                      = 1,
-  kernel                          = 2
-} opencl_call_t;
-
-
-typedef struct cl_generic_callback_t {
-  uint64_t correlation_id;
-  opencl_call_t type;
-} cl_generic_callback_t;
-
-
-typedef struct cl_kernel_callback_t {
-  uint64_t correlation_id;
-  opencl_call_t type;
-} cl_kernel_callback_t;
-
-
-typedef struct cl_memory_callback_t {
-  uint64_t correlation_id;
-  opencl_call_t type;
-  bool fromHostToDevice;
-  bool fromDeviceToHost;
-  size_t size;
-} cl_memory_callback_t;
-=======
-#include "opencl-intercept.h"
-#include "opencl-memory-manager.h"
 
 
 //************************ Forward Declarations ******************************
 
-//typedef struct opencl_object_t opencl_object_t;
-
-
-//******************************************************************************
-// type declarations
-//******************************************************************************
-
-//TODO: move cl_basic_callback_t...
->>>>>>> 13e9b862
+typedef struct opencl_object_t opencl_object_t;
 
 
 
@@ -132,12 +89,7 @@
 void
 opencl_subscriber_callback
 (
-<<<<<<< HEAD
- opencl_call_t,
- uint64_t
-=======
   opencl_object_t *cb_info
->>>>>>> 13e9b862
 );
 
 
@@ -152,7 +104,6 @@
 
 void
 opencl_timing_info_get
-<<<<<<< HEAD
 (
  gpu_interval_t *,
  cl_event
@@ -162,17 +113,6 @@
 cct_node_t *
 opencl_api_node_get
 (
-=======
-(
- gpu_interval_t *,
- cl_event
-);
-
-
-cct_node_t *
-opencl_api_node_get
-(
->>>>>>> 13e9b862
  void
 );
 
