// -*-Mode: C++;-*- // technically C99

// * BeginRiceCopyright *****************************************************
//
// --------------------------------------------------------------------------
// Part of HPCToolkit (hpctoolkit.org)
//
// Information about sources of support for research and development of
// HPCToolkit is at 'hpctoolkit.org' and in 'README.Acknowledgments'.
// --------------------------------------------------------------------------
//
// Copyright ((c)) 2002-2022, Rice University
// All rights reserved.
//
// Redistribution and use in source and binary forms, with or without
// modification, are permitted provided that the following conditions are
// met:
//
// * Redistributions of source code must retain the above copyright
//   notice, this list of conditions and the following disclaimer.
//
// * Redistributions in binary form must reproduce the above copyright
//   notice, this list of conditions and the following disclaimer in the
//   documentation and/or other materials provided with the distribution.
//
// * Neither the name of Rice University (RICE) nor the names of its
//   contributors may be used to endorse or promote products derived from
//   this software without specific prior written permission.
//
// This software is provided by RICE and contributors "as is" and any
// express or implied warranties, including, but not limited to, the
// implied warranties of merchantability and fitness for a particular
// purpose are disclaimed. In no event shall RICE or contributors be
// liable for any direct, indirect, incidental, special, exemplary, or
// consequential damages (including, but not limited to, procurement of
// substitute goods or services; loss of use, data, or profits; or
// business interruption) however caused and on any theory of liability,
// whether in contract, strict liability, or tort (including negligence
// or otherwise) arising in any way out of the use of this software, even
// if advised of the possibility of such damage.
//
// ******************************************************* EndRiceCopyright *

//******************************************************************************
// local includes
//******************************************************************************

#include "roctracer-api.h"
#include "roctracer-activity-translate.h"

#include "hip-api.h"
#include "rocm-binary-processing.h"
#include "tool_state.h"

#include <roctracer_hip.h>

#include <hpcrun/gpu-monitors.h>

#include <hpcrun/gpu/gpu-activity-channel.h>
#include <hpcrun/gpu/gpu-activity-process.h>
#include <hpcrun/gpu/gpu-correlation-channel.h>
#include <hpcrun/gpu/gpu-correlation-id-map.h>
#include <hpcrun/gpu/gpu-metrics.h>
#include <hpcrun/gpu/gpu-monitoring-thread-api.h>
#include <hpcrun/gpu/gpu-application-thread-api.h>
#include <hpcrun/gpu/gpu-op-placeholders.h>
#include <hpcrun/gpu/gpu-cct.h>

#include <hpcrun/safe-sampling.h>
#include <hpcrun/sample-sources/libdl.h>

#include <hpcrun/utilities/hpcrun-nanotime.h>


#include "rocprofiler-api.h"

//******************************************************************************
// macros
//******************************************************************************

#define DEBUG 0
#include <hpcrun/gpu/gpu-print.h>


#define FORALL_ROCTRACER_ROUTINES(macro)      \
  macro(roctracer_open_pool_expl)   \
  macro(roctracer_flush_activity_expl)   \
  macro(roctracer_activity_push_external_correlation_id) \
  macro(roctracer_activity_pop_external_correlation_id) \
  macro(roctracer_enable_domain_callback) \
  macro(roctracer_enable_domain_activity_expl) \
  macro(roctracer_disable_domain_callback) \
  macro(roctracer_disable_domain_activity) \
  macro(roctracer_set_properties)

#define ROCTRACER_FN_NAME(f) DYN_FN_NAME(f)

#define ROCTRACER_FN(fn, args) \
  static roctracer_status_t (*ROCTRACER_FN_NAME(fn)) args

#define HPCRUN_ROCTRACER_CALL(fn, args) \
{      \
  roctracer_status_t status = ROCTRACER_FN_NAME(fn) args;  \
  if (status != ROCTRACER_STATUS_SUCCESS) {    \
    /* use roctracer_error_string() */ \
  }            \
}

typedef const char* (*hip_kernel_name_fnt)(const hipFunction_t f);
typedef const char* (*hip_kernel_name_ref_fnt)(const void* hostFunction, hipStream_t stream);

#define DEBUG 0

#include "hpcrun/gpu/gpu-print.h"

//******************************************************************************
// local variables
//******************************************************************************

static hip_kernel_name_fnt hip_kernel_name_fn;
static hip_kernel_name_ref_fnt hip_kernel_name_ref_fn;

// If we collect counters for GPU kernels,
// we will serilize kernel executions.
// Hopefully, AMD tool support will improve this the future
static bool collect_counter = false;

//----------------------------------------------------------
// roctracer function pointers for late binding
//----------------------------------------------------------

ROCTRACER_FN
(
 roctracer_open_pool_expl,
 (
  const roctracer_properties_t*,
  roctracer_pool_t**
 )
);

ROCTRACER_FN
(
 roctracer_flush_activity_expl,
 (
  roctracer_pool_t*
 )
);

ROCTRACER_FN
(
 roctracer_activity_push_external_correlation_id,
 (
  activity_correlation_id_t
 )
);

ROCTRACER_FN
(
 roctracer_activity_pop_external_correlation_id,
 (
  activity_correlation_id_t*
 )
);

ROCTRACER_FN
(
 roctracer_enable_domain_callback,
 (
  activity_domain_t,
  activity_rtapi_callback_t,
  void*
 )
);

ROCTRACER_FN
(
 roctracer_enable_domain_activity_expl,
 (
  activity_domain_t,
  roctracer_pool_t*
 )
);

ROCTRACER_FN
(
 roctracer_disable_domain_callback,
 (
  activity_domain_t
 )
);

ROCTRACER_FN
(
 roctracer_disable_domain_activity,
 (
  activity_domain_t
 )
);

ROCTRACER_FN
(
 roctracer_set_properties,
 (
  activity_domain_t,
  void*
 )
);


//******************************************************************************
// private operations
//******************************************************************************

#if 0
static void
roctracer_correlation_id_push
(
 uint64_t id
)
{
  HPCRUN_ROCTRACER_CALL(roctracer_activity_push_external_correlation_id, (id));
}


static void
roctracer_correlation_id_pop
(
 uint64_t* id
)
{
  HPCRUN_ROCTRACER_CALL(roctracer_activity_pop_external_correlation_id, (id));
}
#endif


#if 0
static void
roctracer_kernel_data_set
(
 const hip_api_data_t *data,
 entry_data_t *entry_data,
 uint32_t callback_id
)
{
  switch(callback_id)
    {
    case HIP_API_ID_hipModuleLaunchKernel:
      entry_data->kernel.blockSharedMemory =
  data->args.hipModuleLaunchKernel.sharedMemBytes;

      entry_data->kernel.blockThreads =
  data->args.hipModuleLaunchKernel.blockDimX *
  data->args.hipModuleLaunchKernel.blockDimY *
  data->args.hipModuleLaunchKernel.blockDimZ;
      break;

    case HIP_API_ID_hipLaunchCooperativeKernel:
      entry_data->kernel.blockSharedMemory =
  data->args.hipLaunchCooperativeKernel.sharedMemBytes;

      entry_data->kernel.blockThreads =
  data->args.hipLaunchCooperativeKernel.blockDimX.x *
  data->args.hipLaunchCooperativeKernel.blockDimX.y *
  data->args.hipLaunchCooperativeKernel.blockDimX.z;
      break;

    case HIP_API_ID_hipHccModuleLaunchKernel:
      entry_data->kernel.blockSharedMemory =
  data->args.hipHccModuleLaunchKernel.sharedMemBytes;

      entry_data->kernel.blockThreads =
  (data->args.hipHccModuleLaunchKernel.globalWorkSizeX *
   data->args.hipHccModuleLaunchKernel.globalWorkSizeY *
   data->args.hipHccModuleLaunchKernel.globalWorkSizeZ) +
  (data->args.hipHccModuleLaunchKernel.localWorkSizeX *
   data->args.hipHccModuleLaunchKernel.localWorkSizeY *
   data->args.hipHccModuleLaunchKernel.localWorkSizeZ);
      break;
    }
}
#endif

static void
roctracer_subscriber_callback
(
 uint32_t domain,
 uint32_t callback_id,
 const void* callback_data,
 void* arg
)
{
  if (is_tool_active()) {
//    TMSG(ROCM, "PAPI correlation callback");
//    gpu_correlation_channel_produce(PAPI_CORR_ID, NULL, 0);
    return;
  }

  gpu_op_placeholder_flags_t gpu_op_placeholder_flags = 0;
  bool is_valid_op = false;
  bool is_kernel_op = false;
  const hip_api_data_t* data = (const hip_api_data_t*)(callback_data);
  const char* kernel_name = NULL;
  hipStream_t kernel_stream = 0;

  switch (callback_id) {
  case HIP_API_ID_hipMemcpy:
  case HIP_API_ID_hipMemcpyToSymbolAsync:
  case HIP_API_ID_hipMemcpyFromSymbolAsync:
  case HIP_API_ID_hipMemcpyDtoD:
  case HIP_API_ID_hipMemcpy2DToArray:
  case HIP_API_ID_hipMemcpyAsync:
  case HIP_API_ID_hipMemcpyFromSymbol:
  case HIP_API_ID_hipMemcpy3D:
  case HIP_API_ID_hipMemcpyAtoH:
  case HIP_API_ID_hipMemcpyHtoD:
  case HIP_API_ID_hipMemcpyHtoA:
  case HIP_API_ID_hipMemcpy2D:
  case HIP_API_ID_hipMemcpyPeerAsync:
  case HIP_API_ID_hipMemcpyDtoH:
  case HIP_API_ID_hipMemcpyHtoDAsync:
  case HIP_API_ID_hipMemcpyFromArray:
  case HIP_API_ID_hipMemcpy2DAsync:
  case HIP_API_ID_hipMemcpyToArray:
  case HIP_API_ID_hipMemcpyToSymbol:
  case HIP_API_ID_hipMemcpyPeer:
  case HIP_API_ID_hipMemcpyDtoDAsync:
  case HIP_API_ID_hipMemcpyDtoHAsync:
  case HIP_API_ID_hipMemcpyParam2D:
    gpu_op_placeholder_flags_set(&gpu_op_placeholder_flags,
         gpu_placeholder_type_copy);
    is_valid_op = true;
    break;

  case HIP_API_ID_hipMalloc:
  case HIP_API_ID_hipMallocPitch:
  case HIP_API_ID_hipMalloc3DArray:
  case HIP_API_ID_hipMallocArray:
  case HIP_API_ID_hipHostMalloc:
  case HIP_API_ID_hipMallocManaged:
  case HIP_API_ID_hipMalloc3D:
  case HIP_API_ID_hipExtMallocWithFlags:
    gpu_op_placeholder_flags_set(&gpu_op_placeholder_flags,
         gpu_placeholder_type_alloc);
    is_valid_op = true;
    break;

  case HIP_API_ID_hipMemset3DAsync:
  case HIP_API_ID_hipMemset2D:
  case HIP_API_ID_hipMemset2DAsync:
  case HIP_API_ID_hipMemset:
  case HIP_API_ID_hipMemsetD8:
  case HIP_API_ID_hipMemset3D:
  case HIP_API_ID_hipMemsetAsync:
  case HIP_API_ID_hipMemsetD32Async:
    gpu_op_placeholder_flags_set(&gpu_op_placeholder_flags,
         gpu_placeholder_type_memset);
    is_valid_op = true;
    break;

  case HIP_API_ID_hipFree:
  case HIP_API_ID_hipFreeArray:
    gpu_op_placeholder_flags_set(&gpu_op_placeholder_flags,
         gpu_placeholder_type_delete);
    is_valid_op = true;
    break;

  case HIP_API_ID_hipModuleLaunchKernel:
  case HIP_API_ID_hipLaunchCooperativeKernel:
  case HIP_API_ID_hipHccModuleLaunchKernel: {
    //case HIP_API_ID_hipExtModuleLaunchKernel:
    gpu_op_placeholder_flags_set(&gpu_op_placeholder_flags,
				 gpu_placeholder_type_kernel);
    gpu_op_placeholder_flags_set(&gpu_op_placeholder_flags,
				 gpu_placeholder_type_trace);
    is_valid_op = true;
    is_kernel_op = true;
    kernel_name = hip_kernel_name_fn(data->args.hipModuleLaunchKernel.f);
    if (collect_counter) {
      kernel_stream = data->args.hipModuleLaunchKernel.stream;
    }
    break;
  }
  case HIP_API_ID_hipLaunchKernel: {
    gpu_op_placeholder_flags_set(&gpu_op_placeholder_flags,
				 gpu_placeholder_type_kernel);
    gpu_op_placeholder_flags_set(&gpu_op_placeholder_flags,
				 gpu_placeholder_type_trace);
    is_valid_op = true;
    is_kernel_op = true;
    kernel_name = hip_kernel_name_ref_fn(data->args.hipLaunchKernel.function_address,
      data->args.hipLaunchKernel.stream);
    if (collect_counter) {
      kernel_stream = data->args.hipLaunchKernel.stream;
    }
    break;
  }
  case HIP_API_ID_hipCtxSynchronize:
  case HIP_API_ID_hipStreamSynchronize:
  case HIP_API_ID_hipDeviceSynchronize:
  case HIP_API_ID_hipEventSynchronize:
    gpu_op_placeholder_flags_set(&gpu_op_placeholder_flags,
         gpu_placeholder_type_sync);
    is_valid_op = true;
    break;
  default:
    PRINT("HIP API tracing: Unhandled op %u, domain %u\n", callback_id, domain);
    break;
  }

  if (!is_valid_op) return;


  if (data->phase == ACTIVITY_API_PHASE_ENTER) {
    uint64_t correlation_id = data->correlation_id;
    uint64_t rocprofiler_correlation_id = 0;
    cct_node_t *api_node =
    gpu_application_thread_correlation_callback(correlation_id);

    gpu_op_ccts_t gpu_op_ccts;
    hpcrun_safe_enter();
    gpu_op_ccts_insert(api_node, &gpu_op_ccts, gpu_op_placeholder_flags);
    if (is_kernel_op && kernel_name != NULL) {

      ip_normalized_t kernel_ip = rocm_binary_function_lookup(kernel_name);

      cct_node_t *kernel_ph = gpu_op_ccts_get(&gpu_op_ccts, gpu_placeholder_type_kernel);
      gpu_cct_insert(kernel_ph, kernel_ip);

      cct_node_t *trace_ph = gpu_op_ccts_get(&gpu_op_ccts, gpu_placeholder_type_trace);
<<<<<<< HEAD
      gpu_cct_insert(trace_ph, kernel_ip);
=======
      ensure_kernel_ip_present(trace_ph, kernel_ip);
>>>>>>> d28a411b

      if (collect_counter) {
        rocprofiler_correlation_id = correlation_id;
        rocprofiler_start_kernel(rocprofiler_correlation_id);
      }
    }

    hpcrun_safe_exit();

    gpu_activity_channel_consume_with_idx(ROCTRACER_CHANNEL_IDX, gpu_metrics_attribute);
    if (collect_counter) {
      gpu_activity_channel_consume_with_idx(ROCPROFILER_CHANNEL_IDX, gpu_metrics_attribute);
    }

    // Generate notification entry
    uint64_t cpu_submit_time = hpcrun_nanotime();
    //gpu_monitors_apply(api_node, gpu_monitor_type_enter);

    gpu_correlation_channel_produce_with_idx(ROCTRACER_CHANNEL_IDX, correlation_id, &gpu_op_ccts, cpu_submit_time);
    if (collect_counter && is_kernel_op && kernel_name != NULL) {
      gpu_correlation_channel_produce_with_idx(ROCPROFILER_CHANNEL_IDX, rocprofiler_correlation_id, &gpu_op_ccts, cpu_submit_time);
    }

  }else if (data->phase == ACTIVITY_API_PHASE_EXIT){
    if (is_kernel_op && collect_counter) {
      //gpu_monitors_apply(NULL, gpu_monitor_type_exit);
      hipStreamSynchronize(kernel_stream);
      rocprofiler_wait_context_callback();
      rocprofiler_stop_kernel();
    }
  }


}


static void
roctracer_buffer_completion_notify
(
  void
)
{
  gpu_monitoring_thread_activities_ready_with_idx(ROCTRACER_CHANNEL_IDX);
}


static void
roctracer_activity_process
(
 roctracer_record_t* roctracer_record
)
{
  gpu_activity_t gpu_activity;
  roctracer_activity_translate(&gpu_activity, roctracer_record);
  if (gpu_correlation_id_map_lookup(roctracer_record->correlation_id) == NULL) {
    gpu_correlation_id_map_insert(roctracer_record->correlation_id,
          roctracer_record->correlation_id);
  }
  gpu_activity_process(&gpu_activity);
}


static void
roctracer_buffer_completion_callback
(
 const char* begin,
 const char* end,
 void* arg
)
{
  hpcrun_thread_init_mem_pool_once(0, NULL, false, true);
  roctracer_buffer_completion_notify();
  roctracer_record_t* record = (roctracer_record_t*)(begin);
  roctracer_record_t* end_record = (roctracer_record_t*)(end);
  while (record < end_record) {
    roctracer_activity_process(record);
    record++;
  }
}


static const char *
roctracer_path
(
 void
)
{
  const char *path = "libroctracer64.so";

  return path;
}

//******************************************************************************
// interface operations
//******************************************************************************

int
roctracer_bind
(
 void
)
{
  // This is a workaround for roctracer to not hang when taking timer interrupts
  // More details: https://github.com/ROCm-Developer-Tools/roctracer/issues/22
  setenv("HSA_ENABLE_INTERRUPT", "0", 1);

#ifndef HPCRUN_STATIC_LINK
  // dynamic libraries only availabile in non-static case
  hpcrun_force_dlopen(true);
  CHK_DLOPEN(roctracer, roctracer_path(), RTLD_NOW | RTLD_GLOBAL);

  CHK_DLOPEN(hip, "libamdhip64.so", RTLD_NOW | RTLD_GLOBAL);
  hpcrun_force_dlopen(false);

#define ROCTRACER_BIND(fn) \
  CHK_DLSYM(roctracer, fn);

  FORALL_ROCTRACER_ROUTINES(ROCTRACER_BIND);

#undef ROCTRACER_BIND

  dlerror();
  hip_kernel_name_fn = (hip_kernel_name_fnt) dlsym(hip, "hipKernelNameRef");
  if (hip_kernel_name_fn == 0) {
    return DYNAMIC_BINDING_STATUS_ERROR;
  }

  dlerror();
  hip_kernel_name_ref_fn = (hip_kernel_name_ref_fnt) dlsym(hip, "hipKernelNameRefByPtr");
  if (hip_kernel_name_ref_fn == 0) {
    return DYNAMIC_BINDING_STATUS_ERROR;
  }

  return DYNAMIC_BINDING_STATUS_OK;
#else
  return DYNAMIC_BINDING_STATUS_ERROR;
#endif // ! HPCRUN_STATIC_LINK
}

void
roctracer_init
(
 void
)
{
  HPCRUN_ROCTRACER_CALL(roctracer_set_properties, (ACTIVITY_DOMAIN_HIP_API, NULL));
  // Allocating tracing pool
  roctracer_properties_t properties;
  memset(&properties, 0, sizeof(roctracer_properties_t));
  properties.buffer_size = 0x1000;
  properties.buffer_callback_fun = roctracer_buffer_completion_callback;
  HPCRUN_ROCTRACER_CALL(roctracer_open_pool_expl, (&properties, NULL));
  // Enable HIP API callbacks
  HPCRUN_ROCTRACER_CALL(roctracer_enable_domain_callback, (ACTIVITY_DOMAIN_HIP_API, roctracer_subscriber_callback, NULL));
  HPCRUN_ROCTRACER_CALL(roctracer_enable_domain_callback, (ACTIVITY_DOMAIN_HSA_API, roctracer_subscriber_callback, NULL));
  // Enable HIP activity tracing
  HPCRUN_ROCTRACER_CALL(roctracer_enable_domain_activity_expl, (ACTIVITY_DOMAIN_HIP_API, NULL));
  HPCRUN_ROCTRACER_CALL(roctracer_enable_domain_activity_expl, (ACTIVITY_DOMAIN_HCC_OPS, NULL));

  // Enable PC sampling
  //HPCRUN_ROCTRACER_CALL(roctracer_enable_op_activity, (ACTIVITY_DOMAIN_HSA_OPS, HSA_OP_ID_PCSAMPLE));
  // Enable KFD API tracing
  HPCRUN_ROCTRACER_CALL(roctracer_enable_domain_callback, (ACTIVITY_DOMAIN_KFD_API, roctracer_subscriber_callback, NULL));
  // Enable rocTX
  HPCRUN_ROCTRACER_CALL(roctracer_enable_domain_callback, (ACTIVITY_DOMAIN_ROCTX, roctracer_subscriber_callback, NULL));

  // Prepare getting URI
  rocprofiler_uri_setup();
}

void
roctracer_flush
(
 void* args,
 int how
)
{
  HPCRUN_ROCTRACER_CALL(roctracer_flush_activity_expl, (NULL));

  gpu_application_thread_process_activities();
}


void
roctracer_fini
(
 void* args,
 int how
)
{
  HPCRUN_ROCTRACER_CALL(roctracer_disable_domain_callback, (ACTIVITY_DOMAIN_HIP_API));
  HPCRUN_ROCTRACER_CALL(roctracer_disable_domain_activity, (ACTIVITY_DOMAIN_HIP_API));
  HPCRUN_ROCTRACER_CALL(roctracer_disable_domain_activity, (ACTIVITY_DOMAIN_HCC_OPS));
  HPCRUN_ROCTRACER_CALL(roctracer_disable_domain_activity, (ACTIVITY_DOMAIN_HSA_OPS));
  HPCRUN_ROCTRACER_CALL(roctracer_disable_domain_callback, (ACTIVITY_DOMAIN_KFD_API));
  HPCRUN_ROCTRACER_CALL(roctracer_disable_domain_callback, (ACTIVITY_DOMAIN_ROCTX));

  roctracer_flush(args, how);
}

void
roctracer_enable_counter_collection
(
  void
)
{
  collect_counter = true;
}<|MERGE_RESOLUTION|>--- conflicted
+++ resolved
@@ -427,11 +427,8 @@
       gpu_cct_insert(kernel_ph, kernel_ip);
 
       cct_node_t *trace_ph = gpu_op_ccts_get(&gpu_op_ccts, gpu_placeholder_type_trace);
-<<<<<<< HEAD
       gpu_cct_insert(trace_ph, kernel_ip);
-=======
       ensure_kernel_ip_present(trace_ph, kernel_ip);
->>>>>>> d28a411b
 
       if (collect_counter) {
         rocprofiler_correlation_id = correlation_id;
