--- conflicted
+++ resolved
@@ -474,12 +474,7 @@
  void* arg
 )
 {
-<<<<<<< HEAD
-  hpcrun_thread_init_mem_pool_once();
-
-=======
   hpcrun_thread_init_mem_pool_once(0, NULL, false, true);
->>>>>>> fbbb0b04
   roctracer_buffer_completion_notify();
   roctracer_record_t* record = (roctracer_record_t*)(begin);
   roctracer_record_t* end_record = (roctracer_record_t*)(end);
