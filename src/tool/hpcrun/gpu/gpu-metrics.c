--- conflicted
+++ resolved
@@ -76,11 +76,8 @@
   macro(GSYNC, 4)				\
   macro(GGMEM, 5)				\
   macro(GLMEM, 6)       \
-<<<<<<< HEAD
-  macro(GRED,  7)
-=======
-  macro(GPU_INST_LAT, 7)
->>>>>>> fb591a1a
+  macro(GRED,  7)       \
+  macro(GPU_INST_LAT, 8)
 
 
 #define FORALL_SCALAR_METRIC_KINDS(macro)	\
@@ -890,31 +887,35 @@
 
 
 void
-<<<<<<< HEAD
+gpu_metrics_GPU_INST_LAT_enable
+(
+ void
+)
+{
+#undef CURRENT_METRIC 
+#define CURRENT_METRIC GPU_INST_LAT
+  INITIALIZE_METRIC_KIND();
+
+  FORALL_GPU_INST_LAT(INITIALIZE_INDEXED_METRIC_INT)
+
+  FORALL_GPU_INST_LAT(HIDE_INDEXED_METRIC)
+
+  FINALIZE_METRIC_KIND();
+}
+
+
+void
 gpu_metrics_GPU_REDUNDANCY_enable
-=======
-gpu_metrics_GPU_INST_LAT_enable
->>>>>>> fb591a1a
-(
- void
-)
-{
-#undef CURRENT_METRIC 
-<<<<<<< HEAD
+(
+ void
+)
+{
+#undef CURRENT_METRIC 
 #define CURRENT_METRIC GRED
 
   INITIALIZE_METRIC_KIND();
 
   FORALL_GRED(INITIALIZE_INDEXED_METRIC_INT)
-=======
-#define CURRENT_METRIC GPU_INST_LAT
-
-  INITIALIZE_METRIC_KIND();
-
-  FORALL_GPU_INST_LAT(INITIALIZE_INDEXED_METRIC_INT)
-
-  FORALL_GPU_INST_LAT(HIDE_INDEXED_METRIC)
->>>>>>> fb591a1a
 
   FINALIZE_METRIC_KIND();
 }