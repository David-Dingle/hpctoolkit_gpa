--- conflicted
+++ resolved
@@ -78,25 +78,15 @@
   macro(GLMEM, 6)
 
 
-<<<<<<< HEAD
 #define FORALL_SCALAR_METRIC_KINDS(macro)  \
   macro(GBR, 7)  \
   macro(GICOPY, 8)  \
   macro(GPU_INST, 9)  \
   macro(GTIMES, 10)  \
   macro(KINFO, 12)  \
-  macro(GSAMP, 13) \
-  macro(CTR, 3)
-=======
-#define FORALL_SCALAR_METRIC_KINDS(macro)	\
-  macro(GBR, 7)					\
-  macro(GICOPY, 8)				\
-  macro(GPU_INST, 9)				\
-  macro(GTIMES, 10)				\
-  macro(KINFO, 12)				\
-  macro(GSAMP, 13)			\
-  macro(GXFER, 14)
->>>>>>> 6d4149af
+  macro(GSAMP, 13) \  
+  macro(GXFER, 14) \
+  macro(CTR, 3) 
 
 
 #define FORALL_METRIC_KINDS(macro)  \
@@ -720,16 +710,9 @@
     gpu_metrics_attribute_branch(activity);
     break;
 
-<<<<<<< HEAD
   case GPU_ACTIVITY_COUNTER:
     gpu_metrics_attribute_counter(activity);
     break;
-=======
-//	case GPU_ACTIVITY_LINK:
-//		gpu_metrics_attribute_link(activity);
-//		break;
-
->>>>>>> 6d4149af
   default:
     break;
   }
@@ -977,7 +960,6 @@
   FINALIZE_METRIC_KIND();
 }
 
-<<<<<<< HEAD
 void
 gpu_metrics_GPU_CTR_enable
 (
@@ -998,7 +980,8 @@
   }
 
   hpcrun_close_kind(GPU_COUNTER_METRIC_KIND_INFO);
-=======
+}
+
 
 void
 gpu_metrics_GXFER_enable
@@ -1006,13 +989,12 @@
 void
 )
 {
-#undef CURRENT_METRIC
-#define CURRENT_METRIC GXFER
-
-	INITIALIZE_METRIC_KIND();
-
-	FORALL_GXFER(INITIALIZE_SCALAR_METRIC_INT)
-
-	FINALIZE_METRIC_KIND();
->>>>>>> 6d4149af
+//#undef CURRENT_METRIC
+//#define CURRENT_METRIC GXFER
+
+	//INITIALIZE_METRIC_KIND();
+
+	//FORALL_GXFER(INITIALIZE_SCALAR_METRIC_INT)
+
+	//FINALIZE_METRIC_KIND();
 }