--- conflicted
+++ resolved
@@ -72,18 +72,11 @@
   macro(GMEM, 0)  \
   macro(GMSET, 1)  \
   macro(GPU_INST_STALL, 2)  \
-<<<<<<< HEAD
   macro(GPU_INST_STALL2, 3)  \
   macro(GXCOPY, 4)  \
   macro(GSYNC, 5)  \
   macro(GGMEM, 6)  \
   macro(GLMEM, 7)
-=======
-  macro(GXCOPY, 3)  \
-  macro(GSYNC, 4)  \
-  macro(GGMEM, 5)  \
-  macro(GLMEM, 6)
->>>>>>> 770ebcaf
 
 
 #define FORALL_SCALAR_METRIC_KINDS(macro)  \
@@ -305,7 +298,6 @@
     // stall reason specific metric
     gpu_metrics_attribute_metric_int(stall_metrics, 
              stall_kind_metric_index, stall_count);
-<<<<<<< HEAD
   }
 }
 
@@ -349,8 +341,6 @@
     // stall reason specific metric
     gpu_metrics_attribute_metric_int(stall_metrics, 
              stall_kind_metric_index, stall_count);
-=======
->>>>>>> 770ebcaf
   }
 }
 
@@ -400,13 +390,10 @@
 
   gpu_metrics_attribute_metric_time_interval(cct_node, time_metric_index, 
                (gpu_interval_t *) m);
-<<<<<<< HEAD
-=======
 
   // gpu operation summary metric
   gpu_metrics_attribute_metric_time_interval(cct_node, METRIC_ID(GPU_TIME_OP),
                (gpu_interval_t *) m);
->>>>>>> 770ebcaf
 
   metric_data_list_t *count_metrics =
     hpcrun_reify_metric_set(cct_node, count_metric_index);
@@ -512,15 +499,11 @@
   }
 
   // kernel execution time
-<<<<<<< HEAD
-  gpu_metrics_attribute_metric_time_interval(cct_node, METRIC_ID(GPU_TIME_KER), 
-=======
   gpu_metrics_attribute_metric_time_interval(cct_node, METRIC_ID(GPU_TIME_KER),
              (gpu_interval_t *) k);
 
   // gpu operation summary metric
   gpu_metrics_attribute_metric_time_interval(cct_node, METRIC_ID(GPU_TIME_OP),
->>>>>>> 770ebcaf
              (gpu_interval_t *) k);
 }
 
@@ -558,15 +541,11 @@
   gpu_metrics_attribute_metric_time_interval(cct_node, 
                METRIC_ID(GPU_TIME_SYNC), 
                (gpu_interval_t *) s);
-<<<<<<< HEAD
-=======
 
   // gpu operation summary metric
   gpu_metrics_attribute_metric_time_interval(cct_node,
                METRIC_ID(GPU_TIME_OP),
                (gpu_interval_t *) s);
-
->>>>>>> 770ebcaf
 
   int count_metric_index = METRIC_ID(GSYNC)[GPU_SYNC_COUNT];
   
@@ -959,7 +938,6 @@
 
   SET_DISPLAY_INDEXED_METRIC(GPU_INST_STALL_ANY, GPU_INST_STALL_ANY, 
            HPCRUN_FMT_METRIC_SHOW);
-<<<<<<< HEAD
 
   FINALIZE_METRIC_KIND();
 }
@@ -982,8 +960,6 @@
 
   SET_DISPLAY_INDEXED_METRIC(GPU_INST_STALL_ANY, GPU_INST_STALL_ANY, 
            HPCRUN_FMT_METRIC_SHOW);
-=======
->>>>>>> 770ebcaf
 
   FINALIZE_METRIC_KIND();
 }