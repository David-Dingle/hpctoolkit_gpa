// -*-Mode: C++;-*- // technically C99

// * BeginRiceCopyright *****************************************************
//
// --------------------------------------------------------------------------
// Part of HPCToolkit (hpctoolkit.org)
//
// Information about sources of support for research and development of
// HPCToolkit is at 'hpctoolkit.org' and in 'README.Acknowledgments'.
// --------------------------------------------------------------------------
//
// Copyright ((c)) 2002-2020, Rice University
// All rights reserved.
//
// Redistribution and use in source and binary forms, with or without
// modification, are permitted provided that the following conditions are
// met:
//
// * Redistributions of source code must retain the above copyright
//   notice, this list of conditions and the following disclaimer.
//
// * Redistributions in binary form must reproduce the above copyright
//   notice, this list of conditions and the following disclaimer in the
//   documentation and/or other materials provided with the distribution.
//
// * Neither the name of Rice University (RICE) nor the names of its
//   contributors may be used to endorse or promote products derived from
//   this software without specific prior written permission.
//
// This software is provided by RICE and contributors "as is" and any
// express or implied warranties, including, but not limited to, the
// implied warranties of merchantability and fitness for a particular
// purpose are disclaimed. In no event shall RICE or contributors be
// liable for any direct, indirect, incidental, special, exemplary, or
// consequential damages (including, but not limited to, procurement of
// substitute goods or services; loss of use, data, or profits; or
// business interruption) however caused and on any theory of liability,
// whether in contract, strict liability, or tort (including negligence
// or otherwise) arising in any way out of the use of this software, even
// if advised of the possibility of such damage.
//
// ******************************************************* EndRiceCopyright *

//***************************************************************************
//
// File:
//   cupti-api.c
//
// Purpose:
//   implementation of wrapper around NVIDIA's CUPTI performance tools API
//
//***************************************************************************

//***************************************************************************
// system includes
//***************************************************************************

#include <errno.h>     // errno
#include <fcntl.h>     // open
#include <sys/stat.h>  // mkdir
#include <sys/types.h>
#include <unistd.h>

#ifndef HPCRUN_STATIC_LINK
#include <dlfcn.h>
#undef _GNU_SOURCE
#define _GNU_SOURCE
#include <link.h>          // dl_iterate_phdr
#include <linux/limits.h>  // PATH_MAX
#include <string.h>        // strstr
#endif



//***************************************************************************
// local includes
//***************************************************************************

#include <lib/prof-lean/spinlock.h>
#include <lib/prof-lean/usec_time.h>

#include <hpcrun/files.h>
#include <hpcrun/hpcrun_stats.h>
#include <hpcrun/main.h> // hpcrun_force_dlopen
#include <hpcrun/safe-sampling.h>

#include <hpcrun/gpu/gpu-activity-channel.h>
#include <hpcrun/gpu/gpu-application-thread-api.h>
#include <hpcrun/gpu/gpu-monitoring-thread-api.h>
#include <hpcrun/gpu/gpu-correlation-channel.h>
#include <hpcrun/gpu/gpu-correlation-id.h>
#include <hpcrun/gpu/gpu-op-placeholders.h>

#include <hpcrun/ompt/ompt-device.h>

#include <hpcrun/sample-sources/libdl.h>
#include <hpcrun/sample-sources/nvidia.h>

#include "cuda-api.h"
#include "cupti-api.h"
#include "cupti-gpu-api.h"
#include "cubin-hash-map.h"
#include "cubin-id-map.h"



//******************************************************************************
// macros
//******************************************************************************

#define CUPTI_LIBRARY_LOCATION "/lib64/libcupti.so"
#define CUPTI_PATH_FROM_CUDA "extras/CUPTI"

#define HPCRUN_CUPTI_ACTIVITY_BUFFER_SIZE (16 * 1024 * 1024)
#define HPCRUN_CUPTI_ACTIVITY_BUFFER_ALIGNMENT (8)

#define CUPTI_FN_NAME(f) DYN_FN_NAME(f)

#define CUPTI_FN(fn, args) \
  static CUptiResult (*CUPTI_FN_NAME(fn)) args

#define HPCRUN_CUPTI_CALL(fn, args)  \
{  \
  CUptiResult status = CUPTI_FN_NAME(fn) args;  \
  if (status != CUPTI_SUCCESS) {  \
    cupti_error_report(status, #fn);  \
  }  \
}

#define DISPATCH_CALLBACK(fn, args) if (fn) fn args

#define FORALL_CUPTI_ROUTINES(macro)             \
  macro(cuptiActivityConfigurePCSampling)        \
  macro(cuptiActivityDisable)                    \
  macro(cuptiActivityDisableContext)             \
  macro(cuptiActivityEnable)                     \
  macro(cuptiActivityEnableContext)              \
  macro(cuptiActivityFlushAll)                   \
  macro(cuptiActivitySetAttribute)               \
  macro(cuptiActivityGetNextRecord)              \
  macro(cuptiActivityGetNumDroppedRecords)       \
  macro(cuptiActivityPopExternalCorrelationId)   \
  macro(cuptiActivityPushExternalCorrelationId)  \
  macro(cuptiActivityRegisterCallbacks)          \
  macro(cuptiDeviceGetTimestamp)                 \
  macro(cuptiEnableDomain)                       \
  macro(cuptiFinalize)                           \
  macro(cuptiGetResultString)                    \
  macro(cuptiSubscribe)                          \
  macro(cuptiUnsubscribe)

#define CPU_NANOTIME() (usec_time() * 1000)




//******************************************************************************
// types
//******************************************************************************

typedef void (*cupti_error_callback_t)
(
 const char *type,
 const char *fn,
 const char *error_string
);


typedef CUptiResult (*cupti_activity_enable_t)
(
 CUpti_ActivityKind activity
);


typedef cct_node_t *(*cupti_correlation_callback_t)
(
 uint64_t id
);


typedef void (*cupti_load_callback_t)
(
 uint32_t cubin_id,
 const void *cubin,
 size_t cubin_size
);


typedef struct {
  CUpti_BuffersCallbackRequestFunc buffer_request;
  CUpti_BuffersCallbackCompleteFunc buffer_complete;
} cupti_activity_buffer_state_t;


// DRIVER_UPDATE_CHECK(Keren): cufunc and cumod fields are reverse engineered
typedef struct {
  uint32_t unknown_field1[4];
  uint32_t function_index;
  uint32_t unknown_field2[3];
  CUmodule cumod;
} hpctoolkit_cufunc_st_t;


typedef struct {
  uint32_t cubin_id;
} hpctoolkit_cumod_st_t;


//******************************************************************************
// forward declarations
//******************************************************************************

static void
cupti_error_callback_dummy
(
 const char *type,
 const char *fn,
 const char *error_string
);


static cct_node_t *
cupti_correlation_callback_dummy
(
 uint64_t id
);



//******************************************************************************
// static data
//******************************************************************************

static spinlock_t files_lock = SPINLOCK_UNLOCKED;

static __thread bool cupti_stop_flag = false;
static __thread bool cupti_runtime_api_flag = false;
static __thread cct_node_t *cupti_trace_node = NULL;

static bool cupti_correlation_enabled = false;
static bool cupti_pc_sampling_enabled = false;
static bool cupti_environment_enabled = false;

static cupti_correlation_callback_t cupti_correlation_callback =
  cupti_correlation_callback_dummy;

static cupti_error_callback_t cupti_error_callback =
  cupti_error_callback_dummy;

static cupti_activity_buffer_state_t cupti_activity_enabled = { 0, 0 };

static cupti_load_callback_t cupti_load_callback = 0;

static cupti_load_callback_t cupti_unload_callback = 0;


static CUpti_SubscriberHandle cupti_subscriber;


//----------------------------------------------------------
// cupti function pointers for late binding
//----------------------------------------------------------

CUPTI_FN
(
 cuptiActivityEnable,
 (
  CUpti_ActivityKind kind
 )
);


CUPTI_FN
(
 cuptiActivityDisable,
 (
 CUpti_ActivityKind kind
 )
);


CUPTI_FN
(
 cuptiActivityEnableContext,
 (
  CUcontext context,
  CUpti_ActivityKind kind
 )
);


CUPTI_FN
(
 cuptiActivityDisableContext,
 (
  CUcontext context,
  CUpti_ActivityKind kind
 )
);


CUPTI_FN
(
 cuptiActivityConfigurePCSampling,
 (
  CUcontext ctx,
  CUpti_ActivityPCSamplingConfig *config
 )
);


CUPTI_FN
(
 cuptiActivityRegisterCallbacks,
 (
  CUpti_BuffersCallbackRequestFunc funcBufferRequested,
  CUpti_BuffersCallbackCompleteFunc funcBufferCompleted
 )
);


CUPTI_FN
(
 cuptiActivityPushExternalCorrelationId,
 (
  CUpti_ExternalCorrelationKind kind,
  uint64_t id
 )
);


CUPTI_FN
(
 cuptiActivityPopExternalCorrelationId,
 (
  CUpti_ExternalCorrelationKind kind,
  uint64_t *lastId
 )
);


CUPTI_FN
(
 cuptiActivityGetNextRecord,
 (
  uint8_t* buffer,
  size_t validBufferSizeBytes,
  CUpti_Activity **record
 )
);


CUPTI_FN
(
 cuptiActivityGetNumDroppedRecords,
 (
  CUcontext context,
  uint32_t streamId,
  size_t *dropped
 )
);


CUPTI_FN
(
  cuptiActivitySetAttribute,
  (
   CUpti_ActivityAttribute attribute,
   size_t *value_size,
   void *value
  )
);


CUPTI_FN
(
 cuptiActivityFlushAll,
 (
  uint32_t flag
 )
);


CUPTI_FN
(
 cuptiDeviceGetTimestamp,
 (
  CUcontext context,
  uint64_t *timestamp
 )
);


CUPTI_FN
(
 cuptiEnableDomain,
 (
  uint32_t enable,
  CUpti_SubscriberHandle subscriber,
  CUpti_CallbackDomain domain
 )
);


CUPTI_FN
(
 cuptiFinalize,
 (
  void
 )
);


CUPTI_FN
(
 cuptiGetResultString,
 (
  CUptiResult result,
  const char **str
 )
);


CUPTI_FN
(
 cuptiSubscribe,
 (
  CUpti_SubscriberHandle *subscriber,
  CUpti_CallbackFunc callback,
  void *userdata
 )
);


CUPTI_FN
(
 cuptiUnsubscribe,
 (
  CUpti_SubscriberHandle subscriber
 )
);



//******************************************************************************
// private operations
//******************************************************************************

#ifndef HPCRUN_STATIC_LINK
int
cuda_path
(
 struct dl_phdr_info *info,
 size_t size,
 void *data
)
{
  char *buffer = (char *) data;
  const char *suffix = strstr(info->dlpi_name, "libcudart");
  if (suffix) {
    // CUDA library organization after 9.0
    suffix = strstr(info->dlpi_name, "targets");
    if (!suffix) {
      // CUDA library organization in 9.0 or earlier
      suffix = strstr(info->dlpi_name, "lib64");
    }
  }
  if (suffix){
    int len = suffix - info->dlpi_name;
    strncpy(buffer, info->dlpi_name, len);
    buffer[len] = 0;
    return 1;
  }
  return 0;
}


static void
cupti_set_default_path(char *buffer)
{
  strcpy(buffer, CUPTI_INSTALL_PREFIX CUPTI_LIBRARY_LOCATION);
}

int
library_path_resolves(const char *buffer)
{
  struct stat sb;
  return stat(buffer, &sb) == 0;
}


static const char *
cupti_path
(
  void
)
{
  const char *path = "libcupti.so";
  int resolved = 0;

  static char buffer[PATH_MAX];
  buffer[0] = 0;

  // open an NVIDIA library to find the CUDA path with dl_iterate_phdr
  // note: a version of this file with a more specific name may
  // already be loaded. thus, even if the dlopen fails, we search with
  // dl_iterate_phdr.
  void *h = monitor_real_dlopen("libcudart.so", RTLD_LOCAL | RTLD_LAZY);

  if (dl_iterate_phdr(cuda_path, buffer)) {
    // invariant: buffer contains CUDA home
    int zero_index = strlen(buffer);
    strcat(buffer, CUPTI_PATH_FROM_CUDA CUPTI_LIBRARY_LOCATION);

    if (library_path_resolves(buffer)) {
      path = buffer;
      resolved = 1;
    } else {
      buffer[zero_index - 1] = 0;
      fprintf(stderr, "NOTE: CUDA root at %s lacks a copy of NVIDIA's CUPTI "
        "tools library.\n", buffer);
    }
  }

  if (!resolved) {
    cupti_set_default_path(buffer);
    if (library_path_resolves(buffer)) {
      fprintf(stderr, "NOTE: Using builtin path for NVIDIA's CUPTI tools "
        "library %s.\n", buffer);
      path = buffer;
      resolved = 1;
    }
  }

  if (h) monitor_real_dlclose(h);

  return path;
}

#endif

int
cupti_bind
(
  void
)
{
#ifndef HPCRUN_STATIC_LINK
  // dynamic libraries only availabile in non-static case
  hpcrun_force_dlopen(true);
  CHK_DLOPEN(cupti, cupti_path(), RTLD_NOW | RTLD_GLOBAL);
  hpcrun_force_dlopen(false);

#define CUPTI_BIND(fn) \
  CHK_DLSYM(cupti, fn);

  FORALL_CUPTI_ROUTINES(CUPTI_BIND)

#undef CUPTI_BIND

  return 0;
#else
  return -1;
#endif // ! HPCRUN_STATIC_LINK
}


static cct_node_t *
cupti_correlation_callback_dummy // __attribute__((unused))
(
 uint64_t id
)
{
  return NULL;
}


static void
cupti_error_callback_dummy // __attribute__((unused))
(
 const char *type,
 const char *fn,
 const char *error_string
)
{
  ETMSG(CUPTI, "%s: function %s failed with error %s", type, fn, error_string);
  exit(-1);
}


static void
cupti_error_report
(
 CUptiResult error,
 const char *fn
)
{
  const char *error_string;
  CUPTI_FN_NAME(cuptiGetResultString)(error, &error_string);
  cupti_error_callback("CUPTI result error", fn, error_string);
}


//******************************************************************************
// private operations
//******************************************************************************

static bool
cupti_write_cubin
(
 const char *file_name,
 const void *cubin,
 size_t cubin_size
)
{
  int fd;
  errno = 0;
  fd = open(file_name, O_WRONLY | O_CREAT | O_EXCL, 0644);
  if (errno == EEXIST) {
    close(fd);
    return true;
  }
  if (fd >= 0) {
    // Success
    if (write(fd, cubin, cubin_size) != cubin_size) {
      close(fd);
      return false;
    } else {
      close(fd);
      return true;
    }
  } else {
    // Failure to open is a fatal error.
    hpcrun_abort("hpctoolkit: unable to open file: '%s'", file_name);
    return false;
  }
}


void
cupti_load_callback_cuda
(
 uint32_t cubin_id,
 const void *cubin,
 size_t cubin_size
)
{
  // Compute hash for cubin and store it into a map
  cubin_hash_map_entry_t *entry = cubin_hash_map_lookup(cubin_id);
  unsigned char *hash;
  unsigned int hash_len;
  if (entry == NULL) {
    cubin_hash_map_insert(cubin_id, cubin, cubin_size);
    entry = cubin_hash_map_lookup(cubin_id);
  }
  hash = cubin_hash_map_entry_hash_get(entry, &hash_len);

  // Create file name
  char file_name[PATH_MAX];
  size_t i;
  size_t used = 0;
  used += sprintf(&file_name[used], "%s", hpcrun_files_output_directory());
  used += sprintf(&file_name[used], "%s", "/cubins/");
  mkdir(file_name, S_IRWXU | S_IRWXG | S_IROTH | S_IXOTH);
  for (i = 0; i < hash_len; ++i) {
    used += sprintf(&file_name[used], "%02x", hash[i]);
  }
  used += sprintf(&file_name[used], "%s", ".cubin");
  TMSG(CUPTI, "cubin_id %d hash %s", cubin_id, file_name);

  // Write a file if does not exist
  bool file_flag;
  spinlock_lock(&files_lock);
  file_flag = cupti_write_cubin(file_name, cubin, cubin_size);
  spinlock_unlock(&files_lock);

  if (file_flag) {
    char device_file[PATH_MAX];
    sprintf(device_file, "%s", file_name);
    uint32_t hpctoolkit_module_id;
    load_module_t *module = NULL;
    hpcrun_loadmap_lock();
    if ((module = hpcrun_loadmap_findByName(device_file)) == NULL) {
      hpctoolkit_module_id = hpcrun_loadModule_add(device_file);
    } else {
      hpctoolkit_module_id = module->id;
    }
    hpcrun_loadmap_unlock();
    TMSG(CUPTI, "cubin_id %d -> hpctoolkit_module_id %d", cubin_id, hpctoolkit_module_id);
    cubin_id_map_entry_t *entry = cubin_id_map_lookup(cubin_id);
    if (entry == NULL) {
      Elf_SymbolVector *vector = computeCubinFunctionOffsets(cubin, cubin_size);
      cubin_id_map_insert(cubin_id, hpctoolkit_module_id, vector);
    }
  }
}


void
cupti_unload_callback_cuda
(
 uint32_t cubin_id,
 const void *cubin,
 size_t cubin_size
)
{
  //cubin_id_map_delete(cubin_id);
}


static ip_normalized_t
cupti_func_ip_resolve
(
 CUfunction function
)
{
  hpctoolkit_cufunc_st_t *cufunc = (hpctoolkit_cufunc_st_t *)(function);
  hpctoolkit_cumod_st_t *cumod = (hpctoolkit_cumod_st_t *)cufunc->cumod;
  uint32_t function_index = cufunc->function_index;
  uint32_t cubin_id = cumod->cubin_id;
  ip_normalized_t ip_norm = cubin_id_transform(cubin_id, function_index, 0);
  TMSG(CUPTI_TRACE, "Decode function_index %u cubin_id %u", function_index, cubin_id);
  return ip_norm;
}


static void
cupti_subscriber_callback
(
 void *userdata,
 CUpti_CallbackDomain domain,
 CUpti_CallbackId cb_id,
 const void *cb_info
)
{
  if (domain == CUPTI_CB_DOMAIN_RESOURCE) {
    const CUpti_ResourceData *rd = (const CUpti_ResourceData *) cb_info;
    if (cb_id == CUPTI_CBID_RESOURCE_MODULE_LOADED) {
      CUpti_ModuleResourceData *mrd = (CUpti_ModuleResourceData *)
        rd->resourceDescriptor;

      TMSG(CUPTI, "loaded module id %d, cubin size %" PRIu64 ", cubin %p",
        mrd->moduleId, mrd->cubinSize, mrd->pCubin);
      DISPATCH_CALLBACK(cupti_load_callback, (mrd->moduleId, mrd->pCubin, mrd->cubinSize));
    } else if (cb_id == CUPTI_CBID_RESOURCE_MODULE_UNLOAD_STARTING) {
      CUpti_ModuleResourceData *mrd = (CUpti_ModuleResourceData *)
        rd->resourceDescriptor;

      TMSG(CUPTI, "unloaded module id %d, cubin size %" PRIu64 ", cubin %p",
        mrd->moduleId, mrd->cubinSize, mrd->pCubin);
      DISPATCH_CALLBACK(cupti_unload_callback, (mrd->moduleId, mrd->pCubin, mrd->cubinSize));
    } else if (cb_id == CUPTI_CBID_RESOURCE_CONTEXT_CREATED) {
      int pc_sampling_frequency = cupti_pc_sampling_frequency_get();
      if (pc_sampling_frequency != -1) {
        cupti_pc_sampling_enable(rd->context, pc_sampling_frequency);
      }
    }
  } else if (domain == CUPTI_CB_DOMAIN_DRIVER_API) {
    // stop flag is only set if a driver or runtime api called
    cupti_stop_flag_set();

    const CUpti_CallbackData *cd = (const CUpti_CallbackData *) cb_info;

    bool ompt_runtime_api_flag = ompt_runtime_status_get();

    bool is_valid_op = false;
    gpu_op_placeholder_flags_t gpu_op_placeholder_flags = 0;
    ip_normalized_t func_ip;

    switch (cb_id) {
      //FIXME(Keren): do not support memory allocate and free for current CUPTI version
      //case CUPTI_DRIVER_TRACE_CBID_cuMemAlloc:
      //case CUPTI_DRIVER_TRACE_CBID_cu64MemAlloc:
      //case CUPTI_DRIVER_TRACE_CBID_cuMemAllocPitch:
      //case CUPTI_DRIVER_TRACE_CBID_cu64MemAllocPitch:
      //case CUPTI_DRIVER_TRACE_CBID_cuMemAlloc_v2:
      //case CUPTI_DRIVER_TRACE_CBID_cuMemAllocPitch_v2:
      //  {
      //    cuda_state = cuda_placeholders.cuda_memalloc_state;
      //    is_valid_op = true;
      //    break;
      //  }
      // synchronize apis
      case CUPTI_DRIVER_TRACE_CBID_cuCtxSynchronize:
      case CUPTI_DRIVER_TRACE_CBID_cuEventSynchronize:
      case CUPTI_DRIVER_TRACE_CBID_cuStreamSynchronize:
      case CUPTI_DRIVER_TRACE_CBID_cuStreamSynchronize_ptsz:
      case CUPTI_DRIVER_TRACE_CBID_cuStreamWaitEvent:
      case CUPTI_DRIVER_TRACE_CBID_cuStreamWaitEvent_ptsz:
        {
          gpu_op_placeholder_flags_set(&gpu_op_placeholder_flags,
            gpu_placeholder_type_sync);
          is_valid_op = true;
          break;
        }
      // copyin apis
      case CUPTI_DRIVER_TRACE_CBID_cuMemcpyHtoD:
      case CUPTI_DRIVER_TRACE_CBID_cuMemcpyHtoDAsync:
      case CUPTI_DRIVER_TRACE_CBID_cuMemcpyHtoD_v2:
      case CUPTI_DRIVER_TRACE_CBID_cuMemcpyHtoDAsync_v2:
      case CUPTI_DRIVER_TRACE_CBID_cuMemcpyHtoD_v2_ptds:
      case CUPTI_DRIVER_TRACE_CBID_cuMemcpyHtoDAsync_v2_ptsz:
        {
          gpu_op_placeholder_flags_set(&gpu_op_placeholder_flags,
            gpu_placeholder_type_copyin);
          is_valid_op = true;
          break;
        }
      // copyout apis
      case CUPTI_DRIVER_TRACE_CBID_cuMemcpyDtoH:
      case CUPTI_DRIVER_TRACE_CBID_cuMemcpyDtoHAsync:
      case CUPTI_DRIVER_TRACE_CBID_cuMemcpyDtoH_v2:
      case CUPTI_DRIVER_TRACE_CBID_cuMemcpyDtoHAsync_v2:
      case CUPTI_DRIVER_TRACE_CBID_cuMemcpyDtoH_v2_ptds:
      case CUPTI_DRIVER_TRACE_CBID_cuMemcpyDtoHAsync_v2_ptsz:
        {
          gpu_op_placeholder_flags_set(&gpu_op_placeholder_flags,
            gpu_placeholder_type_copyout);
          is_valid_op = true;
          break;
        }
      // copy apis
      case CUPTI_DRIVER_TRACE_CBID_cuMemcpyDtoD:
      case CUPTI_DRIVER_TRACE_CBID_cuMemcpyDtoA:
      case CUPTI_DRIVER_TRACE_CBID_cuMemcpyAtoD:
      case CUPTI_DRIVER_TRACE_CBID_cuMemcpyHtoA:
      case CUPTI_DRIVER_TRACE_CBID_cuMemcpyAtoH:
      case CUPTI_DRIVER_TRACE_CBID_cuMemcpyAtoA:
      case CUPTI_DRIVER_TRACE_CBID_cuMemcpy2D:
      case CUPTI_DRIVER_TRACE_CBID_cuMemcpy2DUnaligned:
      case CUPTI_DRIVER_TRACE_CBID_cuMemcpy3D:
      case CUPTI_DRIVER_TRACE_CBID_cuMemcpyDtoDAsync:
      case CUPTI_DRIVER_TRACE_CBID_cuMemcpyHtoAAsync:
      case CUPTI_DRIVER_TRACE_CBID_cuMemcpyAtoHAsync:
      case CUPTI_DRIVER_TRACE_CBID_cuMemcpy2DAsync:
      case CUPTI_DRIVER_TRACE_CBID_cuMemcpy3DAsync:
      case CUPTI_DRIVER_TRACE_CBID_cuMemcpy_v2:
      case CUPTI_DRIVER_TRACE_CBID_cuMemcpyDtoD_v2:
      case CUPTI_DRIVER_TRACE_CBID_cuMemcpyDtoDAsync_v2:
      case CUPTI_DRIVER_TRACE_CBID_cuMemcpyAtoH_v2:
      case CUPTI_DRIVER_TRACE_CBID_cuMemcpyAtoHAsync_v2:
      case CUPTI_DRIVER_TRACE_CBID_cuMemcpyAtoD_v2:
      case CUPTI_DRIVER_TRACE_CBID_cuMemcpyDtoA_v2:
      case CUPTI_DRIVER_TRACE_CBID_cuMemcpyAtoA_v2:
      case CUPTI_DRIVER_TRACE_CBID_cuMemcpy2D_v2:
      case CUPTI_DRIVER_TRACE_CBID_cuMemcpy2DUnaligned_v2:
      case CUPTI_DRIVER_TRACE_CBID_cuMemcpy2DAsync_v2:
      case CUPTI_DRIVER_TRACE_CBID_cuMemcpy3D_v2:
      case CUPTI_DRIVER_TRACE_CBID_cuMemcpy3DAsync_v2:
      case CUPTI_DRIVER_TRACE_CBID_cuMemcpyHtoA_v2:
      case CUPTI_DRIVER_TRACE_CBID_cuMemcpyHtoAAsync_v2:
      case CUPTI_DRIVER_TRACE_CBID_cuMemcpy:
      case CUPTI_DRIVER_TRACE_CBID_cuMemcpyAsync:
      case CUPTI_DRIVER_TRACE_CBID_cuMemcpyPeer:
      case CUPTI_DRIVER_TRACE_CBID_cuMemcpyPeerAsync:
      case CUPTI_DRIVER_TRACE_CBID_cuMemcpy3DPeer:
      case CUPTI_DRIVER_TRACE_CBID_cuMemcpy3DPeerAsync:
      case CUPTI_DRIVER_TRACE_CBID_cuMemcpyDtoD_v2_ptds:
      case CUPTI_DRIVER_TRACE_CBID_cuMemcpyDtoA_v2_ptds:
      case CUPTI_DRIVER_TRACE_CBID_cuMemcpyAtoD_v2_ptds:
      case CUPTI_DRIVER_TRACE_CBID_cuMemcpyHtoA_v2_ptds:
      case CUPTI_DRIVER_TRACE_CBID_cuMemcpyAtoH_v2_ptds:
      case CUPTI_DRIVER_TRACE_CBID_cuMemcpyAtoA_v2_ptds:
      case CUPTI_DRIVER_TRACE_CBID_cuMemcpy2D_v2_ptds:
      case CUPTI_DRIVER_TRACE_CBID_cuMemcpy2DUnaligned_v2_ptds:
      case CUPTI_DRIVER_TRACE_CBID_cuMemcpy3D_v2_ptds:
      case CUPTI_DRIVER_TRACE_CBID_cuMemcpy_ptds:
      case CUPTI_DRIVER_TRACE_CBID_cuMemcpyPeer_ptds:
      case CUPTI_DRIVER_TRACE_CBID_cuMemcpy3DPeer_ptds:
      case CUPTI_DRIVER_TRACE_CBID_cuMemcpyAsync_ptsz:
      case CUPTI_DRIVER_TRACE_CBID_cuMemcpyHtoAAsync_v2_ptsz:
      case CUPTI_DRIVER_TRACE_CBID_cuMemcpyAtoHAsync_v2_ptsz:
      case CUPTI_DRIVER_TRACE_CBID_cuMemcpyDtoDAsync_v2_ptsz:
      case CUPTI_DRIVER_TRACE_CBID_cuMemcpy2DAsync_v2_ptsz:
      case CUPTI_DRIVER_TRACE_CBID_cuMemcpy3DAsync_v2_ptsz:
      case CUPTI_DRIVER_TRACE_CBID_cuMemcpyPeerAsync_ptsz:
      case CUPTI_DRIVER_TRACE_CBID_cuMemcpy3DPeerAsync_ptsz:
        {
          gpu_op_placeholder_flags_set(&gpu_op_placeholder_flags,
            gpu_placeholder_type_copy);
          is_valid_op = true;
          break;
        }
        // kernel apis
      case CUPTI_DRIVER_TRACE_CBID_cuLaunch:
      case CUPTI_DRIVER_TRACE_CBID_cuLaunchGrid:
      case CUPTI_DRIVER_TRACE_CBID_cuLaunchGridAsync:
      case CUPTI_DRIVER_TRACE_CBID_cuLaunchKernel:
      case CUPTI_DRIVER_TRACE_CBID_cuLaunchKernel_ptsz:
      case CUPTI_DRIVER_TRACE_CBID_cuLaunchCooperativeKernel:
      case CUPTI_DRIVER_TRACE_CBID_cuLaunchCooperativeKernel_ptsz:
      case CUPTI_DRIVER_TRACE_CBID_cuLaunchCooperativeKernelMultiDevice:
        {
          gpu_op_placeholder_flags_set(&gpu_op_placeholder_flags,
            gpu_placeholder_type_kernel);
          gpu_op_placeholder_flags_set(&gpu_op_placeholder_flags,
            gpu_placeholder_type_trace);
          is_valid_op = true;

          if (cd->callbackSite == CUPTI_API_ENTER) {
            gpu_application_thread_process_activities();

            // XXX(Keren): cannot parse this kind of kernel launch
            //if (cb_id != CUPTI_DRIVER_TRACE_CBID_cuLaunchCooperativeKernelMultiDevice)
            // CUfunction is the first param
            CUfunction function_ptr = *(CUfunction *)((CUfunction)cd->functionParams);
            func_ip = cupti_func_ip_resolve(function_ptr);
          }
          break;
        }
      default:
        break;
    }
    bool is_kernel_op = gpu_op_placeholder_flags_is_set(gpu_op_placeholder_flags,
      gpu_placeholder_type_kernel);
    // If we have a valid operation and is not in the interval of a cuda/ompt runtime api
    if (is_valid_op && !cupti_runtime_api_flag && !ompt_runtime_api_flag) {
      if (cd->callbackSite == CUPTI_API_ENTER) {
        // A driver API cannot be implemented by other driver APIs, so we get an id
        // and unwind when the API is entered

        uint64_t correlation_id = gpu_correlation_id();
        cupti_correlation_id_push(correlation_id);

        cct_node_t *api_node = cupti_correlation_callback(correlation_id);

        gpu_op_ccts_t gpu_op_ccts;

        hpcrun_safe_enter();

        gpu_op_ccts_insert(api_node, &gpu_op_ccts, gpu_op_placeholder_flags);

        if (is_kernel_op) {
          cct_node_t *trace_node = gpu_op_ccts_get(&gpu_op_ccts, gpu_placeholder_type_trace);
          cct_node_t *cct_func = hpcrun_cct_insert_ip_norm(trace_node, func_ip);
          hpcrun_cct_retain(cct_func);
        }

        hpcrun_safe_exit();

        // Generate notification entry
        uint64_t cpu_submit_time = CPU_NANOTIME();
<<<<<<< HEAD
        gpu_correlation_channel_produce(correlation_id, &gpu_op_ccts, 
					cpu_submit_time);
=======
        gpu_correlation_channel_produce(correlation_id, &gpu_op_ccts,
          cpu_submit_time);
>>>>>>> 80d576be

        TMSG(CUPTI_TRACE, "Driver push externalId %lu (cb_id = %u)", correlation_id, cb_id);
      } else if (cd->callbackSite == CUPTI_API_EXIT) {
        uint64_t correlation_id __attribute__((unused)); // not used if PRINT omitted
        correlation_id = cupti_correlation_id_pop();
        TMSG(CUPTI_TRACE, "Driver pop externalId %lu (cb_id = %u)", correlation_id, cb_id);
      }
    } else if (is_kernel_op && cupti_runtime_api_flag && cd->callbackSite ==
      CUPTI_API_ENTER) {
      if (cupti_trace_node != NULL) {
        cct_node_t *cct_func = hpcrun_cct_insert_ip_norm(cupti_trace_node, func_ip);
        hpcrun_cct_retain(cct_func);
      }
    } else if (is_kernel_op && ompt_runtime_api_flag && cd->callbackSite ==
      CUPTI_API_ENTER) {
      cct_node_t *ompt_trace_node = ompt_trace_node_get();
      if (ompt_trace_node != NULL) {
        cct_node_t *cct_func = hpcrun_cct_insert_ip_norm(ompt_trace_node, func_ip);
        hpcrun_cct_retain(cct_func);
      }
    }
  } else if (domain == CUPTI_CB_DOMAIN_RUNTIME_API) {
    // stop flag is only set if a driver or runtime api called
    cupti_stop_flag_set();

    const CUpti_CallbackData *cd = (const CUpti_CallbackData *)cb_info;

    bool is_valid_op = false;
    bool is_kernel_op __attribute__((unused)) = false; // used only by PRINT when debugging
    switch (cb_id) {
      // FIXME(Keren): do not support memory allocate and free for
      // current CUPTI version
      //case CUPTI_RUNTIME_TRACE_CBID_cudaMalloc_v3020:
      //case CUPTI_RUNTIME_TRACE_CBID_cudaMallocPitch_v3020:
      //case CUPTI_RUNTIME_TRACE_CBID_cudaMallocArray_v3020:
      //case CUPTI_RUNTIME_TRACE_CBID_cudaMalloc3D_v3020:
      //case CUPTI_RUNTIME_TRACE_CBID_cudaMalloc3DArray_v3020:
      //  {
      //    cuda_state = cuda_placeholders.cuda_memalloc_state;
      //    is_valid_op = true;
      //    break;
      //  }
      // cuda synchronize apis
      case CUPTI_RUNTIME_TRACE_CBID_cudaEventSynchronize_v3020:
      case CUPTI_RUNTIME_TRACE_CBID_cudaStreamSynchronize_v3020:
      case CUPTI_RUNTIME_TRACE_CBID_cudaStreamSynchronize_ptsz_v7000:
      case CUPTI_RUNTIME_TRACE_CBID_cudaStreamWaitEvent_v3020:
      case CUPTI_RUNTIME_TRACE_CBID_cudaDeviceSynchronize_v3020:
      // cuda copy apis
      case CUPTI_RUNTIME_TRACE_CBID_cudaMemcpyPeer_v4000:
      case CUPTI_RUNTIME_TRACE_CBID_cudaMemcpyPeerAsync_v4000:
      case CUPTI_RUNTIME_TRACE_CBID_cudaMemcpy3DPeer_v4000:
      case CUPTI_RUNTIME_TRACE_CBID_cudaMemcpy3DPeerAsync_v4000:
      case CUPTI_RUNTIME_TRACE_CBID_cudaMemcpy3D_v3020:
      case CUPTI_RUNTIME_TRACE_CBID_cudaMemcpy3DAsync_v3020:
      case CUPTI_RUNTIME_TRACE_CBID_cudaMemcpy3D_ptds_v7000:
      case CUPTI_RUNTIME_TRACE_CBID_cudaMemcpy3DAsync_ptsz_v7000:
      case CUPTI_RUNTIME_TRACE_CBID_cudaMemcpy3DPeer_ptds_v7000:
      case CUPTI_RUNTIME_TRACE_CBID_cudaMemcpy3DPeerAsync_ptsz_v7000:
      case CUPTI_RUNTIME_TRACE_CBID_cudaMemcpy_v3020:
      case CUPTI_RUNTIME_TRACE_CBID_cudaMemcpy2D_v3020:
      case CUPTI_RUNTIME_TRACE_CBID_cudaMemcpyToArray_v3020:
      case CUPTI_RUNTIME_TRACE_CBID_cudaMemcpy2DToArray_v3020:
      case CUPTI_RUNTIME_TRACE_CBID_cudaMemcpyFromArray_v3020:
      case CUPTI_RUNTIME_TRACE_CBID_cudaMemcpy2DFromArray_v3020:
      case CUPTI_RUNTIME_TRACE_CBID_cudaMemcpyArrayToArray_v3020:
      case CUPTI_RUNTIME_TRACE_CBID_cudaMemcpy2DArrayToArray_v3020:
      case CUPTI_RUNTIME_TRACE_CBID_cudaMemcpyToSymbol_v3020:
      case CUPTI_RUNTIME_TRACE_CBID_cudaMemcpyFromSymbol_v3020:
      case CUPTI_RUNTIME_TRACE_CBID_cudaMemcpyAsync_v3020:
      case CUPTI_RUNTIME_TRACE_CBID_cudaMemcpyToArrayAsync_v3020:
      case CUPTI_RUNTIME_TRACE_CBID_cudaMemcpyFromArrayAsync_v3020:
      case CUPTI_RUNTIME_TRACE_CBID_cudaMemcpy2DAsync_v3020:
      case CUPTI_RUNTIME_TRACE_CBID_cudaMemcpy2DToArrayAsync_v3020:
      case CUPTI_RUNTIME_TRACE_CBID_cudaMemcpy2DFromArrayAsync_v3020:
      case CUPTI_RUNTIME_TRACE_CBID_cudaMemcpyToSymbolAsync_v3020:
      case CUPTI_RUNTIME_TRACE_CBID_cudaMemcpyFromSymbolAsync_v3020:
      case CUPTI_RUNTIME_TRACE_CBID_cudaMemcpy_ptds_v7000:
      case CUPTI_RUNTIME_TRACE_CBID_cudaMemcpy2D_ptds_v7000:
      case CUPTI_RUNTIME_TRACE_CBID_cudaMemcpyToArray_ptds_v7000:
      case CUPTI_RUNTIME_TRACE_CBID_cudaMemcpy2DToArray_ptds_v7000:
      case CUPTI_RUNTIME_TRACE_CBID_cudaMemcpyFromArray_ptds_v7000:
      case CUPTI_RUNTIME_TRACE_CBID_cudaMemcpy2DFromArray_ptds_v7000:
      case CUPTI_RUNTIME_TRACE_CBID_cudaMemcpyArrayToArray_ptds_v7000:
      case CUPTI_RUNTIME_TRACE_CBID_cudaMemcpy2DArrayToArray_ptds_v7000:
      case CUPTI_RUNTIME_TRACE_CBID_cudaMemcpyToSymbol_ptds_v7000:
      case CUPTI_RUNTIME_TRACE_CBID_cudaMemcpyFromSymbol_ptds_v7000:
      case CUPTI_RUNTIME_TRACE_CBID_cudaMemcpyAsync_ptsz_v7000:
      case CUPTI_RUNTIME_TRACE_CBID_cudaMemcpyToArrayAsync_ptsz_v7000:
      case CUPTI_RUNTIME_TRACE_CBID_cudaMemcpyFromArrayAsync_ptsz_v7000:
      case CUPTI_RUNTIME_TRACE_CBID_cudaMemcpy2DAsync_ptsz_v7000:
      case CUPTI_RUNTIME_TRACE_CBID_cudaMemcpy2DToArrayAsync_ptsz_v7000:
      case CUPTI_RUNTIME_TRACE_CBID_cudaMemcpy2DFromArrayAsync_ptsz_v7000:
      case CUPTI_RUNTIME_TRACE_CBID_cudaMemcpyToSymbolAsync_ptsz_v7000:
      case CUPTI_RUNTIME_TRACE_CBID_cudaMemcpyFromSymbolAsync_ptsz_v7000:
        {
          is_valid_op = true;
          break;
        }
      // cuda kernel apis
      case CUPTI_RUNTIME_TRACE_CBID_cudaLaunch_v3020:
      case CUPTI_RUNTIME_TRACE_CBID_cudaLaunchKernel_v7000:
      case CUPTI_RUNTIME_TRACE_CBID_cudaLaunch_ptsz_v7000:
      case CUPTI_RUNTIME_TRACE_CBID_cudaLaunchKernel_ptsz_v7000:
      #if CUPTI_API_VERSION >= 10
      case CUPTI_RUNTIME_TRACE_CBID_cudaLaunchCooperativeKernel_v9000:
      case CUPTI_RUNTIME_TRACE_CBID_cudaLaunchCooperativeKernel_ptsz_v9000:
      case CUPTI_RUNTIME_TRACE_CBID_cudaLaunchCooperativeKernelMultiDevice_v9000:
      #endif
        {
          is_valid_op = true;
          is_kernel_op = true;
          if (cd->callbackSite == CUPTI_API_ENTER) {
            gpu_application_thread_process_activities();
          }
          break;
        }
      default:
        break;
    }
    if (is_valid_op) {
      if (cd->callbackSite == CUPTI_API_ENTER) {
        // Enter a CUDA runtime api
        cupti_runtime_api_flag_set();
        uint64_t correlation_id = gpu_correlation_id();
        cupti_correlation_id_push(correlation_id);
        // We should make notification records in the api enter callback.
        // A runtime API must be implemented by driver APIs.
        // Though unlikely in most cases,
        // it is still possible that a cupti buffer is full and returned to the host
        // in the interval of a runtime api.
        cct_node_t *api_node = cupti_correlation_callback(correlation_id);

        gpu_op_ccts_t gpu_op_ccts;

        hpcrun_safe_enter();

        gpu_op_ccts_insert(api_node, &gpu_op_ccts, gpu_op_placeholder_flags_all);
<<<<<<< HEAD
        
=======

>>>>>>> 80d576be
        hpcrun_safe_exit();

        cupti_trace_node = gpu_op_ccts_get(&gpu_op_ccts, gpu_placeholder_type_trace);

        // Generate notification entry
        uint64_t cpu_submit_time = CPU_NANOTIME();
<<<<<<< HEAD
        gpu_correlation_channel_produce(correlation_id, &gpu_op_ccts, 
					cpu_submit_time);
=======
        gpu_correlation_channel_produce(correlation_id, &gpu_op_ccts,
          cpu_submit_time);
>>>>>>> 80d576be

        TMSG(CUPTI_TRACE, "Runtime push externalId %lu (cb_id = %u)", correlation_id, cb_id);
      } else if (cd->callbackSite == CUPTI_API_EXIT) {
        // Exit an CUDA runtime api
        cupti_runtime_api_flag_unset();

        uint64_t correlation_id __attribute__((unused)); // not used if PRINT omitted
        correlation_id = cupti_correlation_id_pop();
        TMSG(CUPTI_TRACE, "Runtime pop externalId %lu (cb_id = %u)", correlation_id, cb_id);

        cupti_trace_node = NULL;
      }
    } else {
      TMSG(CUPTI_TRACE, "Go through runtime with kernel_op %d, valid_op %d, "
        "cuda_runtime %d", is_kernel_op, is_valid_op, cupti_runtime_api_flag);
    }
  }
}



//******************************************************************************
// interface  operations
//******************************************************************************

void
cupti_device_timestamp_get
(
 CUcontext context,
 uint64_t *time
)
{
  HPCRUN_CUPTI_CALL(cuptiDeviceGetTimestamp, (context, time));
}


void
cupti_device_buffer_config
(
 size_t buf_size,
 size_t sem_size
)
{
  size_t value_size = sizeof(size_t);
  HPCRUN_CUPTI_CALL(cuptiActivitySetAttribute,
                   (CUPTI_ACTIVITY_ATTR_DEVICE_BUFFER_SIZE, &value_size, &buf_size));
  HPCRUN_CUPTI_CALL(cuptiActivitySetAttribute,
                   (CUPTI_ACTIVITY_ATTR_PROFILING_SEMAPHORE_POOL_SIZE, &value_size, &sem_size));
}


void
cupti_buffer_alloc
(
 uint8_t **buffer,
 size_t *buffer_size,
 size_t *maxNumRecords
)
{
  // cupti client call this function
  int retval = posix_memalign((void **) buffer,
    (size_t) HPCRUN_CUPTI_ACTIVITY_BUFFER_ALIGNMENT,
    (size_t) HPCRUN_CUPTI_ACTIVITY_BUFFER_SIZE);

  if (retval != 0) {
    cupti_error_callback("CUPTI", "cupti_buffer_alloc", "out of memory");
  }

  *buffer_size = HPCRUN_CUPTI_ACTIVITY_BUFFER_SIZE;

  *maxNumRecords = 0;
}


bool
cupti_buffer_cursor_advance
(
  uint8_t *buffer,
  size_t size,
  CUpti_Activity **current
)
{
  return (CUPTI_FN_NAME(cuptiActivityGetNextRecord)(buffer, size, current) == CUPTI_SUCCESS);
}


void
cupti_buffer_completion_callback
(
 CUcontext ctx,
 uint32_t streamId,
 uint8_t *buffer,
 size_t size,
 size_t validSize
)
{
  // handle notifications
  cupti_buffer_completion_notify();

  if (validSize > 0) {
    // Signal advance to return pointer to first record
    CUpti_Activity *cupti_activity = NULL;
    bool status = false;
    size_t processed = 0;
    do {
      status = cupti_buffer_cursor_advance(buffer, validSize, &cupti_activity);
      if (status) {
        cupti_activity_process(cupti_activity);
        ++processed;
      }
    } while (status);
    hpcrun_stats_acc_trace_records_add(processed);

    size_t dropped;
    cupti_num_dropped_records_get(ctx, streamId, &dropped);
    if (dropped != 0) {
      hpcrun_stats_acc_trace_records_dropped_add(dropped);
    }
  }

  free(buffer);
}

//-------------------------------------------------------------
// event specification
//-------------------------------------------------------------

cupti_set_status_t
cupti_monitoring_set
(
 const CUpti_ActivityKind activity_kinds[],
 bool enable
)
{
  TMSG(CUPTI, "enter cupti_set_monitoring");
  int failed = 0;
  int succeeded = 0;

  cupti_activity_enable_t action =
    (enable ?
     CUPTI_FN_NAME(cuptiActivityEnable):
     CUPTI_FN_NAME(cuptiActivityDisable));

  int i = 0;
  for (;;) {
    CUpti_ActivityKind activity_kind = activity_kinds[i++];
    if (activity_kind == CUPTI_ACTIVITY_KIND_INVALID) break;
    bool succ = action(activity_kind) == CUPTI_SUCCESS;
    if (succ) {
      if (enable) {
        TMSG(CUPTI, "activity %d enable succeeded", activity_kind);
      } else {
        TMSG(CUPTI, "activity %d disable succeeded", activity_kind);
      }
      succeeded++;
    } else {
      if (enable) {
        TMSG(CUPTI, "activity %d enable failed", activity_kind);
      } else {
        TMSG(CUPTI, "activity %d disable failed", activity_kind);
      }
      failed++;
    }
  }
  if (succeeded > 0) {
    if (failed == 0) return cupti_set_all;
    else return cupti_set_some;
  }
  TMSG(CUPTI, "leave cupti_set_monitoring");
  return cupti_set_none;
}


//-------------------------------------------------------------
// control apis
//-------------------------------------------------------------

void
cupti_init
(
 void
)
{
  cupti_activity_enabled.buffer_request = cupti_buffer_alloc;
  cupti_activity_enabled.buffer_complete = cupti_buffer_completion_callback;
}


void
cupti_start
(
 void
)
{
  HPCRUN_CUPTI_CALL(cuptiActivityRegisterCallbacks,
                   (cupti_activity_enabled.buffer_request,
                    cupti_activity_enabled.buffer_complete));
}


void
cupti_finalize
(
 void
)
{
  HPCRUN_CUPTI_CALL(cuptiFinalize, ());
}


void
cupti_num_dropped_records_get
(
 CUcontext context,
 uint32_t streamId,
 size_t* dropped
)
{
  HPCRUN_CUPTI_CALL(cuptiActivityGetNumDroppedRecords,
                   (context, streamId, dropped));
}


//-------------------------------------------------------------
// correlation callback control
//-------------------------------------------------------------

void
cupti_callbacks_subscribe
(
 void
)
{
  cupti_load_callback = cupti_load_callback_cuda;
  cupti_unload_callback = cupti_unload_callback_cuda;
  cupti_correlation_callback = gpu_application_thread_correlation_callback;

  HPCRUN_CUPTI_CALL(cuptiSubscribe, (&cupti_subscriber,
                   (CUpti_CallbackFunc) cupti_subscriber_callback,
                   (void *) NULL));

  HPCRUN_CUPTI_CALL(cuptiEnableDomain,
                   (1, cupti_subscriber, CUPTI_CB_DOMAIN_DRIVER_API));

  HPCRUN_CUPTI_CALL(cuptiEnableDomain,
                   (1, cupti_subscriber, CUPTI_CB_DOMAIN_RUNTIME_API));

  HPCRUN_CUPTI_CALL(cuptiEnableDomain,
                   (1, cupti_subscriber, CUPTI_CB_DOMAIN_RESOURCE));
}


void
cupti_callbacks_unsubscribe
(
)
{
  cupti_load_callback = 0;
  cupti_unload_callback = 0;
  cupti_correlation_callback = 0;

  HPCRUN_CUPTI_CALL(cuptiUnsubscribe, (cupti_subscriber));

  HPCRUN_CUPTI_CALL(cuptiEnableDomain,
                   (0, cupti_subscriber, CUPTI_CB_DOMAIN_DRIVER_API));

  HPCRUN_CUPTI_CALL(cuptiEnableDomain,
                   (0, cupti_subscriber, CUPTI_CB_DOMAIN_RUNTIME_API));

  HPCRUN_CUPTI_CALL(cuptiEnableDomain,
                   (0, cupti_subscriber, CUPTI_CB_DOMAIN_RESOURCE));
}


void
cupti_correlation_enable
(
)
{
  TMSG(CUPTI, "enter cupti_correlation_enable");
  cupti_correlation_enabled = true;

  // For unknown reasons, external correlation ids do not return using
  // cuptiActivityEnableContext
  HPCRUN_CUPTI_CALL(cuptiActivityEnable,
                   (CUPTI_ACTIVITY_KIND_EXTERNAL_CORRELATION));

  TMSG(CUPTI, "exit cupti_correlation_enable");
}


void
cupti_correlation_disable
(
)
{
  if (cupti_correlation_enabled) {
    HPCRUN_CUPTI_CALL(cuptiActivityDisable,
                     (CUPTI_ACTIVITY_KIND_EXTERNAL_CORRELATION));
    cupti_correlation_enabled = false;
  }
}


void
cupti_pc_sampling_enable
(
 CUcontext context,
 int frequency
)
{
  TMSG(CUPTI, "enter cupti_pc_sampling_enable");
  cupti_pc_sampling_enabled = true;
  CUpti_ActivityPCSamplingConfig config;
  config.samplingPeriod = 0;
  config.samplingPeriod2 = frequency;
  config.size = sizeof(config);

  HPCRUN_CUPTI_CALL(cuptiActivityConfigurePCSampling, (context, &config));

  HPCRUN_CUPTI_CALL(cuptiActivityEnableContext,
                   (context, CUPTI_ACTIVITY_KIND_PC_SAMPLING));

  TMSG(CUPTI, "exit cupti_pc_sampling_enable");
}


void
cupti_pc_sampling_disable
(
 CUcontext context
)
{
  if (cupti_pc_sampling_enabled) {
    HPCRUN_CUPTI_CALL(cuptiActivityDisableContext,
                     (context, CUPTI_ACTIVITY_KIND_PC_SAMPLING));

    cupti_pc_sampling_enabled = false;
  }
}


void
cupti_environment_enable
(
)
{
  PRINT("enter cupti_environment_enable\n");

  if (!cupti_environment_enabled) {
    cupti_environment_enabled = true;

    HPCRUN_CUPTI_CALL(cuptiActivityEnable, 
      (CUPTI_ACTIVITY_KIND_ENVIRONMENT));
  }

  PRINT("exit cupti_environment_enable\n");
}


void
cupti_environment_disable
(
)
{
  if (cupti_environment_enabled) {
    HPCRUN_CUPTI_CALL(cuptiActivityDisable,
                     (CUPTI_ACTIVITY_KIND_ENVIRONMENT));
    cupti_environment_enabled = false;
  }
}

//******************************************************************************
// finalizer
//******************************************************************************

void
cupti_activity_flush
(
)
{
  HPCRUN_CUPTI_CALL(cuptiActivityFlushAll, (CUPTI_ACTIVITY_FLAG_FLUSH_FORCED));
}


void
cupti_device_flush(void *args)
{
  if (cupti_stop_flag) {
    cupti_stop_flag_unset();
    cupti_activity_flush();
    // TODO(keren): replace cupti with sth. called device queue
    gpu_application_thread_process_activities();
  }
}


void
cupti_stop_flag_set()
{
  cupti_stop_flag = true;
}


void
cupti_stop_flag_unset()
{
  cupti_stop_flag = false;
}


void
cupti_runtime_api_flag_unset()
{
  cupti_runtime_api_flag = false;
}


void
cupti_runtime_api_flag_set()
{
  cupti_runtime_api_flag = true;
}


void
cupti_correlation_id_push(uint64_t id)
{
  HPCRUN_CUPTI_CALL(cuptiActivityPushExternalCorrelationId,
    (CUPTI_EXTERNAL_CORRELATION_KIND_UNKNOWN, id));
}


uint64_t
cupti_correlation_id_pop()
{
  uint64_t id;
  HPCRUN_CUPTI_CALL(cuptiActivityPopExternalCorrelationId,
    (CUPTI_EXTERNAL_CORRELATION_KIND_UNKNOWN, &id));
  return id;
}


void
cupti_device_shutdown(void *args)
{
  cupti_callbacks_unsubscribe();
  cupti_activity_flush();
}
<|MERGE_RESOLUTION|>--- conflicted
+++ resolved
@@ -940,13 +940,8 @@
 
         // Generate notification entry
         uint64_t cpu_submit_time = CPU_NANOTIME();
-<<<<<<< HEAD
         gpu_correlation_channel_produce(correlation_id, &gpu_op_ccts, 
 					cpu_submit_time);
-=======
-        gpu_correlation_channel_produce(correlation_id, &gpu_op_ccts,
-          cpu_submit_time);
->>>>>>> 80d576be
 
         TMSG(CUPTI_TRACE, "Driver push externalId %lu (cb_id = %u)", correlation_id, cb_id);
       } else if (cd->callbackSite == CUPTI_API_EXIT) {
@@ -1085,24 +1080,15 @@
         hpcrun_safe_enter();
 
         gpu_op_ccts_insert(api_node, &gpu_op_ccts, gpu_op_placeholder_flags_all);
-<<<<<<< HEAD
-        
-=======
-
->>>>>>> 80d576be
+
         hpcrun_safe_exit();
 
         cupti_trace_node = gpu_op_ccts_get(&gpu_op_ccts, gpu_placeholder_type_trace);
 
         // Generate notification entry
         uint64_t cpu_submit_time = CPU_NANOTIME();
-<<<<<<< HEAD
         gpu_correlation_channel_produce(correlation_id, &gpu_op_ccts, 
 					cpu_submit_time);
-=======
-        gpu_correlation_channel_produce(correlation_id, &gpu_op_ccts,
-          cpu_submit_time);
->>>>>>> 80d576be
 
         TMSG(CUPTI_TRACE, "Runtime push externalId %lu (cb_id = %u)", correlation_id, cb_id);
       } else if (cd->callbackSite == CUPTI_API_EXIT) {
