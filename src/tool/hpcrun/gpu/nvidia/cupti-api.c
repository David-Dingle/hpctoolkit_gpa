--- conflicted
+++ resolved
@@ -1392,12 +1392,7 @@
  size_t validSize
 )
 {
-<<<<<<< HEAD
   hpcrun_thread_init_mem_pool_once(0, NULL, false, true);
-=======
-  
-  hpcrun_thread_init_mem_pool_once();
->>>>>>> 6d4149af
 
   // handle notifications
   cupti_buffer_completion_notify();
