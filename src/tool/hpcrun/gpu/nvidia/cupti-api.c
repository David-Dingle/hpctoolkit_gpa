--- conflicted
+++ resolved
@@ -1075,12 +1075,8 @@
         gpu_op_ccts_insert(api_node, &gpu_op_ccts, gpu_op_placeholder_flags);
 
         if (is_kernel_op) {
-<<<<<<< HEAD
           cct_node_t *kernel_ph = 
             gpu_op_ccts_get(&gpu_op_ccts, gpu_placeholder_type_kernel);
-=======
-          cct_node_t *kernel_ph = gpu_op_ccts_get(&gpu_op_ccts, gpu_placeholder_type_kernel);
->>>>>>> 0a6af399
 
           ensure_kernel_ip_present(kernel_ph, kernel_ip);
 
