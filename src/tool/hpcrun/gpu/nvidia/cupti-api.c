// -*-Mode: C++;-*- // technically C99

// * BeginRiceCopyright *****************************************************
//
// --------------------------------------------------------------------------
// Part of HPCToolkit (hpctoolkit.org)
//
// Information about sources of support for research and development of
// HPCToolkit is at 'hpctoolkit.org' and in 'README.Acknowledgments'.
// --------------------------------------------------------------------------
//
// Copyright ((c)) 2002-2020, Rice University
// All rights reserved.
//
// Redistribution and use in source and binary forms, with or without
// modification, are permitted provided that the following conditions are
// met:
//
// * Redistributions of source code must retain the above copyright
//   notice, this list of conditions and the following disclaimer.
//
// * Redistributions in binary form must reproduce the above copyright
//   notice, this list of conditions and the following disclaimer in the
//   documentation and/or other materials provided with the distribution.
//
// * Neither the name of Rice University (RICE) nor the names of its
//   contributors may be used to endorse or promote products derived from
//   this software without specific prior written permission.
//
// This software is provided by RICE and contributors "as is" and any
// express or implied warranties, including, but not limited to, the
// implied warranties of merchantability and fitness for a particular
// purpose are disclaimed. In no event shall RICE or contributors be
// liable for any direct, indirect, incidental, special, exemplary, or
// consequential damages (including, but not limited to, procurement of
// substitute goods or services; loss of use, data, or profits; or
// business interruption) however caused and on any theory of liability,
// whether in contract, strict liability, or tort (including negligence
// or otherwise) arising in any way out of the use of this software, even
// if advised of the possibility of such damage.
//
// ******************************************************* EndRiceCopyright *

//***************************************************************************
//
// File:
//   cupti-api.c
//
// Purpose:
//   implementation of wrapper around NVIDIA's CUPTI performance tools API
//
//***************************************************************************

//***************************************************************************
// system includes
//***************************************************************************

#include <errno.h>     // errno
#include <fcntl.h>     // open
#include <sys/stat.h>  // mkdir
#include <sys/types.h>
#include <unistd.h>

#ifndef HPCRUN_STATIC_LINK
#include <dlfcn.h>
#undef _GNU_SOURCE
#define _GNU_SOURCE
#include <link.h>          // dl_iterate_phdr
#include <linux/limits.h>  // PATH_MAX
#include <string.h>        // strstr
#endif



//***************************************************************************
// local includes
//***************************************************************************

#include <lib/prof-lean/spinlock.h>

#include <hpcrun/files.h>
#include <hpcrun/hpcrun_stats.h>
#include <hpcrun/main.h> // hpcrun_force_dlopen
#include <hpcrun/safe-sampling.h>

#include <hpcrun/gpu/gpu-activity-channel.h>
#include <hpcrun/gpu/gpu-application-thread-api.h>
#include <hpcrun/gpu/gpu-monitoring-thread-api.h>
#include <hpcrun/gpu/gpu-correlation-channel.h>
#include <hpcrun/gpu/gpu-correlation-id.h>
#include <hpcrun/gpu/gpu-op-placeholders.h>

#include <hpcrun/ompt/ompt-device.h>

#include <hpcrun/sample-sources/libdl.h>
#include <hpcrun/sample-sources/nvidia.h>

#include <hpcrun/utilities/hpcrun-nanotime.h>

#include "cuda-api.h"
#include "cupti-api.h"
#include "cupti-gpu-api.h"
#include "cubin-hash-map.h"
#include "cubin-id-map.h"



//******************************************************************************
// macros
//******************************************************************************

#define CUPTI_LIBRARY_LOCATION "lib64/libcupti.so"
#define CUPTI_PATH_FROM_CUDA "extras/CUPTI/"

#define HPCRUN_CUPTI_ACTIVITY_BUFFER_SIZE (16 * 1024 * 1024)
#define HPCRUN_CUPTI_ACTIVITY_BUFFER_ALIGNMENT (8)

#define CUPTI_FN_NAME(f) DYN_FN_NAME(f)

#define CUPTI_FN(fn, args) \
  static CUptiResult (*CUPTI_FN_NAME(fn)) args

#define HPCRUN_CUPTI_CALL(fn, args)  \
{  \
  CUptiResult status = CUPTI_FN_NAME(fn) args;  \
  if (status != CUPTI_SUCCESS) {  \
    cupti_error_report(status, #fn);  \
  }  \
}

#define DISPATCH_CALLBACK(fn, args) if (fn) fn args

#define FORALL_CUPTI_ROUTINES(macro)             \
  macro(cuptiActivityConfigurePCSampling)        \
  macro(cuptiActivityDisable)                    \
  macro(cuptiActivityDisableContext)             \
  macro(cuptiActivityEnable)                     \
  macro(cuptiActivityEnableContext)              \
  macro(cuptiActivityFlushAll)                   \
  macro(cuptiActivitySetAttribute)               \
  macro(cuptiActivityGetNextRecord)              \
  macro(cuptiActivityGetNumDroppedRecords)       \
  macro(cuptiActivityPopExternalCorrelationId)   \
  macro(cuptiActivityPushExternalCorrelationId)  \
  macro(cuptiActivityRegisterCallbacks)          \
  macro(cuptiGetTimestamp)                       \
  macro(cuptiEnableDomain)                       \
  macro(cuptiFinalize)                           \
  macro(cuptiGetResultString)                    \
  macro(cuptiSubscribe)                          \
  macro(cuptiUnsubscribe)



//******************************************************************************
// types
//******************************************************************************

typedef void (*cupti_error_callback_t)
(
 const char *type,
 const char *fn,
 const char *error_string
);


typedef CUptiResult (*cupti_activity_enable_t)
(
 CUpti_ActivityKind activity
);


typedef cct_node_t *(*cupti_correlation_callback_t)
(
 uint64_t id
);


typedef void (*cupti_load_callback_t)
(
 uint32_t cubin_id,
 const void *cubin,
 size_t cubin_size
);


typedef struct {
  CUpti_BuffersCallbackRequestFunc buffer_request;
  CUpti_BuffersCallbackCompleteFunc buffer_complete;
} cupti_activity_buffer_state_t;


// DRIVER_UPDATE_CHECK(Keren): cufunc and cumod fields are reverse engineered
typedef struct {
  uint32_t unknown_field1[4];
  uint32_t function_index;
  uint32_t unknown_field2[3];
  CUmodule cumod;
} hpctoolkit_cufunc_st_t;


typedef struct {
  uint32_t cubin_id;
} hpctoolkit_cumod_st_t;


//******************************************************************************
// forward declarations
//******************************************************************************

static void
cupti_error_callback_dummy
(
 const char *type,
 const char *fn,
 const char *error_string
);


static cct_node_t *
cupti_correlation_callback_dummy
(
 uint64_t id
);



//******************************************************************************
// static data
//******************************************************************************

static spinlock_t files_lock = SPINLOCK_UNLOCKED;

static __thread bool cupti_stop_flag = false;
static __thread bool cupti_runtime_api_flag = false;
static __thread cct_node_t *cupti_kernel_ph = NULL;

static bool cupti_correlation_enabled = false;
static bool cupti_pc_sampling_enabled = false;

static cupti_correlation_callback_t cupti_correlation_callback =
  cupti_correlation_callback_dummy;

static cupti_error_callback_t cupti_error_callback =
  cupti_error_callback_dummy;

static cupti_activity_buffer_state_t cupti_activity_enabled = { 0, 0 };

static cupti_load_callback_t cupti_load_callback = 0;

static cupti_load_callback_t cupti_unload_callback = 0;


static CUpti_SubscriberHandle cupti_subscriber;


//----------------------------------------------------------
// cupti function pointers for late binding
//----------------------------------------------------------

CUPTI_FN
(
 cuptiActivityEnable,
 (
  CUpti_ActivityKind kind
 )
);


CUPTI_FN
(
 cuptiActivityDisable,
 (
 CUpti_ActivityKind kind
 )
);


CUPTI_FN
(
 cuptiActivityEnableContext,
 (
  CUcontext context,
  CUpti_ActivityKind kind
 )
);


CUPTI_FN
(
 cuptiActivityDisableContext,
 (
  CUcontext context,
  CUpti_ActivityKind kind
 )
);


CUPTI_FN
(
 cuptiActivityConfigurePCSampling,
 (
  CUcontext ctx,
  CUpti_ActivityPCSamplingConfig *config
 )
);


CUPTI_FN
(
 cuptiActivityRegisterCallbacks,
 (
  CUpti_BuffersCallbackRequestFunc funcBufferRequested,
  CUpti_BuffersCallbackCompleteFunc funcBufferCompleted
 )
);


CUPTI_FN
(
 cuptiActivityPushExternalCorrelationId,
 (
  CUpti_ExternalCorrelationKind kind,
  uint64_t id
 )
);


CUPTI_FN
(
 cuptiActivityPopExternalCorrelationId,
 (
  CUpti_ExternalCorrelationKind kind,
  uint64_t *lastId
 )
);


CUPTI_FN
(
 cuptiActivityGetNextRecord,
 (
  uint8_t* buffer,
  size_t validBufferSizeBytes,
  CUpti_Activity **record
 )
);


CUPTI_FN
(
 cuptiActivityGetNumDroppedRecords,
 (
  CUcontext context,
  uint32_t streamId,
  size_t *dropped
 )
);


CUPTI_FN
(
  cuptiActivitySetAttribute,
  (
   CUpti_ActivityAttribute attribute,
   size_t *value_size,
   void *value
  )
);


CUPTI_FN
(
 cuptiActivityFlushAll,
 (
  uint32_t flag
 )
);


CUPTI_FN
(
 cuptiGetTimestamp,
 (
  uint64_t *timestamp
 )
);


CUPTI_FN
(
 cuptiEnableDomain,
 (
  uint32_t enable,
  CUpti_SubscriberHandle subscriber,
  CUpti_CallbackDomain domain
 )
);


CUPTI_FN
(
 cuptiFinalize,
 (
  void
 )
);


CUPTI_FN
(
 cuptiGetResultString,
 (
  CUptiResult result,
  const char **str
 )
);


CUPTI_FN
(
 cuptiSubscribe,
 (
  CUpti_SubscriberHandle *subscriber,
  CUpti_CallbackFunc callback,
  void *userdata
 )
);


CUPTI_FN
(
 cuptiUnsubscribe,
 (
  CUpti_SubscriberHandle subscriber
 )
);



//******************************************************************************
// private operations
//******************************************************************************

#ifndef HPCRUN_STATIC_LINK
int
cuda_path
(
 struct dl_phdr_info *info,
 size_t size,
 void *data
)
{
  char *buffer = (char *) data;
  const char *suffix = strstr(info->dlpi_name, "libcudart");
  if (suffix) {
    // CUDA library organization after 9.0
    suffix = strstr(info->dlpi_name, "targets");
    if (!suffix) {
      // CUDA library organization in 9.0 or earlier
      suffix = strstr(info->dlpi_name, "lib64");
    }
  }
  if (suffix){
    int len = suffix - info->dlpi_name;
    strncpy(buffer, info->dlpi_name, len);
    buffer[len] = 0;
    return 1;
  }
  return 0;
}


static void
cupti_set_default_path(char *buffer)
{
  strcpy(buffer, CUPTI_INSTALL_PREFIX CUPTI_LIBRARY_LOCATION);
}

int
library_path_resolves(const char *buffer)
{
  struct stat sb;
  return stat(buffer, &sb) == 0;
}


static const char *
cupti_path
(
  void
)
{
  const char *path = "libcupti.so";
  int resolved = 0;

  static char buffer[PATH_MAX];
  buffer[0] = 0;

  // open an NVIDIA library to find the CUDA path with dl_iterate_phdr
  // note: a version of this file with a more specific name may
  // already be loaded. thus, even if the dlopen fails, we search with
  // dl_iterate_phdr.
  void *h = monitor_real_dlopen("libcudart.so", RTLD_LOCAL | RTLD_LAZY);

  if (dl_iterate_phdr(cuda_path, buffer)) {
    // invariant: buffer contains CUDA home
    int zero_index = strlen(buffer);
    strcat(buffer, CUPTI_LIBRARY_LOCATION);

    if (library_path_resolves(buffer)) {
      path = buffer;
      resolved = 1;
    } else {
      buffer[zero_index] = 0;
      strcat(buffer, CUPTI_PATH_FROM_CUDA CUPTI_LIBRARY_LOCATION);

      if (library_path_resolves(buffer)) {
        path = buffer;
        resolved = 1;
      } else {
        buffer[zero_index - 1] = 0;
        fprintf(stderr, "NOTE: CUDA root at %s lacks a copy of NVIDIA's CUPTI "
          "tools library.\n", buffer);
      }
    }
  }

  if (!resolved) {
    cupti_set_default_path(buffer);
    if (library_path_resolves(buffer)) {
      fprintf(stderr, "NOTE: Using builtin path for NVIDIA's CUPTI tools "
        "library %s.\n", buffer);
      path = buffer;
      resolved = 1;
    }
  }

  if (h) monitor_real_dlclose(h);

  return path;
}

#endif

int
cupti_bind
(
  void
)
{
#ifndef HPCRUN_STATIC_LINK
  // dynamic libraries only availabile in non-static case
  hpcrun_force_dlopen(true);
  CHK_DLOPEN(cupti, cupti_path(), RTLD_NOW | RTLD_GLOBAL);
  hpcrun_force_dlopen(false);

#define CUPTI_BIND(fn) \
  CHK_DLSYM(cupti, fn);

  FORALL_CUPTI_ROUTINES(CUPTI_BIND)

#undef CUPTI_BIND

  return 0;
#else
  return -1;
#endif // ! HPCRUN_STATIC_LINK
}


static cct_node_t *
cupti_correlation_callback_dummy // __attribute__((unused))
(
 uint64_t id
)
{
  return NULL;
}


static void
cupti_error_callback_dummy // __attribute__((unused))
(
 const char *type,
 const char *fn,
 const char *error_string
)
{
  
  EEMSG("FATAL: hpcrun failure: failure type = %s, "
	"function %s failed with error %s", type, fn, error_string);
  exit(1);
}


static void
cupti_error_report
(
 CUptiResult error,
 const char *fn
)
{
  const char *error_string;
  CUPTI_FN_NAME(cuptiGetResultString)(error, &error_string);
  cupti_error_callback("CUPTI result error", fn, error_string);
}


//******************************************************************************
// private operations
//******************************************************************************

static bool
cupti_write_cubin
(
 const char *file_name,
 const void *cubin,
 size_t cubin_size
)
{
  int fd;
  errno = 0;
  fd = open(file_name, O_WRONLY | O_CREAT | O_EXCL, 0644);
  if (errno == EEXIST) {
    close(fd);
    return true;
  }
  if (fd >= 0) {
    // Success
    if (write(fd, cubin, cubin_size) != cubin_size) {
      close(fd);
      return false;
    } else {
      close(fd);
      return true;
    }
  } else {
    // Failure to open is a fatal error.
    hpcrun_abort("hpctoolkit: unable to open file: '%s'", file_name);
    return false;
  }
}


void
cupti_load_callback_cuda
(
 uint32_t cubin_id,
 const void *cubin,
 size_t cubin_size
)
{
  // Compute hash for cubin and store it into a map
  cubin_hash_map_entry_t *entry = cubin_hash_map_lookup(cubin_id);
  unsigned char *hash;
  unsigned int hash_len;
  if (entry == NULL) {
    cubin_hash_map_insert(cubin_id, cubin, cubin_size);
    entry = cubin_hash_map_lookup(cubin_id);
  }
  hash = cubin_hash_map_entry_hash_get(entry, &hash_len);

  // Create file name
  char file_name[PATH_MAX];
  size_t i;
  size_t used = 0;
  used += sprintf(&file_name[used], "%s", hpcrun_files_output_directory());
  used += sprintf(&file_name[used], "%s", "/cubins/");
  mkdir(file_name, S_IRWXU | S_IRWXG | S_IROTH | S_IXOTH);
  for (i = 0; i < hash_len; ++i) {
    used += sprintf(&file_name[used], "%02x", hash[i]);
  }
  used += sprintf(&file_name[used], "%s", ".cubin");
  TMSG(CUPTI, "cubin_id %d hash %s", cubin_id, file_name);

  // Write a file if does not exist
  bool file_flag;
  spinlock_lock(&files_lock);
  file_flag = cupti_write_cubin(file_name, cubin, cubin_size);
  spinlock_unlock(&files_lock);

  if (file_flag) {
    char device_file[PATH_MAX];
    sprintf(device_file, "%s", file_name);
    uint32_t hpctoolkit_module_id;
    load_module_t *module = NULL;
    hpcrun_loadmap_lock();
    if ((module = hpcrun_loadmap_findByName(device_file)) == NULL) {
      hpctoolkit_module_id = hpcrun_loadModule_add(device_file);
    } else {
      hpctoolkit_module_id = module->id;
    }
    hpcrun_loadmap_unlock();
    TMSG(CUPTI, "cubin_id %d -> hpctoolkit_module_id %d", cubin_id, hpctoolkit_module_id);
    cubin_id_map_entry_t *entry = cubin_id_map_lookup(cubin_id);
    if (entry == NULL) {
      Elf_SymbolVector *vector = computeCubinFunctionOffsets(cubin, cubin_size);
      cubin_id_map_insert(cubin_id, hpctoolkit_module_id, vector);
    }
  }
}


void
cupti_unload_callback_cuda
(
 uint32_t cubin_id,
 const void *cubin,
 size_t cubin_size
)
{
  //cubin_id_map_delete(cubin_id);
}


static ip_normalized_t
cupti_func_ip_resolve
(
 CUfunction function
)
{
  hpctoolkit_cufunc_st_t *cufunc = (hpctoolkit_cufunc_st_t *)(function);
  hpctoolkit_cumod_st_t *cumod = (hpctoolkit_cumod_st_t *)cufunc->cumod;
  uint32_t function_index = cufunc->function_index;
  uint32_t cubin_id = cumod->cubin_id;
  ip_normalized_t ip_norm = cubin_id_transform(cubin_id, function_index, 0);
  TMSG(CUPTI_TRACE, "Decode function_index %u cubin_id %u", function_index, cubin_id);
  return ip_norm;
}


void
ensure_kernel_ip_present
(
 cct_node_t *kernel_ph, 
 ip_normalized_t kernel_ip
)
{
  // if the phaceholder was previously inserted, it will have a child
  // we only want to insert a child if there isn't one already. if the
  // node contains a child already, then the gpu monitoring thread 
  // may be adding children to the splay tree of children. in that case 
  // trying to add a child here (which will turn into a lookup of the
  // previously added child, would race with any insertions by the 
  // GPU monitoring thread.
  //
  // INVARIANT: avoid a race modifying the splay tree of children by 
  // not attempting to insert a child in a worker thread when a child 
  // is already present
  if (hpcrun_cct_children(kernel_ph) == NULL) {
    cct_node_t *kernel = 
      hpcrun_cct_insert_ip_norm(kernel_ph, kernel_ip);
    hpcrun_cct_retain(kernel);
  }
}


static void
cupti_subscriber_callback
(
 void *userdata,
 CUpti_CallbackDomain domain,
 CUpti_CallbackId cb_id,
 const void *cb_info
)
{
  if (domain == CUPTI_CB_DOMAIN_RESOURCE) {
    const CUpti_ResourceData *rd = (const CUpti_ResourceData *) cb_info;
    if (cb_id == CUPTI_CBID_RESOURCE_MODULE_LOADED) {
      CUpti_ModuleResourceData *mrd = (CUpti_ModuleResourceData *)
        rd->resourceDescriptor;

      TMSG(CUPTI, "loaded module id %d, cubin size %" PRIu64 ", cubin %p",
        mrd->moduleId, mrd->cubinSize, mrd->pCubin);
      DISPATCH_CALLBACK(cupti_load_callback, (mrd->moduleId, mrd->pCubin, mrd->cubinSize));
    } else if (cb_id == CUPTI_CBID_RESOURCE_MODULE_UNLOAD_STARTING) {
      CUpti_ModuleResourceData *mrd = (CUpti_ModuleResourceData *)
        rd->resourceDescriptor;

      TMSG(CUPTI, "unloaded module id %d, cubin size %" PRIu64 ", cubin %p",
        mrd->moduleId, mrd->cubinSize, mrd->pCubin);
      DISPATCH_CALLBACK(cupti_unload_callback, (mrd->moduleId, mrd->pCubin, mrd->cubinSize));
    } else if (cb_id == CUPTI_CBID_RESOURCE_CONTEXT_CREATED) {
      int pc_sampling_frequency = cupti_pc_sampling_frequency_get();
      if (pc_sampling_frequency != -1) {
        cupti_pc_sampling_enable(rd->context, pc_sampling_frequency);
      }
    }
  } else if (domain == CUPTI_CB_DOMAIN_DRIVER_API) {
    // stop flag is only set if a driver or runtime api called
    cupti_stop_flag_set();

    const CUpti_CallbackData *cd = (const CUpti_CallbackData *) cb_info;

    bool ompt_runtime_api_flag = ompt_runtime_status_get();

    bool is_valid_op = false;
    gpu_op_placeholder_flags_t gpu_op_placeholder_flags = 0;
    ip_normalized_t kernel_ip;

    switch (cb_id) {
      //FIXME(Keren): do not support memory allocate and free for current CUPTI version
      //case CUPTI_DRIVER_TRACE_CBID_cuMemAlloc:
      //case CUPTI_DRIVER_TRACE_CBID_cu64MemAlloc:
      //case CUPTI_DRIVER_TRACE_CBID_cuMemAllocPitch:
      //case CUPTI_DRIVER_TRACE_CBID_cu64MemAllocPitch:
      //case CUPTI_DRIVER_TRACE_CBID_cuMemAlloc_v2:
      //case CUPTI_DRIVER_TRACE_CBID_cuMemAllocPitch_v2:
      //  {
      //    cuda_state = cuda_placeholders.cuda_memalloc_state;
      //    is_valid_op = true;
      //    break;
      //  }
      // synchronize apis
      case CUPTI_DRIVER_TRACE_CBID_cuCtxSynchronize:
      case CUPTI_DRIVER_TRACE_CBID_cuEventSynchronize:
      case CUPTI_DRIVER_TRACE_CBID_cuStreamSynchronize:
      case CUPTI_DRIVER_TRACE_CBID_cuStreamSynchronize_ptsz:
      case CUPTI_DRIVER_TRACE_CBID_cuStreamWaitEvent:
      case CUPTI_DRIVER_TRACE_CBID_cuStreamWaitEvent_ptsz:
        {
          gpu_op_placeholder_flags_set(&gpu_op_placeholder_flags,
            gpu_placeholder_type_sync);
          is_valid_op = true;
          break;
        }
      // copyin apis
      case CUPTI_DRIVER_TRACE_CBID_cuMemcpyHtoD:
      case CUPTI_DRIVER_TRACE_CBID_cuMemcpyHtoDAsync:
      case CUPTI_DRIVER_TRACE_CBID_cuMemcpyHtoD_v2:
      case CUPTI_DRIVER_TRACE_CBID_cuMemcpyHtoDAsync_v2:
      case CUPTI_DRIVER_TRACE_CBID_cuMemcpyHtoD_v2_ptds:
      case CUPTI_DRIVER_TRACE_CBID_cuMemcpyHtoDAsync_v2_ptsz:
        {
          gpu_op_placeholder_flags_set(&gpu_op_placeholder_flags,
            gpu_placeholder_type_copyin);
          is_valid_op = true;
          break;
        }
      // copyout apis
      case CUPTI_DRIVER_TRACE_CBID_cuMemcpyDtoH:
      case CUPTI_DRIVER_TRACE_CBID_cuMemcpyDtoHAsync:
      case CUPTI_DRIVER_TRACE_CBID_cuMemcpyDtoH_v2:
      case CUPTI_DRIVER_TRACE_CBID_cuMemcpyDtoHAsync_v2:
      case CUPTI_DRIVER_TRACE_CBID_cuMemcpyDtoH_v2_ptds:
      case CUPTI_DRIVER_TRACE_CBID_cuMemcpyDtoHAsync_v2_ptsz:
        {
          gpu_op_placeholder_flags_set(&gpu_op_placeholder_flags,
            gpu_placeholder_type_copyout);
          is_valid_op = true;
          break;
        }
      // copy apis
      case CUPTI_DRIVER_TRACE_CBID_cuMemcpyDtoD:
      case CUPTI_DRIVER_TRACE_CBID_cuMemcpyDtoA:
      case CUPTI_DRIVER_TRACE_CBID_cuMemcpyAtoD:
      case CUPTI_DRIVER_TRACE_CBID_cuMemcpyHtoA:
      case CUPTI_DRIVER_TRACE_CBID_cuMemcpyAtoH:
      case CUPTI_DRIVER_TRACE_CBID_cuMemcpyAtoA:
      case CUPTI_DRIVER_TRACE_CBID_cuMemcpy2D:
      case CUPTI_DRIVER_TRACE_CBID_cuMemcpy2DUnaligned:
      case CUPTI_DRIVER_TRACE_CBID_cuMemcpy3D:
      case CUPTI_DRIVER_TRACE_CBID_cuMemcpyDtoDAsync:
      case CUPTI_DRIVER_TRACE_CBID_cuMemcpyHtoAAsync:
      case CUPTI_DRIVER_TRACE_CBID_cuMemcpyAtoHAsync:
      case CUPTI_DRIVER_TRACE_CBID_cuMemcpy2DAsync:
      case CUPTI_DRIVER_TRACE_CBID_cuMemcpy3DAsync:
      case CUPTI_DRIVER_TRACE_CBID_cuMemcpy_v2:
      case CUPTI_DRIVER_TRACE_CBID_cuMemcpyDtoD_v2:
      case CUPTI_DRIVER_TRACE_CBID_cuMemcpyDtoDAsync_v2:
      case CUPTI_DRIVER_TRACE_CBID_cuMemcpyAtoH_v2:
      case CUPTI_DRIVER_TRACE_CBID_cuMemcpyAtoHAsync_v2:
      case CUPTI_DRIVER_TRACE_CBID_cuMemcpyAtoD_v2:
      case CUPTI_DRIVER_TRACE_CBID_cuMemcpyDtoA_v2:
      case CUPTI_DRIVER_TRACE_CBID_cuMemcpyAtoA_v2:
      case CUPTI_DRIVER_TRACE_CBID_cuMemcpy2D_v2:
      case CUPTI_DRIVER_TRACE_CBID_cuMemcpy2DUnaligned_v2:
      case CUPTI_DRIVER_TRACE_CBID_cuMemcpy2DAsync_v2:
      case CUPTI_DRIVER_TRACE_CBID_cuMemcpy3D_v2:
      case CUPTI_DRIVER_TRACE_CBID_cuMemcpy3DAsync_v2:
      case CUPTI_DRIVER_TRACE_CBID_cuMemcpyHtoA_v2:
      case CUPTI_DRIVER_TRACE_CBID_cuMemcpyHtoAAsync_v2:
      case CUPTI_DRIVER_TRACE_CBID_cuMemcpy:
      case CUPTI_DRIVER_TRACE_CBID_cuMemcpyAsync:
      case CUPTI_DRIVER_TRACE_CBID_cuMemcpyPeer:
      case CUPTI_DRIVER_TRACE_CBID_cuMemcpyPeerAsync:
      case CUPTI_DRIVER_TRACE_CBID_cuMemcpy3DPeer:
      case CUPTI_DRIVER_TRACE_CBID_cuMemcpy3DPeerAsync:
      case CUPTI_DRIVER_TRACE_CBID_cuMemcpyDtoD_v2_ptds:
      case CUPTI_DRIVER_TRACE_CBID_cuMemcpyDtoA_v2_ptds:
      case CUPTI_DRIVER_TRACE_CBID_cuMemcpyAtoD_v2_ptds:
      case CUPTI_DRIVER_TRACE_CBID_cuMemcpyHtoA_v2_ptds:
      case CUPTI_DRIVER_TRACE_CBID_cuMemcpyAtoH_v2_ptds:
      case CUPTI_DRIVER_TRACE_CBID_cuMemcpyAtoA_v2_ptds:
      case CUPTI_DRIVER_TRACE_CBID_cuMemcpy2D_v2_ptds:
      case CUPTI_DRIVER_TRACE_CBID_cuMemcpy2DUnaligned_v2_ptds:
      case CUPTI_DRIVER_TRACE_CBID_cuMemcpy3D_v2_ptds:
      case CUPTI_DRIVER_TRACE_CBID_cuMemcpy_ptds:
      case CUPTI_DRIVER_TRACE_CBID_cuMemcpyPeer_ptds:
      case CUPTI_DRIVER_TRACE_CBID_cuMemcpy3DPeer_ptds:
      case CUPTI_DRIVER_TRACE_CBID_cuMemcpyAsync_ptsz:
      case CUPTI_DRIVER_TRACE_CBID_cuMemcpyHtoAAsync_v2_ptsz:
      case CUPTI_DRIVER_TRACE_CBID_cuMemcpyAtoHAsync_v2_ptsz:
      case CUPTI_DRIVER_TRACE_CBID_cuMemcpyDtoDAsync_v2_ptsz:
      case CUPTI_DRIVER_TRACE_CBID_cuMemcpy2DAsync_v2_ptsz:
      case CUPTI_DRIVER_TRACE_CBID_cuMemcpy3DAsync_v2_ptsz:
      case CUPTI_DRIVER_TRACE_CBID_cuMemcpyPeerAsync_ptsz:
      case CUPTI_DRIVER_TRACE_CBID_cuMemcpy3DPeerAsync_ptsz:
        {
          gpu_op_placeholder_flags_set(&gpu_op_placeholder_flags,
            gpu_placeholder_type_copy);
          is_valid_op = true;
          break;
        }
        // kernel apis
      case CUPTI_DRIVER_TRACE_CBID_cuLaunch:
      case CUPTI_DRIVER_TRACE_CBID_cuLaunchGrid:
      case CUPTI_DRIVER_TRACE_CBID_cuLaunchGridAsync:
      case CUPTI_DRIVER_TRACE_CBID_cuLaunchKernel:
      case CUPTI_DRIVER_TRACE_CBID_cuLaunchKernel_ptsz:
      case CUPTI_DRIVER_TRACE_CBID_cuLaunchCooperativeKernel:
      case CUPTI_DRIVER_TRACE_CBID_cuLaunchCooperativeKernel_ptsz:
      case CUPTI_DRIVER_TRACE_CBID_cuLaunchCooperativeKernelMultiDevice:
        {
          gpu_op_placeholder_flags_set(&gpu_op_placeholder_flags,
            gpu_placeholder_type_kernel);
          is_valid_op = true;

          if (cd->callbackSite == CUPTI_API_ENTER) {
            gpu_application_thread_process_activities();

            // XXX(Keren): cannot parse this kind of kernel launch
            //if (cb_id != CUPTI_DRIVER_TRACE_CBID_cuLaunchCooperativeKernelMultiDevice)
            // CUfunction is the first param
            CUfunction function_ptr = *(CUfunction *)((CUfunction)cd->functionParams);
            kernel_ip = cupti_func_ip_resolve(function_ptr);
          }
          break;
        }
      default:
        break;
    }
    bool is_kernel_op = gpu_op_placeholder_flags_is_set(gpu_op_placeholder_flags,
      gpu_placeholder_type_kernel);
    // If we have a valid operation and is not in the interval of a cuda/ompt runtime api
    if (is_valid_op && !cupti_runtime_api_flag && !ompt_runtime_api_flag) {
      if (cd->callbackSite == CUPTI_API_ENTER) {
        // A driver API cannot be implemented by other driver APIs, so we get an id
        // and unwind when the API is entered

        uint64_t correlation_id = gpu_correlation_id();
        cupti_correlation_id_push(correlation_id);

        cct_node_t *api_node = cupti_correlation_callback(correlation_id);

        gpu_op_ccts_t gpu_op_ccts;

        hpcrun_safe_enter();

        gpu_op_ccts_insert(api_node, &gpu_op_ccts, gpu_op_placeholder_flags);

        if (is_kernel_op) {
          cct_node_t *kernel_ph = 
	    gpu_op_ccts_get(&gpu_op_ccts, gpu_placeholder_type_kernel);

	  ensure_kernel_ip_present(kernel_ph, kernel_ip);
        }

        hpcrun_safe_exit();

        // Generate notification entry
        uint64_t cpu_submit_time = hpcrun_nanotime();
        gpu_correlation_channel_produce(correlation_id, &gpu_op_ccts,
          cpu_submit_time);

        TMSG(CUPTI_TRACE, "Driver push externalId %lu (cb_id = %u)", correlation_id, cb_id);
      } else if (cd->callbackSite == CUPTI_API_EXIT) {
        uint64_t correlation_id __attribute__((unused)); // not used if PRINT omitted
        correlation_id = cupti_correlation_id_pop();
        TMSG(CUPTI_TRACE, "Driver pop externalId %lu (cb_id = %u)", correlation_id, cb_id);
      }
    } else if (is_kernel_op && cupti_runtime_api_flag && cd->callbackSite ==
      CUPTI_API_ENTER) {
      if (cupti_kernel_ph != NULL) {
	ensure_kernel_ip_present(cupti_kernel_ph, kernel_ip);
      }
    } else if (is_kernel_op && ompt_runtime_api_flag && cd->callbackSite ==
      CUPTI_API_ENTER) {
      cct_node_t *ompt_trace_node = ompt_trace_node_get();
      if (ompt_trace_node != NULL) {
	ensure_kernel_ip_present(ompt_trace_node, kernel_ip);
      }
    }
  } else if (domain == CUPTI_CB_DOMAIN_RUNTIME_API) {
    // stop flag is only set if a driver or runtime api called
    cupti_stop_flag_set();

    const CUpti_CallbackData *cd = (const CUpti_CallbackData *)cb_info;

    bool is_valid_op = false;
    bool is_kernel_op __attribute__((unused)) = false; // used only by PRINT when debugging
    switch (cb_id) {
      // FIXME(Keren): do not support memory allocate and free for
      // current CUPTI version
      //case CUPTI_RUNTIME_TRACE_CBID_cudaMalloc_v3020:
      //case CUPTI_RUNTIME_TRACE_CBID_cudaMallocPitch_v3020:
      //case CUPTI_RUNTIME_TRACE_CBID_cudaMallocArray_v3020:
      //case CUPTI_RUNTIME_TRACE_CBID_cudaMalloc3D_v3020:
      //case CUPTI_RUNTIME_TRACE_CBID_cudaMalloc3DArray_v3020:
      //  {
      //    cuda_state = cuda_placeholders.cuda_memalloc_state;
      //    is_valid_op = true;
      //    break;
      //  }
      // cuda synchronize apis
      case CUPTI_RUNTIME_TRACE_CBID_cudaEventSynchronize_v3020:
      case CUPTI_RUNTIME_TRACE_CBID_cudaStreamSynchronize_v3020:
      case CUPTI_RUNTIME_TRACE_CBID_cudaStreamSynchronize_ptsz_v7000:
      case CUPTI_RUNTIME_TRACE_CBID_cudaStreamWaitEvent_v3020:
      case CUPTI_RUNTIME_TRACE_CBID_cudaDeviceSynchronize_v3020:
      // cuda copy apis
      case CUPTI_RUNTIME_TRACE_CBID_cudaMemcpyPeer_v4000:
      case CUPTI_RUNTIME_TRACE_CBID_cudaMemcpyPeerAsync_v4000:
      case CUPTI_RUNTIME_TRACE_CBID_cudaMemcpy3DPeer_v4000:
      case CUPTI_RUNTIME_TRACE_CBID_cudaMemcpy3DPeerAsync_v4000:
      case CUPTI_RUNTIME_TRACE_CBID_cudaMemcpy3D_v3020:
      case CUPTI_RUNTIME_TRACE_CBID_cudaMemcpy3DAsync_v3020:
      case CUPTI_RUNTIME_TRACE_CBID_cudaMemcpy3D_ptds_v7000:
      case CUPTI_RUNTIME_TRACE_CBID_cudaMemcpy3DAsync_ptsz_v7000:
      case CUPTI_RUNTIME_TRACE_CBID_cudaMemcpy3DPeer_ptds_v7000:
      case CUPTI_RUNTIME_TRACE_CBID_cudaMemcpy3DPeerAsync_ptsz_v7000:
      case CUPTI_RUNTIME_TRACE_CBID_cudaMemcpy_v3020:
      case CUPTI_RUNTIME_TRACE_CBID_cudaMemcpy2D_v3020:
      case CUPTI_RUNTIME_TRACE_CBID_cudaMemcpyToArray_v3020:
      case CUPTI_RUNTIME_TRACE_CBID_cudaMemcpy2DToArray_v3020:
      case CUPTI_RUNTIME_TRACE_CBID_cudaMemcpyFromArray_v3020:
      case CUPTI_RUNTIME_TRACE_CBID_cudaMemcpy2DFromArray_v3020:
      case CUPTI_RUNTIME_TRACE_CBID_cudaMemcpyArrayToArray_v3020:
      case CUPTI_RUNTIME_TRACE_CBID_cudaMemcpy2DArrayToArray_v3020:
      case CUPTI_RUNTIME_TRACE_CBID_cudaMemcpyToSymbol_v3020:
      case CUPTI_RUNTIME_TRACE_CBID_cudaMemcpyFromSymbol_v3020:
      case CUPTI_RUNTIME_TRACE_CBID_cudaMemcpyAsync_v3020:
      case CUPTI_RUNTIME_TRACE_CBID_cudaMemcpyToArrayAsync_v3020:
      case CUPTI_RUNTIME_TRACE_CBID_cudaMemcpyFromArrayAsync_v3020:
      case CUPTI_RUNTIME_TRACE_CBID_cudaMemcpy2DAsync_v3020:
      case CUPTI_RUNTIME_TRACE_CBID_cudaMemcpy2DToArrayAsync_v3020:
      case CUPTI_RUNTIME_TRACE_CBID_cudaMemcpy2DFromArrayAsync_v3020:
      case CUPTI_RUNTIME_TRACE_CBID_cudaMemcpyToSymbolAsync_v3020:
      case CUPTI_RUNTIME_TRACE_CBID_cudaMemcpyFromSymbolAsync_v3020:
      case CUPTI_RUNTIME_TRACE_CBID_cudaMemcpy_ptds_v7000:
      case CUPTI_RUNTIME_TRACE_CBID_cudaMemcpy2D_ptds_v7000:
      case CUPTI_RUNTIME_TRACE_CBID_cudaMemcpyToArray_ptds_v7000:
      case CUPTI_RUNTIME_TRACE_CBID_cudaMemcpy2DToArray_ptds_v7000:
      case CUPTI_RUNTIME_TRACE_CBID_cudaMemcpyFromArray_ptds_v7000:
      case CUPTI_RUNTIME_TRACE_CBID_cudaMemcpy2DFromArray_ptds_v7000:
      case CUPTI_RUNTIME_TRACE_CBID_cudaMemcpyArrayToArray_ptds_v7000:
      case CUPTI_RUNTIME_TRACE_CBID_cudaMemcpy2DArrayToArray_ptds_v7000:
      case CUPTI_RUNTIME_TRACE_CBID_cudaMemcpyToSymbol_ptds_v7000:
      case CUPTI_RUNTIME_TRACE_CBID_cudaMemcpyFromSymbol_ptds_v7000:
      case CUPTI_RUNTIME_TRACE_CBID_cudaMemcpyAsync_ptsz_v7000:
      case CUPTI_RUNTIME_TRACE_CBID_cudaMemcpyToArrayAsync_ptsz_v7000:
      case CUPTI_RUNTIME_TRACE_CBID_cudaMemcpyFromArrayAsync_ptsz_v7000:
      case CUPTI_RUNTIME_TRACE_CBID_cudaMemcpy2DAsync_ptsz_v7000:
      case CUPTI_RUNTIME_TRACE_CBID_cudaMemcpy2DToArrayAsync_ptsz_v7000:
      case CUPTI_RUNTIME_TRACE_CBID_cudaMemcpy2DFromArrayAsync_ptsz_v7000:
      case CUPTI_RUNTIME_TRACE_CBID_cudaMemcpyToSymbolAsync_ptsz_v7000:
      case CUPTI_RUNTIME_TRACE_CBID_cudaMemcpyFromSymbolAsync_ptsz_v7000:
        {
          is_valid_op = true;
          break;
        }
      // cuda kernel apis
      case CUPTI_RUNTIME_TRACE_CBID_cudaLaunch_v3020:
      case CUPTI_RUNTIME_TRACE_CBID_cudaLaunchKernel_v7000:
      case CUPTI_RUNTIME_TRACE_CBID_cudaLaunch_ptsz_v7000:
      case CUPTI_RUNTIME_TRACE_CBID_cudaLaunchKernel_ptsz_v7000:
      #if CUPTI_API_VERSION >= 10
      case CUPTI_RUNTIME_TRACE_CBID_cudaLaunchCooperativeKernel_v9000:
      case CUPTI_RUNTIME_TRACE_CBID_cudaLaunchCooperativeKernel_ptsz_v9000:
      case CUPTI_RUNTIME_TRACE_CBID_cudaLaunchCooperativeKernelMultiDevice_v9000:
      #endif
        {
          is_valid_op = true;
          is_kernel_op = true;
          if (cd->callbackSite == CUPTI_API_ENTER) {
            gpu_application_thread_process_activities();
          }
          break;
        }
      default:
        break;
    }
    if (is_valid_op) {
      if (cd->callbackSite == CUPTI_API_ENTER) {
        // Enter a CUDA runtime api
        cupti_runtime_api_flag_set();
        uint64_t correlation_id = gpu_correlation_id();
        cupti_correlation_id_push(correlation_id);
        // We should make notification records in the api enter callback.
        // A runtime API must be implemented by driver APIs.
        // Though unlikely in most cases,
        // it is still possible that a cupti buffer is full and returned to the host
        // in the interval of a runtime api.
        cct_node_t *api_node = cupti_correlation_callback(correlation_id);

        gpu_op_ccts_t gpu_op_ccts;

        hpcrun_safe_enter();

        gpu_op_ccts_insert(api_node, &gpu_op_ccts, gpu_op_placeholder_flags_all);

        hpcrun_safe_exit();

        cupti_kernel_ph = gpu_op_ccts_get(&gpu_op_ccts, gpu_placeholder_type_kernel);

        // Generate notification entry
        uint64_t cpu_submit_time = hpcrun_nanotime();
        gpu_correlation_channel_produce(correlation_id, &gpu_op_ccts,
          cpu_submit_time);

        TMSG(CUPTI_TRACE, "Runtime push externalId %lu (cb_id = %u)", correlation_id, cb_id);
      } else if (cd->callbackSite == CUPTI_API_EXIT) {
        // Exit an CUDA runtime api
        cupti_runtime_api_flag_unset();

        uint64_t correlation_id __attribute__((unused)); // not used if PRINT omitted
        correlation_id = cupti_correlation_id_pop();
        TMSG(CUPTI_TRACE, "Runtime pop externalId %lu (cb_id = %u)", correlation_id, cb_id);

        cupti_kernel_ph = NULL;
      }
    } else {
      TMSG(CUPTI_TRACE, "Go through runtime with kernel_op %d, valid_op %d, "
        "cuda_runtime %d", is_kernel_op, is_valid_op, cupti_runtime_api_flag);
    }
  }
}



//******************************************************************************
// interface  operations
//******************************************************************************

void
cupti_device_timestamp_get
(
 CUcontext context,
 uint64_t *time
)
{
  HPCRUN_CUPTI_CALL(cuptiGetTimestamp, (time));
}


void
cupti_device_buffer_config
(
 size_t buf_size,
 size_t sem_size
)
{
  size_t value_size = sizeof(size_t);
  HPCRUN_CUPTI_CALL(cuptiActivitySetAttribute,
                   (CUPTI_ACTIVITY_ATTR_DEVICE_BUFFER_SIZE, &value_size, &buf_size));
  HPCRUN_CUPTI_CALL(cuptiActivitySetAttribute,
                   (CUPTI_ACTIVITY_ATTR_PROFILING_SEMAPHORE_POOL_SIZE, &value_size, &sem_size));
}


void
cupti_buffer_alloc
(
 uint8_t **buffer,
 size_t *buffer_size,
 size_t *maxNumRecords
)
{
  // cupti client call this function
  int retval = posix_memalign((void **) buffer,
    (size_t) HPCRUN_CUPTI_ACTIVITY_BUFFER_ALIGNMENT,
    (size_t) HPCRUN_CUPTI_ACTIVITY_BUFFER_SIZE);

  if (retval != 0) {
    cupti_error_callback("CUPTI", "cupti_buffer_alloc", "out of memory");
  }

  *buffer_size = HPCRUN_CUPTI_ACTIVITY_BUFFER_SIZE;

  *maxNumRecords = 0;
}


bool
cupti_buffer_cursor_advance
(
  uint8_t *buffer,
  size_t size,
  CUpti_Activity **current
)
{
  return (CUPTI_FN_NAME(cuptiActivityGetNextRecord)(buffer, size, current) == CUPTI_SUCCESS);
}


void
cupti_buffer_completion_callback
(
 CUcontext ctx,
 uint32_t streamId,
 uint8_t *buffer,
 size_t size,
 size_t validSize
)
{
  // handle notifications
  cupti_buffer_completion_notify();

  if (validSize > 0) {
    // Signal advance to return pointer to first record
    CUpti_Activity *cupti_activity = NULL;
    bool status = false;
    size_t processed = 0;
    do {
      status = cupti_buffer_cursor_advance(buffer, validSize, &cupti_activity);
      if (status) {
        cupti_activity_process(cupti_activity);
        ++processed;
      }
    } while (status);
    hpcrun_stats_acc_trace_records_add(processed);

    size_t dropped;
    cupti_num_dropped_records_get(ctx, streamId, &dropped);
    if (dropped != 0) {
      hpcrun_stats_acc_trace_records_dropped_add(dropped);
    }
  }

  free(buffer);
}

//-------------------------------------------------------------
// event specification
//-------------------------------------------------------------

cupti_set_status_t
cupti_monitoring_set
(
 const CUpti_ActivityKind activity_kinds[],
 bool enable
)
{
  TMSG(CUPTI, "enter cupti_set_monitoring");
  int failed = 0;
  int succeeded = 0;

  cupti_activity_enable_t action =
    (enable ?
     CUPTI_FN_NAME(cuptiActivityEnable):
     CUPTI_FN_NAME(cuptiActivityDisable));

  int i = 0;
  for (;;) {
    CUpti_ActivityKind activity_kind = activity_kinds[i++];
    if (activity_kind == CUPTI_ACTIVITY_KIND_INVALID) break;
    bool succ = action(activity_kind) == CUPTI_SUCCESS;
    if (succ) {
      if (enable) {
        TMSG(CUPTI, "activity %d enable succeeded", activity_kind);
      } else {
        TMSG(CUPTI, "activity %d disable succeeded", activity_kind);
      }
      succeeded++;
    } else {
      if (enable) {
        TMSG(CUPTI, "activity %d enable failed", activity_kind);
      } else {
        TMSG(CUPTI, "activity %d disable failed", activity_kind);
      }
      failed++;
    }
  }
  if (succeeded > 0) {
    if (failed == 0) return cupti_set_all;
    else return cupti_set_some;
  }
  TMSG(CUPTI, "leave cupti_set_monitoring");
  return cupti_set_none;
}


//-------------------------------------------------------------
// control apis
//-------------------------------------------------------------

void
cupti_init
(
 void
)
{
  cupti_activity_enabled.buffer_request = cupti_buffer_alloc;
  cupti_activity_enabled.buffer_complete = cupti_buffer_completion_callback;
}


void
cupti_start
(
 void
)
{
  HPCRUN_CUPTI_CALL(cuptiActivityRegisterCallbacks,
                   (cupti_activity_enabled.buffer_request,
                    cupti_activity_enabled.buffer_complete));
}


void
cupti_finalize
(
 void
)
{
  HPCRUN_CUPTI_CALL(cuptiFinalize, ());
}


void
cupti_num_dropped_records_get
(
 CUcontext context,
 uint32_t streamId,
 size_t* dropped
)
{
  HPCRUN_CUPTI_CALL(cuptiActivityGetNumDroppedRecords,
                   (context, streamId, dropped));
}


//-------------------------------------------------------------
// correlation callback control
//-------------------------------------------------------------

void
cupti_callbacks_subscribe
(
 void
)
{
  cupti_load_callback = cupti_load_callback_cuda;
  cupti_unload_callback = cupti_unload_callback_cuda;
  cupti_correlation_callback = gpu_application_thread_correlation_callback;

  HPCRUN_CUPTI_CALL(cuptiSubscribe, (&cupti_subscriber,
                   (CUpti_CallbackFunc) cupti_subscriber_callback,
                   (void *) NULL));

  HPCRUN_CUPTI_CALL(cuptiEnableDomain,
                   (1, cupti_subscriber, CUPTI_CB_DOMAIN_DRIVER_API));

  HPCRUN_CUPTI_CALL(cuptiEnableDomain,
                   (1, cupti_subscriber, CUPTI_CB_DOMAIN_RUNTIME_API));

  HPCRUN_CUPTI_CALL(cuptiEnableDomain,
                   (1, cupti_subscriber, CUPTI_CB_DOMAIN_RESOURCE));
}


void
cupti_callbacks_unsubscribe
(
)
{
  cupti_load_callback = 0;
  cupti_unload_callback = 0;
  cupti_correlation_callback = 0;

  HPCRUN_CUPTI_CALL(cuptiUnsubscribe, (cupti_subscriber));

  HPCRUN_CUPTI_CALL(cuptiEnableDomain,
                   (0, cupti_subscriber, CUPTI_CB_DOMAIN_DRIVER_API));

  HPCRUN_CUPTI_CALL(cuptiEnableDomain,
                   (0, cupti_subscriber, CUPTI_CB_DOMAIN_RUNTIME_API));

  HPCRUN_CUPTI_CALL(cuptiEnableDomain,
                   (0, cupti_subscriber, CUPTI_CB_DOMAIN_RESOURCE));
}


void
cupti_correlation_enable
(
)
{
  TMSG(CUPTI, "enter cupti_correlation_enable");
  cupti_correlation_enabled = true;

  // For unknown reasons, external correlation ids do not return using
  // cuptiActivityEnableContext
  HPCRUN_CUPTI_CALL(cuptiActivityEnable,
                   (CUPTI_ACTIVITY_KIND_EXTERNAL_CORRELATION));

  TMSG(CUPTI, "exit cupti_correlation_enable");
}


void
cupti_correlation_disable
(
)
{
  if (cupti_correlation_enabled) {
    HPCRUN_CUPTI_CALL(cuptiActivityDisable,
                     (CUPTI_ACTIVITY_KIND_EXTERNAL_CORRELATION));
    cupti_correlation_enabled = false;
  }
}


void
cupti_pc_sampling_enable
(
 CUcontext context,
 int frequency
)
{
  TMSG(CUPTI, "enter cupti_pc_sampling_enable");
  cupti_pc_sampling_enabled = true;
  CUpti_ActivityPCSamplingConfig config;
  config.samplingPeriod = 0;
  config.samplingPeriod2 = frequency;
  config.size = sizeof(config);

#if 0  // Does not work on Turing (both calls error)
  HPCRUN_CUPTI_CALL(cuptiActivityConfigurePCSampling, (context, &config));

  HPCRUN_CUPTI_CALL(cuptiActivityEnableContext,
                   (context, CUPTI_ACTIVITY_KIND_PC_SAMPLING));
#else  // Works for Turing
  HPCRUN_CUPTI_CALL(cuptiActivityEnable,
                   (CUPTI_ACTIVITY_KIND_PC_SAMPLING));
#endif

  TMSG(CUPTI, "exit cupti_pc_sampling_enable");
}


void
cupti_pc_sampling_disable
(
 CUcontext context
)
{
  if (cupti_pc_sampling_enabled) {
    HPCRUN_CUPTI_CALL(cuptiActivityDisableContext,
                     (context, CUPTI_ACTIVITY_KIND_PC_SAMPLING));

    cupti_pc_sampling_enabled = false;
  }
}



//******************************************************************************
// finalizer
//******************************************************************************

void
cupti_activity_flush
(
)
{
  HPCRUN_CUPTI_CALL(cuptiActivityFlushAll, (CUPTI_ACTIVITY_FLAG_FLUSH_FORCED));
}


void
cupti_device_flush(void *args)
{
  cupti_stop_flag_unset();
  cupti_activity_flush();
  // TODO(keren): replace cupti with sth. called device queue
  gpu_application_thread_process_activities();
}


void
cupti_stop_flag_set()
{
  cupti_stop_flag = true;
}


void
cupti_stop_flag_unset()
{
  cupti_stop_flag = false;
}


void
cupti_runtime_api_flag_unset()
{
  cupti_runtime_api_flag = false;
}


void
cupti_runtime_api_flag_set()
{
  cupti_runtime_api_flag = true;
}


void
cupti_correlation_id_push(uint64_t id)
{
  HPCRUN_CUPTI_CALL(cuptiActivityPushExternalCorrelationId,
    (CUPTI_EXTERNAL_CORRELATION_KIND_UNKNOWN, id));
}


uint64_t
cupti_correlation_id_pop()
{
  uint64_t id;
  HPCRUN_CUPTI_CALL(cuptiActivityPopExternalCorrelationId,
    (CUPTI_EXTERNAL_CORRELATION_KIND_UNKNOWN, &id));
  return id;
}


void
cupti_device_init()
{
  cupti_stop_flag = false;
  cupti_runtime_api_flag = false;
<<<<<<< HEAD
  cupti_trace_node = NULL;
=======
  //cupti_trace_node = NULL;
>>>>>>> b7f2b9eb
}


void
cupti_device_shutdown(void *args)
{
<<<<<<< HEAD
  if (cupti_stop_flag) {
    cupti_callbacks_unsubscribe();
    cupti_stop_flag_unset();
    cupti_activity_flush();
  }
=======
  cupti_callbacks_unsubscribe();
  cupti_stop_flag_unset();
  cupti_activity_flush();
>>>>>>> b7f2b9eb
}
<|MERGE_RESOLUTION|>--- conflicted
+++ resolved
@@ -1540,26 +1540,14 @@
 {
   cupti_stop_flag = false;
   cupti_runtime_api_flag = false;
-<<<<<<< HEAD
-  cupti_trace_node = NULL;
-=======
   //cupti_trace_node = NULL;
->>>>>>> b7f2b9eb
 }
 
 
 void
 cupti_device_shutdown(void *args)
 {
-<<<<<<< HEAD
-  if (cupti_stop_flag) {
-    cupti_callbacks_unsubscribe();
-    cupti_stop_flag_unset();
-    cupti_activity_flush();
-  }
-=======
   cupti_callbacks_unsubscribe();
   cupti_stop_flag_unset();
   cupti_activity_flush();
->>>>>>> b7f2b9eb
-}
+}
