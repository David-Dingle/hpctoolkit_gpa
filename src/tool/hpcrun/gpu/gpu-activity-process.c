--- conflicted
+++ resolved
@@ -374,48 +374,25 @@
       gpu_trace_item_t entry_trace;
       trace_item_set(&entry_trace, activity, host_op_entry, host_op_node);
 
-<<<<<<< HEAD
       if (activity->kind == GPU_ACTIVITY_SYNCHRONIZATION) {
-	uint32_t context_id = activity->details.synchronization.context_id;
-	uint32_t stream_id = activity->details.synchronization.stream_id;
-
-	switch (activity->details.synchronization.syncKind) {
-	case GPU_SYNC_STREAM:
-	case GPU_SYNC_STREAM_EVENT_WAIT:
-	  // Insert a event for a specific stream
-	  PRINT("Add context %u stream %u sync\n", context_id, stream_id);
-	  gpu_context_stream_trace(context_id, stream_id, &entry_trace); 
-	  break;
-	case GPU_SYNC_CONTEXT:
-	  // Insert events for all current active streams
-	  // TODO(Keren): What if the stream is created
-	  PRINT("Add context %u sync\n", context_id);
-	  gpu_context_trace(context_id, &entry_trace);
-	  break;
-	default:
-	  // unimplemented
-	  assert(0);
-	}
-=======
-      if (activity->kind == GPU_ACTIVITY_KIND_SYNCHRONIZATION) {
         uint32_t context_id = activity->details.synchronization.context_id;
         uint32_t stream_id = activity->details.synchronization.stream_id;
         uint32_t event_id = activity->details.synchronization.event_id;
 
         switch (activity->details.synchronization.syncKind) {
-          case GPU_SYNCHRONIZATION_STREAM_SYNC:
-          case GPU_SYNCHRONIZATION_STREAM_EVENT_WAIT:
+          case GPU_SYNC_STREAM:
+          case GPU_SYNC_STREAM_EVENT_WAIT:
             // Insert a event for a specific stream
             PRINT("Add context %u stream %u sync\n", context_id, stream_id);
             gpu_context_stream_trace(context_id, stream_id, &entry_trace); 
             break;
-          case GPU_SYNCHRONIZATION_CONTEXT_SYNC:
+          case GPU_SYNC_CONTEXT:
             // Insert events for all current active streams
             // TODO(Keren): What if the stream is created
             PRINT("Add context %u sync\n", context_id);
             gpu_context_trace(context_id, &entry_trace);
             break;
-          case GPU_SYNCHRONIZATION_EVENT_SYNC:
+          case GPU_SYNC_EVENT:
             {
               // Find the corresponding stream that records the event 
               gpu_event_id_map_entry_t *event_id_entry = gpu_event_id_map_lookup(event_id);
@@ -431,7 +408,6 @@
             // invalid
             PRINT("Invalid synchronization %u\n", correlation_id);
         }
->>>>>>> 124c37c0
       }
       // TODO(Keren): handle event synchronization
       //FIXME(keren): In OpenMP, an external_id may maps to multiple cct_nodes
@@ -487,7 +463,7 @@
   uint32_t stream_id = activity->details.event.stream_id;
   gpu_event_id_map_insert(event_id, context_id, stream_id);
 
-  PRINT("CUDA event %u\n", event_id);
+  PRINT("GPU event %u\n", event_id);
 }
 
 
@@ -580,19 +556,13 @@
     gpu_instruction_process(ga);
     break;
 
-<<<<<<< HEAD
   case GPU_ACTIVITY_CDP_KERNEL:
-     gpu_cdpkernel_process(ga);
-     break;
-=======
-  case GPU_ACTIVITY_KIND_CDP_KERNEL:
     gpu_cdpkernel_process(ga);
     break;
 
-  case GPU_ACTIVITY_KIND_EVENT:
+  case GPU_ACTIVITY_EVENT:
     gpu_event_process(ga);
     break;
->>>>>>> 124c37c0
 
   case GPU_ACTIVITY_MEMCPY2:
   default:
