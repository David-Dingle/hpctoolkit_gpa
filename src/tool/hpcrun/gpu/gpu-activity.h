--- conflicted
+++ resolved
@@ -48,7 +48,8 @@
   GPU_ACTIVITY_CDP_KERNEL              = 10,
   GPU_ACTIVITY_PC_SAMPLING             = 11,
   GPU_ACTIVITY_PC_SAMPLING_INFO        = 12, 
-  GPU_ACTIVITY_EXTERNAL_CORRELATION    = 13
+  GPU_ACTIVITY_EXTERNAL_CORRELATION    = 13,
+  GPU_ACTIVITY_EVENT                   = 14
 } gpu_activity_kind_t;
 
 
@@ -218,18 +219,15 @@
   uint32_t stream_id;
 } gpu_cdpkernel_t;
 
-<<<<<<< HEAD
+
+typedef struct gpu_event_t {
+  uint32_t event_id;
+  uint32_t context_id;
+  uint32_t stream_id;
+} gpu_event_t;
+
 
 typedef struct gpu_global_access_t {
-=======
-typedef struct gpu_event {
-  uint32_t event_id;
-  uint32_t context_id;
-  uint32_t stream_id;
-} gpu_event_t;
-
-typedef struct gpu_global_access {
->>>>>>> 124c37c0
   uint32_t correlation_id;
   ip_normalized_t pc;
   uint64_t l2_transactions;
@@ -321,28 +319,6 @@
 } gpu_activity_details_t;
 
 
-<<<<<<< HEAD
-=======
-typedef enum gpu_activity_kind {    
-  GPU_ACTIVITY_KIND_UNKNOWN                 = 0,
-  GPU_ACTIVITY_KIND_KERNEL                  = 1,
-  GPU_ACTIVITY_KIND_MEMCPY                  = 2,
-  GPU_ACTIVITY_KIND_MEMCPY2                 = 3,
-  GPU_ACTIVITY_KIND_MEMSET                  = 4,
-  GPU_ACTIVITY_KIND_MEMORY                  = 5,    
-  GPU_ACTIVITY_KIND_SYNCHRONIZATION         = 6,
-  GPU_ACTIVITY_KIND_GLOBAL_ACCESS           = 7,
-  GPU_ACTIVITY_KIND_SHARED_ACCESS           = 8,
-  GPU_ACTIVITY_KIND_BRANCH                  = 9,
-  GPU_ACTIVITY_KIND_CDP_KERNEL              = 10,
-  GPU_ACTIVITY_KIND_PC_SAMPLING             = 11,
-  GPU_ACTIVITY_KIND_PC_SAMPLING_RECORD_INFO = 12, 
-  GPU_ACTIVITY_KIND_EXTERNAL_CORRELATION    = 13,
-  GPU_ACTIVITY_KIND_EVENT                   = 14
-} gpu_activity_kind_t;
-
-
->>>>>>> 124c37c0
 typedef struct gpu_activity_t {
   s_element_ptr_t next;
   gpu_activity_kind_t kind;
