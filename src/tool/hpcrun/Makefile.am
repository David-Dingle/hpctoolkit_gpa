--- conflicted
+++ resolved
@@ -119,14 +119,10 @@
 endif
 
 if OPT_ENABLE_HPCRUN_DYNAMIC
-<<<<<<< HEAD
-  pkglib_LTLIBRARIES += libhpcrun.la
+  noinst_LTLIBRARIES = libhpcrun.la
 if OPT_ENABLE_RTLD_AUDIT
   pkglib_LTLIBRARIES += libhpcrun_audit.la
 endif
-=======
-  noinst_LTLIBRARIES = libhpcrun.la
->>>>>>> ad00b12f
   pkglib_LTLIBRARIES += libhpcrun_ga.la
   pkglib_LTLIBRARIES += libhpcrun_gprof.la
   pkglib_LTLIBRARIES += libhpcrun_io.la
