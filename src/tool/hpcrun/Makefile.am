# -*-Mode: makefile;-*-

## * BeginRiceCopyright *****************************************************
##
## $HeadURL$
## $Id$
##
## --------------------------------------------------------------------------
## Part of HPCToolkit (hpctoolkit.org)
##
## Information about sources of support for research and development of
## HPCToolkit is at 'hpctoolkit.org' and in 'README.Acknowledgments'.
## --------------------------------------------------------------------------
##
## Copyright ((c)) 2002-2016, Rice University
## All rights reserved.
##
## Redistribution and use in source and binary forms, with or without
## modification, are permitted provided that the following conditions are
## met:
##
## * Redistributions of source code must retain the above copyright
##   notice, this list of conditions and the following disclaimer.
##
## * Redistributions in binary form must reproduce the above copyright
##   notice, this list of conditions and the following disclaimer in the
##   documentation and/or other materials provided with the distribution.
##
## * Neither the name of Rice University (RICE) nor the names of its
##   contributors may be used to endorse or promote products derived from
##   this software without specific prior written permission.
##
## This software is provided by RICE and contributors "as is" and any
## express or implied warranties, including, but not limited to, the
## implied warranties of merchantability and fitness for a particular
## purpose are disclaimed. In no event shall RICE or contributors be
## liable for any direct, indirect, incidental, special, exemplary, or
## consequential damages (including, but not limited to, procurement of
## substitute goods or services; loss of use, data, or profits; or
## business interruption) however caused and on any theory of liability,
## whether in contract, strict liability, or tort (including negligence
## or otherwise) arising in any way out of the use of this software, even
## if advised of the possibility of such damage.
##
## ******************************************************* EndRiceCopyright *

#############################################################################
##
## File:
##   $HeadURL$
##
## Description:
##   *Process with automake to produce Makefile.in*
##
##   Note: All local variables are prefixed with MY to prevent name
##   clashes with automatic automake variables.
##
#############################################################################

# We do not want the standard GNU files (NEWS README AUTHORS ChangeLog...)
AUTOMAKE_OPTIONS = foreign subdir-objects

#############################################################################
# Common settings
#############################################################################

include $(top_srcdir)/src/Makeinclude.config

#############################################################################
# Local settings
#############################################################################

PYTHON = python


#############################################################################
# Automake rules
#############################################################################

# FIXME: tallent: hpcrun's build is highly parameterized and therefore
# will be more complex than other parts of HPCToolkit.  However, this
# makefile is surely more convoluted than necessary.  Sorting it out
# would take more time than I have right now.
#
# An initial list of parameters:
# - statically vs. dynamically linked app
# - unwinder selection
# - logical unwinding plugins
# - system, language, problem-specific sample sources
# - architecture/system/mpi-specific code (unwinder, sample sources, etc)

#-----------------------------------------------------------
# build targets
#-----------------------------------------------------------

if OPT_BGQ_BACKEND
  SUBDIRS = utilities/bgq-cnk
endif

pkglibdir = @my_pkglibdir@
pkglibexecdir = @my_pkglibexecdir@

plugin_srcdir = $(srcdir)/plugins
plugin_instdir = $(pkglibdir)/plugins

bin_SCRIPTS =
pkglibexec_SCRIPTS =
include_HEADERS =
pkglibexec_PROGRAMS =
pkglib_LIBRARIES =
pkglib_LTLIBRARIES =

BUILT_SOURCES =
CLEANFILES =

if OPT_BUILD_FRONT_END
  bin_SCRIPTS += scripts/hpcsummary
  pkglibexec_SCRIPTS += scripts/hpclog
  include_HEADERS += hpctoolkit.h
endif

if OPT_ENABLE_HPCRUN_DYNAMIC
  pkglib_LTLIBRARIES += libhpcrun.la
  pkglib_LTLIBRARIES += libhpcrun_ga.la
  pkglib_LTLIBRARIES += libhpcrun_io.la
  pkglib_LTLIBRARIES += libhpcrun_memleak.la
  pkglib_LTLIBRARIES += libhpcrun_pthread.la
if OPT_ENABLE_CUDA
  pkglib_LTLIBRARIES += libhpcrun_gpu.la
endif
  pkglib_LTLIBRARIES += libhpctoolkit.la
  bin_SCRIPTS += scripts/hpcrun
endif

if OPT_ENABLE_HPCRUN_STATIC
  noinst_PROGRAMS  = libhpcrun.o
  pkglib_LIBRARIES += libhpcrun_wrap.a
  pkglib_LIBRARIES += libhpcrun_ga_wrap.a
  pkglib_LIBRARIES += libhpcrun_io_wrap.a
  pkglib_LIBRARIES += libhpcrun_memleak_wrap.a
  pkglib_LIBRARIES += libhpcrun_pthread_wrap.a
if OPT_ENABLE_CUDA
  pkglib_LIBRARIES += libhpcrun_gpu_wrap.a
endif
  pkglib_LIBRARIES += libhpctoolkit.a
if HOST_CPU_PPC
  pkglib_LIBRARIES += libibm_xlomp_wrappers.a
endif
  bin_SCRIPTS += scripts/hpclink
endif

# FIXME: temporarily comment-out the mpi overrides.  There is a bad
# interaction between the mpi built sources and the new automake that
# breaks the build, even when OPT_ENABLE_MPI_WRAP is false.
# This is part 1 of 4.

## if OPT_ENABLE_MPI_WRAP
##   pkglib_LTLIBRARIES += libhpcrun_mpi.la
## endif


#-----------------------------------------------------------
# source files, part 1
#-----------------------------------------------------------

LIBMONITOR_INC = @LIBMONITOR_INC@
LIBMONITOR_LIB = @LIBMONITOR_LIB@
PAPI_INC_FLGS =  @OPT_PAPI_IFLAGS@
PAPI_LD_FLGS =   @OPT_PAPI_LDFLAGS@
XED2_INC = @XED2_INC@
XED2_HPCRUN_LIBS =  @XED2_HPCRUN_LIBS@
XED2_HPCLINK_LIBS = @XED2_HPCLINK_LIBS@
CUPTI_INC_FLGS = @OPT_CUPTI_IFLAGS@
CUPTI_BASE = @OPT_CUPTI@

MPI_INC = @MPI_INC@
MPI_PROTO_FILE = @MPI_PROTO_FILE@

HPCFNBOUNDS_INC = $(top_srcdir)/src/tool/hpcfnbounds

PLUGIN_CONFIG_FILES = ga io memleak pthread

if HOST_CPU_PPC
  PLUGIN_CONFIG_FILES += ibm-xlomp
endif

UNW_UNIV_FILES = \
	unwind/common/backtrace.c	\
        unwind/common/unw-throw.c

UNW_COMMON_FILES = \
        $(UNW_UNIV_FILES)               \
	unwind/common/splay.c		\
	unwind/common/stack_troll.c	\
	unwind/common/ui_tree.c

UNW_X86_FILES = \
       $(UNW_COMMON_FILES) \
	unwind/x86-family/x86-all.c			\
	unwind/x86-family/amd-xop.c                     \
	unwind/x86-family/x86-cold-path.c		\
	unwind/x86-family/x86-validate-retn-addr.c	\
	unwind/x86-family/x86-unwind-interval.c		\
	unwind/x86-family/x86-unwind-interval-fixup.c	\
	unwind/x86-family/x86-unwind.c		        \
	unwind/x86-family/x86-unwind-support.c		\
	unwind/x86-family/manual-intervals/x86-gcc-main64.c \
	unwind/x86-family/manual-intervals/x86-linux-dlresolver.c \
	unwind/x86-family/manual-intervals/x86-intel11-f90main.c \
	unwind/x86-family/manual-intervals/x86-intel-align32.c \
	unwind/x86-family/manual-intervals/x86-intel-align64.c \
	unwind/x86-family/manual-intervals/x86-intel-composer2013-mic.c \
	unwind/x86-family/manual-intervals/x86-32bit-main.c \
	unwind/x86-family/manual-intervals/x86-32bit-icc-variant.c \
	unwind/x86-family/manual-intervals/x86-pgi-mp_pexit.c


UNW_X86_INCLUDE_DIRS = \
	-I$(srcdir)/unwind/x86-family	\
	-I$(XED2_INC)

UNW_PPC64_FILES = \
        $(UNW_COMMON_FILES) \
	unwind/ppc64/ppc64-unwind.c \
	unwind/ppc64/ppc64-unwind-interval.c

UNW_PPC64_INCLUDE_DIRS = \
        -I$(srcdir)/unwind/ppc64

UNW_PPC64_LD_FLAGS =

# generic libunwind uwinder
# NOTE: the unwinder code is specific to the
#  unwind implementation (which wraps libunwind)
# The IFLAGS and LDFLAGS related to the libunwind
# library component are handled via the LIBUNWIND
# configuration

UNW_LIBUNW_FILES = \
       $(UNW_UNIV_FILES) \
       unwind/generic-libunwind/libunw-unwind.c \
       unwind/common/default_validation_summary.c

UNW_LIBUNW_INCLUDE_DIRS = \
       -I$(srcdir)/unwind/generic-libunwind

UNW_LIBUNW_LD_FLAGS = 

UNW_MIPS_FILES = \
        $(UNW_COMMON_FILES) \
	unwind/mips/mips-unwind.c \
	unwind/mips/mips-unwind-interval.c

UNW_MIPS_INCLUDE_DIRS = \
        -I$(srcdir)/unwind/mips

UNW_MIPS_LD_FLAGS =

MY_BASE_FILES =				\
	utilities/first_func.c		\
	\
	main.h main.c			\
	disabled.c			\
        cct_insert_backtrace.c          \
	env.c				\
	epoch.c				\
	files.c				\
	handling_sample.c		\
	hpcrun_options.c		\
	hpcrun_stats.c			\
	loadmap.c			\
	metrics.c			\
	name.c				\
	rank.c				\
	sample_event.c			\
	sample_prob.c			\
	sample_sources_all.c		\
	sample-sources/blame-shift/blame-shift.c          \
	sample-sources/blame-shift/blame-map.c            \
        sample-sources/common.c         \
	sample-sources/ga.c		\
	sample-sources/io.c 		\
	sample-sources/itimer.c		\
	sample-sources/idle.c		\
	sample-sources/memleak.c	\
	sample-sources/pthread-blame.c  \
	sample-sources/none.c           \
        sample-sources/retcnt.c         \
        sample-sources/sync.c           \
	sample_sources_registered.c	\
	segv_handler.c			\
	start-stop.c			\
	term_handler.c			\
	thread_data.c			\
	thread_use.c			\
	threadmgr.c			\
	trace.c				\
	weak.c				\
	write_data.c		        \
	\
	cct/cct_bundle.c		\
        cct/cct_ctxt.c			\
	cct/cct.c               	\
	\
        cct2metrics.c                   \
        \
        trampoline/common/trampoline.c  \
        \
	lush/lush-backtrace.h lush/lush-backtrace.c \
	lush/lush.h lush/lush.c	\
	lush/lush-pthread.h lush/lush-pthread.i lush/lush-pthread.c \
	lush/lush-support-rt.h lush/lush-support-rt.c \
	\
	lush/lushi.h \
	lush/lushi-cb.h	lush/lushi-cb.c	\
	\
	fnbounds/fnbounds_common.c	\
	\
	memory/mem.c			\
        memory/mmap.c                   \
	\
	messages/debug-flag.c	        \
	messages/messages-sync.c	\
	messages/messages-async.c	\
	messages/fmt.c	                \
	\
	utilities/executable-path.h utilities/executable-path.c \
	utilities/ip-normalized.h utilities/ip-normalized.c \
	utilities/tokenize.h utilities/tokenize.c \
	utilities/unlink.h utilities/unlink.c

## if OPT_ENABLE_MPI_WRAP
## MY_BASE_FILES +=  			\
## 	sample-sources/mpi.c
## endif


MY_DYNAMIC_FILES = 			\
	fnbounds/fnbounds_client.c	\
	fnbounds/fnbounds_dynamic.c	\
	monitor-exts/openmp.c		\
	hpcrun_dlfns.c                  \
        custom-init-dynamic.c

MY_STATIC_FILES = 			\
	fnbounds/fnbounds_static.c      \
        custom-init-static.c

MY_LINUX_DYNAMIC_FILES = 		\
	os/linux/dylib.c


MY_MIPS_FILES = \
	unwind/common/default_validation_summary.c

MY_PPC_FILES = \
	unwind/common/default_validation_summary.c \
        trampoline/ppc64/ppc64-tramp.s \
        \
        utilities/arch/ppc64/ppc64-context-pc.c

MY_X86_FILES = \
        trampoline/x86-family/x86-tramp.S \
        \
        utilities/arch/x86-family/x86-context-pc.c

MY_IA64_FILES = \
        trampoline/ia64/ia64-tramp.s \
        utilities/arch/ia64/ia64-context-pc.c

MY_AARCH64_FILES = \
	trampoline/aarch64/aarch64-tramp.c \
	utilities/arch/libunwind/libunwind-context-pc.c

if OPT_PAPI_COMPONENT
MY_PAPI_FILES = \
    sample-sources/papi-c.c \
    sample-sources/papi-c-extended-info.c
else
MY_PAPI_FILES = sample-sources/papi.c
endif

if OPT_PAPI_CUPTI
MY_PAPI_FILES += sample-sources/papi-c-cupti.c
endif

MY_UPC_FILES = sample-sources/upc.c

MY_CPP_DEFINES =			\
	-D_GNU_SOURCE			\
	-DINLINE_FN=1

#
# BG/Q backend requires special treatment to avoid deadlocks
#
if OPT_BGQ_BACKEND
   MY_CPP_DEFINES += -DUSE_HW_THREAD_ID -DNONZERO_THRESHOLD
endif

MY_INCLUDE_DIRS =			\
        -I$(top_srcdir)/src/tool        \
	-I$(srcdir)/messages	        \
	-I$(srcdir)/fnbounds		\
	-I$(srcdir)/memory		\
	-I$(srcdir)/os/linux		\
	-I$(srcdir)/cct			\
	-I$(srcdir)/unwind/common	\
	-I$(srcdir)/utilities		\
	$(HPC_IFLAGS)			\
	$(LIBUNWIND_IFLAGS)		\
	-I$(HPCFNBOUNDS_INC)		\
        $(OPT_CUPTI_IFLAGS)             \
	-I$(LIBMONITOR_INC)


MY_MIPS_INCLUDE_DIRS = \
	-I$(srcdir)/unwind/mips

MY_PPC_INCLUDE_DIRS = 		\
        -I$(srcdir)/utilities/arch/ppc64 \
	-I$(srcdir)/unwind/ppc64

MY_X86_INCLUDE_DIRS =		\
        -I$(srcdir)/utilities/arch/x86-family

MY_IA64_INCLUDE_DIRS =         \
        -I$(srcdir)/utilities/arch/ia64

MY_AARCH64_INCLUDE_DIRS = \
	-I$(srcdir)/utilities/arch/aarch64

libhpcrun_la_SOURCES = 			\
	$(MY_BASE_FILES)		\
	$(MY_DYNAMIC_FILES)

libhpcrun_o_SOURCES = 			\
	$(MY_BASE_FILES)		\
	$(MY_STATIC_FILES)


libhpcrun_wrap_a_SOURCES =		\
	monitor-exts/openmp.c

libhpcrun_ga_la_SOURCES = 		\
	sample-sources/ga-overrides.c

libhpcrun_ga_wrap_a_SOURCES = 		\
	sample-sources/ga-overrides.c

libhpcrun_io_la_SOURCES = 		\
	sample-sources/io-over.c

libhpcrun_io_wrap_a_SOURCES = 		\
	sample-sources/io-over.c

libhpcrun_memleak_la_SOURCES = 		\
	sample-sources/memleak-overrides.c

libhpcrun_memleak_wrap_a_SOURCES = 	\
	sample-sources/memleak-overrides.c

libhpcrun_pthread_la_SOURCES = 		\
	sample-sources/pthread-blame-overrides.c

libhpcrun_pthread_wrap_a_SOURCES = 	\
	sample-sources/pthread-blame-overrides.c

libhpcrun_gpu_la_SOURCES = 		\
	sample-sources/gpu_blame-overrides.c \
	gpu_blame-driver-overrides-generated.c \
	gpu_blame-runtime-overrides-generated.c

libhpcrun_gpu_wrap_a_SOURCES = 	\
	sample-sources/gpu_blame-overrides.c  \
	gpu_blame-driver-overrides-generated.c \
	gpu_blame-runtime-overrides-generated.c

<<<<<<< HEAD
## libhpcrun_mpi_la_SOURCES = 		\
## 	$(top_builddir)/src/tool/hpcrun/mpi-overrides.c
=======
libhpcrun_mpi_la_SOURCES = 		\
	./mpi-overrides.c
>>>>>>> d9ca2112

libibm_xlomp_wrappers_a_SOURCES =              \
        plugins/ibm-xlomp-wrappers.c

libhpctoolkit_la_SOURCES = 		\
	hpctoolkit.c

libhpctoolkit_a_SOURCES = 		\
	hpctoolkit.c


#-----------------------------------------------------------
# cppflags
#-----------------------------------------------------------

libhpcrun_la_CPPFLAGS =			\
	$(MY_CPP_DEFINES)		\
	$(LIBUNWIND_CPPFLAGS_DYN)	\
	$(MY_INCLUDE_DIRS)

if OPT_BGQ_BACKEND
  libhpcrun_la_CPPFLAGS += -I$(srcdir)/utilities/bgq-cnk
endif

libhpcrun_o_CPPFLAGS =			\
	-DHPCRUN_STATIC_LINK		\
	$(MY_CPP_DEFINES)		\
	$(LIBUNWIND_CPPFLAGS_STAT)	\
	$(MY_INCLUDE_DIRS)

if OPT_BGQ_BACKEND
  libhpcrun_o_CPPFLAGS += -I$(srcdir)/utilities/bgq-cnk
endif

libhpcrun_wrap_a_CPPFLAGS =		\
	-DHPCRUN_STATIC_LINK		\
	$(MY_CPP_DEFINES)		\
	$(MY_INCLUDE_DIRS)

libhpcrun_ga_la_CPPFLAGS =		\
	$(MY_CPP_DEFINES)		\
	$(MY_INCLUDE_DIRS)

libhpcrun_ga_wrap_a_CPPFLAGS =		\
	-DHPCRUN_STATIC_LINK		\
	$(MY_CPP_DEFINES)		\
	$(MY_INCLUDE_DIRS)

libhpcrun_io_la_CPPFLAGS =		\
	$(MY_CPP_DEFINES)		\
	$(MY_INCLUDE_DIRS)

libhpcrun_io_wrap_a_CPPFLAGS =		\
	-DHPCRUN_STATIC_LINK		\
	$(MY_CPP_DEFINES)		\
	$(MY_INCLUDE_DIRS)

libhpcrun_memleak_la_CPPFLAGS =		\
	$(MY_CPP_DEFINES)		\
	$(MY_INCLUDE_DIRS)

libhpcrun_memleak_wrap_a_CPPFLAGS =	\
	-DHPCRUN_STATIC_LINK		\
	$(MY_CPP_DEFINES)		\
	$(MY_INCLUDE_DIRS)

libhpcrun_pthread_la_CPPFLAGS =		\
	$(MY_CPP_DEFINES)		\
	$(MY_INCLUDE_DIRS)

libhpcrun_pthread_wrap_a_CPPFLAGS =	\
	-DHPCRUN_STATIC_LINK		\
	$(MY_CPP_DEFINES)		\
	$(MY_INCLUDE_DIRS)

libhpcrun_gpu_la_CPPFLAGS =		\
	$(MY_CPP_DEFINES)		\
	$(MY_INCLUDE_DIRS)

libhpcrun_gpu_wrap_a_CPPFLAGS =	\
	-DHPCRUN_STATIC_LINK		\
	$(MY_CPP_DEFINES)		\
	$(MY_INCLUDE_DIRS)

libhpcrun_mpi_la_CPPFLAGS =		\
	$(MY_CPP_DEFINES)		\
	-I$(MPI_INC)			\
	$(MY_INCLUDE_DIRS)

libhpctoolkit_la_CPPFLAGS =		\
	$(MY_CPP_DEFINES)		\
	$(MY_INCLUDE_DIRS)

libhpctoolkit_a_CPPFLAGS =		\
	-DHPCRUN_STATIC_LINK		\
	$(MY_CPP_DEFINES)		\
	$(MY_INCLUDE_DIRS)

<<<<<<< HEAD
## $(top_builddir)/src/tool/hpcrun/mpi-overrides.c: sample-sources/mpi.protos
## 	$(PYTHON) $(srcdir)/sample-sources/make-wrappers.py \
## 		--f77symbol $(F77_SYMBOLS) $(srcdir)/sample-sources/mpi.protos
=======
>>>>>>> d9ca2112

CUDA_TABLES = gpu_blame-cuda-driver-table.c gpu_blame-cuda-runtime-table.c
CUDA_FILES = sample-sources/gpu_blame.c sample-sources/gpu_ctxt_actions.c $(CUDA_TABLES)

if OPT_ENABLE_CUDA

generated_file_base = .
generated_file_src_path = $(srcdir)/sample-sources

generated_cuda_driver_files = $(addprefix $(generated_file_base)/, gpu_blame-cuda-driver-header.h gpu_blame-cuda-driver-table.c gpu_blame-driver-overrides-generated.c)
generated_cuda_driver_api_files = $(addprefix $(generated_file_base)/, cuda_driver_apis.h)
generated_cuda_runtime_files = $(addprefix $(generated_file_base)/, gpu_blame-cuda-runtime-header.h gpu_blame-cuda-runtime-table.c gpu_blame-runtime-overrides-generated.c)
generated_cuda_runtime_api_files = $(addprefix $(generated_file_base)/, cuda_runtime_apis.h)

BUILT_SOURCES += $(generated_cuda_driver_files) $(generated_cuda_driver_api_files) $(generated_cuda_runtime_files) $(generated_cuda_runtime_api_files)

CLEANFILES  +=  $(generated_cuda_driver_files) $(generated_cuda_driver_api_files) $(generated_cuda_runtime_files) $(generated_cuda_runtime_api_files)

$(generated_cuda_runtime_api_files) : $(generated_file_src_path)/cuda_runtime_dummy.c
	$(CC) $(OPT_CUDA_IFLAGS) -E -B -c $(generated_file_src_path)/cuda_runtime_dummy.c  -o  $(generated_file_base)/cuda_runtime_apis.h 

$(generated_cuda_runtime_files) : $(generated_file_src_path)/make-cuda-wrappers.py $(generated_cuda_runtime_api_files)
	$(PYTHON) $(generated_file_src_path)/make-cuda-wrappers.py runtime $(generated_cuda_runtime_api_files) $(generated_cuda_runtime_files)

$(generated_file_base)/gpu_blame-cuda-runtime-header.h:  $(generated_file_base)/gpu_blame-cuda-runtime-table.c

$(generated_file_base)/gpu_blame-cuda-runtime-table.c: $(generated_file_base)/gpu_blame-runtime-overrides-generated.c

$(generated_cuda_driver_api_files) :  $(generated_file_src_path)/cuda_driver_dummy.c
	$(CC) $(OPT_CUDA_IFLAGS)  -E -B -c $(generated_file_src_path)/cuda_driver_dummy.c -o $(generated_file_base)/cuda_driver_apis.h

$(generated_cuda_driver_files) : $(generated_file_src_path)/make-cuda-wrappers.py $(generated_cuda_driver_api_files) 
	$(PYTHON) $(generated_file_src_path)/make-cuda-wrappers.py driver $(generated_cuda_driver_api_files)  $(generated_cuda_driver_files)

$(generated_file_base)/gpu_blame-cuda-driver-header.h : $(generated_file_base)/gpu_blame-cuda-driver-table.c

$(generated_file_base)/gpu_blame-cuda-driver-table.c : $(generated_file_base)/gpu_blame-driver-overrides-generated.c

endif

if OPT_ENABLE_MPI_WRAP

BUILT_SOURCES += mpi-overrides.c
CLEANFILES += mpi-overrides.c

mpi-overrides.c: $(srcdir)/sample-sources/$(MPI_PROTO_FILE)
	$(PYTHON) $(srcdir)/sample-sources/make-wrappers.py \
		--f77symbol $(F77_SYMBOLS) $(srcdir)/sample-sources/$(MPI_PROTO_FILE)

endif


#-----------------------------------------------------------
# cflags
#-----------------------------------------------------------

libhpcrun_la_CFLAGS = $(CFLAGS) $(HOST_CFLAGS)
libhpcrun_o_CFLAGS  = $(CFLAGS) $(HOST_CFLAGS)

libhpcrun_wrap_a_CFLAGS = $(CFLAGS) $(HOST_CFLAGS)
libhpcrun_ga_la_CFLAGS = $(CFLAGS) $(HOST_CFLAGS)
libhpcrun_ga_wrap_a_CFLAGS = $(CFLAGS) $(HOST_CFLAGS)
libhpcrun_io_la_CFLAGS = $(CFLAGS) $(HOST_CFLAGS)
libhpcrun_io_wrap_a_CFLAGS = $(CFLAGS) $(HOST_CFLAGS)
libhpcrun_memleak_la_CFLAGS = $(CFLAGS) $(HOST_CFLAGS)
libhpcrun_memleak_wrap_a_CFLAGS = $(CFLAGS) $(HOST_CFLAGS)
libhpcrun_pthread_la_CFLAGS = $(CFLAGS) $(HOST_CFLAGS)
libhpcrun_pthread_wrap_a_CFLAGS = $(CFLAGS) $(HOST_CFLAGS)
libhpcrun_gpu_la_CFLAGS = -g $(CFLAGS) $(HOST_CFLAGS)
libhpcrun_gpu_wrap_a_CFLAGS = -g $(CFLAGS) $(HOST_CFLAGS)
libhpcrun_mpi_la_CFLAGS = $(CFLAGS) $(HOST_CFLAGS)


#-----------------------------------------------------------
# ldflags
#-----------------------------------------------------------

libhpcrun_la_LIBADD = $(HPCLIB_ProfLean) $(HPCLIB_SupportLean)
libhpcrun_o_LDADD   = $(HPCLIB_ProfLean) $(HPCLIB_SupportLean)

if OPT_BGQ_BACKEND
  libhpcrun_la_LIBADD += utilities/bgq-cnk/libhardware-thread-id.la
  libhpcrun_o_LDADD   += utilities/bgq-cnk/libhardware-thread-id.la
endif

libhpcrun_la_LDFLAGS = -Wl,-Bsymbolic 	\
	-L$(LIBMONITOR_LIB) -lmonitor -lpthread -lrt \
        $(LIBUNWIND_LDFLAGS_DYN)

libhpcrun_ga_la_LDFLAGS = -Wl,-Bsymbolic

libhpcrun_io_la_LDFLAGS = -Wl,-Bsymbolic

libhpcrun_memleak_la_LDFLAGS = -Wl,-Bsymbolic

libhpcrun_pthread_la_LDFLAGS = -Wl,-Bsymbolic

libhpcrun_gpu_la_LDFLAGS = -Wl,-Bsymbolic

libhpcrun_mpi_la_LDFLAGS = -Wl,-Bsymbolic

<<<<<<< HEAD
libhpcrun_o_LDFLAGS = $(LIBUNWIND_LDFLAGS_STAT)
=======
libhpcrun_o_LDFLAGS = 
>>>>>>> d9ca2112


#-----------------------------------------------------------
# whirled peas
#-----------------------------------------------------------

if HOST_OS_LINUX
  libhpcrun_la_SOURCES += $(MY_LINUX_DYNAMIC_FILES)
endif

MY_AGENT_INCLUDE_DIRS = $(MY_INCLUDE_DIRS)

if HOST_CPU_MIPS
  libhpcrun_la_SOURCES  += $(MY_MIPS_FILES)
  libhpcrun_o_SOURCES   += $(MY_MIPS_FILES)
  libhpcrun_la_CPPFLAGS += $(MY_MIPS_INCLUDE_DIRS)
  libhpcrun_o_CPPFLAGS  += $(MY_MIPS_INCLUDE_DIRS)
  libhpcrun_ga_la_CPPFLAGS += $(MY_MIPS_INCLUDE_DIRS)
  libhpcrun_ga_wrap_a_CPPFLAGS += $(MY_MIPS_INCLUDE_DIRS)
  libhpcrun_io_la_CPPFLAGS += $(MY_MIPS_INCLUDE_DIRS)
  libhpcrun_io_wrap_a_CPPFLAGS += $(MY_MIPS_INCLUDE_DIRS)
  libhpcrun_memleak_la_CPPFLAGS += $(MY_MIPS_INCLUDE_DIRS)
  libhpcrun_memleak_wrap_a_CPPFLAGS += $(MY_MIPS_INCLUDE_DIRS)
  libhpcrun_pthread_la_CPPFLAGS += $(MY_MIPS_INCLUDE_DIRS)
  libhpcrun_pthread_wrap_a_CPPFLAGS += $(MY_MIPS_INCLUDE_DIRS)
  libhpcrun_gpu_la_CPPFLAGS += $(MY_MIPS_INCLUDE_DIRS)
  libhpcrun_gpu_wrap_a_CPPFLAGS += $(MY_MIPS_INCLUDE_DIRS)
  libhpcrun_mpi_la_CPPFLAGS += $(MY_MIPS_INCLUDE_DIRS)
endif

# Note: setting CCASFLAGS here is a no-op hack with the side effect of
# prefixing the tramp.s file names so they will be compiled separately
# for .o and .so targets.  CFLAGS does this for the .c files, but
# CFLAGS doesn't apply to .s files.  See the automake docs section
# 8.3.9.2, Objects created with both libtool and without.

if HOST_CPU_PPC
  libhpcrun_la_SOURCES  += $(MY_PPC_FILES)
  libhpcrun_o_SOURCES   += $(MY_PPC_FILES)
  libhpcrun_la_CPPFLAGS += $(MY_PPC_INCLUDE_DIRS)
  libhpcrun_o_CPPFLAGS  += $(MY_PPC_INCLUDE_DIRS)
  libhpcrun_ga_la_CPPFLAGS += $(MY_PPC_INCLUDE_DIRS)
  libhpcrun_ga_wrap_a_CPPFLAGS += $(MY_PPC_INCLUDE_DIRS)
  libhpcrun_io_la_CPPFLAGS += $(MY_PPC_INCLUDE_DIRS)
  libhpcrun_io_wrap_a_CPPFLAGS += $(MY_PPC_INCLUDE_DIRS)
  libhpcrun_memleak_la_CPPFLAGS += $(MY_PPC_INCLUDE_DIRS)
  libhpcrun_memleak_wrap_a_CPPFLAGS += $(MY_PPC_INCLUDE_DIRS)
  libhpcrun_pthread_la_CPPFLAGS += $(MY_PPC_INCLUDE_DIRS)
  libhpcrun_pthread_wrap_a_CPPFLAGS += $(MY_PPC_INCLUDE_DIRS)
  libhpcrun_gpu_la_CPPFLAGS += $(MY_PPC_INCLUDE_DIRS)
  libhpcrun_gpu_wrap_a_CPPFLAGS += $(MY_PPC_INCLUDE_DIRS)
  libhpcrun_mpi_la_CPPFLAGS += $(MY_PPC_INCLUDE_DIRS)
  libhpcrun_la_CCASFLAGS = $(AM_CCASFLAGS)
  libhpcrun_o_CCASFLAGS  = $(AM_CCASFLAGS)
endif

if HOST_CPU_X86_FAMILY
  libhpcrun_la_SOURCES  += $(MY_X86_FILES)
  libhpcrun_o_SOURCES   += $(MY_X86_FILES)
  libhpcrun_la_CPPFLAGS += $(MY_X86_INCLUDE_DIRS)
  libhpcrun_o_CPPFLAGS  += $(MY_X86_INCLUDE_DIRS)
  libhpcrun_la_CCASFLAGS = $(AM_CCASFLAGS)
  libhpcrun_o_CCASFLAGS  = $(AM_CCASFLAGS)
  libhpcrun_la_LDFLAGS  += $(XED2_HPCRUN_LIBS)
  libhpcrun_o_LDFLAGS   += $(XED2_HPCLINK_LIBS)
  libhpcrun_ga_la_CPPFLAGS += $(MY_X86_INCLUDE_DIRS)
  libhpcrun_ga_wrap_a_CPPFLAGS += $(MY_X86_INCLUDE_DIRS)
  libhpcrun_io_la_CPPFLAGS += $(MY_X86_INCLUDE_DIRS)
  libhpcrun_io_wrap_a_CPPFLAGS += $(MY_X86_INCLUDE_DIRS)
  libhpcrun_memleak_la_CPPFLAGS += $(MY_X86_INCLUDE_DIRS)
  libhpcrun_memleak_wrap_a_CPPFLAGS += $(MY_X86_INCLUDE_DIRS)
  libhpcrun_pthread_la_CPPFLAGS += $(MY_X86_INCLUDE_DIRS)
  libhpcrun_pthread_wrap_a_CPPFLAGS += $(MY_X86_INCLUDE_DIRS)
  libhpcrun_gpu_la_CPPFLAGS += $(MY_X86_INCLUDE_DIRS)
  libhpcrun_gpu_wrap_a_CPPFLAGS += $(MY_X86_INCLUDE_DIRS)
  libhpcrun_mpi_la_CPPFLAGS += $(MY_X86_INCLUDE_DIRS)
  MY_AGENT_INCLUDE_DIRS += $(MY_X86_INCLUDE_DIRS)
endif

if HOST_CPU_IA64
  libhpcrun_la_SOURCES  += $(MY_IA64_FILES)
  libhpcrun_o_SOURCES   += $(MY_IA64_FILES)
  libhpcrun_la_CPPFLAGS += $(MY_IA64_INCLUDE_DIRS)
  libhpcrun_o_CPPFLAGS  += $(MY_IA64_INCLUDE_DIRS)
  libhpcrun_ga_la_CPPFLAGS += $(MY_IA64_INCLUDE_DIRS)
  libhpcrun_ga_wrap_a_CPPFLAGS += $(MY_IA64_INCLUDE_DIRS)
  libhpcrun_io_la_CPPFLAGS += $(MY_IA64_INCLUDE_DIRS)
  libhpcrun_io_wrap_a_CPPFLAGS += $(MY_IA64_INCLUDE_DIRS)
  libhpcrun_memleak_la_CPPFLAGS += $(MY_IA64_INCLUDE_DIRS)
  libhpcrun_memleak_wrap_a_CPPFLAGS += $(MY_IA64_INCLUDE_DIRS)
  libhpcrun_pthread_la_CPPFLAGS += $(MY_IA64_INCLUDE_DIRS)
  libhpcrun_pthread_wrap_a_CPPFLAGS += $(MY_IA64_INCLUDE_DIRS)
  libhpcrun_mpi_la_CPPFLAGS += $(MY_IA64_INCLUDE_DIRS)
endif

if HOST_CPU_AARCH64
  libhpcrun_la_SOURCES  += $(MY_AARCH64_FILES)
  libhpcrun_o_SOURCES   += $(MY_AARCH64_FILES)
  libhpcrun_la_CPPFLAGS += $(MY_AARCH64_INCLUDE_DIRS)
  libhpcrun_o_CPPFLAGS  += $(MY_AARCH64_INCLUDE_DIRS)
  libhpcrun_la_CCASFLAGS = $(AM_CCASFLAGS)
  libhpcrun_o_CCASFLAGS  = $(AM_CCASFLAGS)
  libhpcrun_ga_la_CPPFLAGS += $(MY_AARCH64_INCLUDE_DIRS)
  libhpcrun_ga_wrap_a_CPPFLAGS += $(MY_AARCH64_INCLUDE_DIRS)
  libhpcrun_io_la_CPPFLAGS += $(MY_AARCH64_INCLUDE_DIRS)
  libhpcrun_io_wrap_a_CPPFLAGS += $(MY_AARCH64_INCLUDE_DIRS)
  libhpcrun_memleak_la_CPPFLAGS += $(MY_AARCH64_INCLUDE_DIRS)
  libhpcrun_memleak_wrap_a_CPPFLAGS += $(MY_AARCH64_INCLUDE_DIRS)
  libhpcrun_pthread_la_CPPFLAGS += $(MY_AARCH64_INCLUDE_DIRS)
  libhpcrun_pthread_wrap_a_CPPFLAGS += $(MY_AARCH64_INCLUDE_DIRS)
  libhpcrun_gpu_la_CPPFLAGS += $(MY_AARCH64_INCLUDE_DIRS)
  libhpcrun_gpu_wrap_a_CPPFLAGS += $(MY_AARCH64_INCLUDE_DIRS)
  libhpcrun_mpi_la_CPPFLAGS += $(MY_AARCH64_INCLUDE_DIRS)
endif

if OPT_PAPI_DYNAMIC
  libhpcrun_la_SOURCES  += $(MY_PAPI_FILES)
  libhpcrun_la_CPPFLAGS += $(PAPI_INC_FLGS)
  libhpcrun_la_LDFLAGS  += $(PAPI_LD_FLGS)
endif

if OPT_PAPI_CUPTI
libhpcrun_la_CPPFLAGS += $(CUPTI_INC_FLGS)
endif

if OPT_PAPI_STATIC
  libhpcrun_o_SOURCES   += $(MY_PAPI_FILES)
  libhpcrun_o_CPPFLAGS  += $(PAPI_INC_FLGS)
  libhpcrun_o_LDFLAGS   += $(PAPI_LD_FLGS)
endif

if OPT_ENABLE_UPC
  libhpcrun_la_SOURCES  += $(MY_UPC_FILES)
  libhpcrun_o_SOURCES   += $(MY_UPC_FILES)
  libhpcrun_la_CPPFLAGS += $(OPT_UPC_IFLAGS)
  libhpcrun_o_CPPFLAGS  += $(OPT_UPC_IFLAGS)
  libhpcrun_la_LDFLAGS  += $(OPT_UPC_LDFLAGS)
endif

if OPT_ENABLE_LUSH_PTHREADS
  libhpcrun_la_CPPFLAGS += -DLUSH_PTHREADS
  libhpcrun_o_CPPFLAGS  += -DLUSH_PTHREADS
endif


#-----------------------------------------------------------
# source files, part 2.3
#-----------------------------------------------------------

if UNW_X86
  UNW_SOURCE_FILES = $(UNW_X86_FILES)
  UNW_INCLUDE_DIRS = $(UNW_X86_INCLUDE_DIRS)
  UNW_DYNAMIC_LD_FLAGS = $(XED2_HPCRUN_LIBS)
  UNW_STATIC_LD_FLAGS =  $(XED2_HPCLINK_LIBS)
endif

if UNW_PPC64
  UNW_SOURCE_FILES = $(UNW_PPC64_FILES)
  UNW_INCLUDE_DIRS = $(UNW_PPC64_INCLUDE_DIRS)
  UNW_DYNAMIC_LD_FLAGS = $(UNW_PPC64_LD_FLAGS)
  UNW_STATIC_LD_FLAGS =  $(UNW_PPC64_LD_FLAGS)
endif

if OPT_ENABLE_CUDA
  libhpcrun_la_SOURCES += $(CUDA_FILES)
  libhpcrun_la_CPPFLAGS += -DENABLE_CUDA
  libhpcrun_la_CFLAGS  += $(OPT_CUDA_IFLAGS) -g
#  libhpcrun_la_LDFLAGS += $(OPT_CUDA_LDFLAGS)

  libhpcrun_gpu_la_CPPFLAGS += -DENABLE_CUDA
  libhpcrun_gpu_la_CFLAGS  += $(OPT_CUDA_IFLAGS)
  libhpcrun_gpu_la_LDFLAGS += $(OPT_CUDA_LDFLAGS)

  libhpcrun_gpu_wrap_a_CPPFLAGS += -DENABLE_CUDA
  libhpcrun_gpu_wrap_a_CFLAGS  += $(OPT_CUDA_IFLAGS)

endif

if UNW_LIBUNW
  UNW_SOURCE_FILES = $(UNW_LIBUNW_FILES)
  UNW_INCLUDE_DIRS = $(UNW_LIBUNW_INCLUDE_DIRS)
  UNW_DYNAMIC_LD_FLAGS = $(UNW_LIBUNW_LD_FLAGS)
  UNW_STATIC_LD_FLAGS =  $(UNW_LIBUNW_LD_FLAGS)
endif

libhpcrun_la_SOURCES  +=  $(UNW_SOURCE_FILES)
libhpcrun_o_SOURCES   +=  $(UNW_SOURCE_FILES)
libhpcrun_la_CPPFLAGS += $(UNW_INCLUDE_DIRS)
libhpcrun_o_CPPFLAGS  += $(UNW_INCLUDE_DIRS)
libhpcrun_ga_la_CPPFLAGS += $(UNW_INCLUDE_DIRS)
libhpcrun_ga_wrap_a_CPPFLAGS += $(UNW_INCLUDE_DIRS)
libhpcrun_io_la_CPPFLAGS += $(UNW_INCLUDE_DIRS)
libhpcrun_io_wrap_a_CPPFLAGS += $(UNW_INCLUDE_DIRS)
libhpcrun_memleak_la_CPPFLAGS += $(UNW_INCLUDE_DIRS)
libhpcrun_memleak_wrap_a_CPPFLAGS += $(UNW_INCLUDE_DIRS)
libhpcrun_pthread_la_CPPFLAGS += $(UNW_INCLUDE_DIRS)
libhpcrun_pthread_wrap_a_CPPFLAGS += $(UNW_INCLUDE_DIRS)
libhpcrun_gpu_la_CPPFLAGS += $(UNW_INCLUDE_DIRS)
libhpcrun_gpu_wrap_a_CPPFLAGS += $(UNW_INCLUDE_DIRS)
libhpcrun_mpi_la_CPPFLAGS += $(UNW_INCLUDE_DIRS)
libhpcrun_la_LDFLAGS  += $(UNW_DYNAMIC_LD_FLAGS)
libhpcrun_o_LDFLAGS   += $(UNW_STATIC_LD_FLAGS)
MY_AGENT_INCLUDE_DIRS += $(UNW_INCLUDE_DIRS)

libhpcrun_la_SOURCES += utilities/last_func.c
libhpcrun_o_SOURCES  += utilities/last_func.c


#-----------------------------------------------------------
# whirled peas, LUSH-style
#-----------------------------------------------------------

MY_AGENT_RTSUPPORT = lush/lush-support-rt.h lush/lush-support-rt.c

MY_AGENT_CILK_SOURCES = \
	lush-agents/agent-cilk.h lush-agents/agent-cilk.c \
	$(MY_AGENT_RTSUPPORT)

MY_AGENT_CILK_CFLAGS = \
	$(CFLAGS) $(HOST_CFLAGS) \
	$(OPT_CILK_IFLAGS) \
	$(MY_AGENT_INCLUDE_DIRS)


MY_AGENT_PTHREAD_SOURCES = \
	lush-agents/agent-pthread.h lush-agents/agent-pthread.c \
	$(MY_AGENT_RTSUPPORT)

MY_AGENT_PTHREAD_CFLAGS = \
	$(CFLAGS) $(HOST_CFLAGS) \
	$(MY_AGENT_INCLUDE_DIRS)


MY_AGENT_TBB_SOURCES = \
	lush-agents/agent-tbb.h lush-agents/agent-tbb.c \
	$(MY_AGENT_RTSUPPORT)

MY_AGENT_TBB_CFLAGS = \
	$(CFLAGS) $(HOST_CFLAGS) \
	$(MY_AGENT_INCLUDE_DIRS)


if OPT_ENABLE_LUSH
if OPT_WITH_CILK
  pkglib_LTLIBRARIES       += libagent-cilk.la
  libagent_cilk_la_SOURCES  = $(MY_AGENT_CILK_SOURCES)
  libagent_cilk_la_CFLAGS   = $(MY_AGENT_CILK_CFLAGS)
endif

  pkglib_LTLIBRARIES       += libagent-pthread.la
  libagent_pthread_la_SOURCES  = $(MY_AGENT_PTHREAD_SOURCES)
  libagent_pthread_la_CFLAGS   = $(MY_AGENT_PTHREAD_CFLAGS)

  pkglib_LTLIBRARIES       += libagent-tbb.la
  libagent_tbb_la_SOURCES  = $(MY_AGENT_TBB_SOURCES)
  libagent_tbb_la_CFLAGS   = $(MY_AGENT_TBB_CFLAGS)
endif


#-----------------------------------------------------------
# local hooks
#-----------------------------------------------------------

# Install the plugin config files.

install-data-hook:
	mkdir -p "$(DESTDIR)$(plugin_instdir)"
	-for file in $(PLUGIN_CONFIG_FILES) ; do \
	    cp -f "$(plugin_srcdir)/$$file" "$(DESTDIR)$(plugin_instdir)/$$file" ; \
	done

# Install libhpcrun.o into pkglibdir.  New automake won't install a
# program into a libdir, so we use noinst and install it manually.

install-exec-hook:
	cp libhpcrun.o $(DESTDIR)$(pkglibdir)


#############################################################################
# Common rules
#############################################################################

include $(top_srcdir)/src/Makeinclude.rules<|MERGE_RESOLUTION|>--- conflicted
+++ resolved
@@ -149,14 +149,9 @@
   bin_SCRIPTS += scripts/hpclink
 endif
 
-# FIXME: temporarily comment-out the mpi overrides.  There is a bad
-# interaction between the mpi built sources and the new automake that
-# breaks the build, even when OPT_ENABLE_MPI_WRAP is false.
-# This is part 1 of 4.
-
-## if OPT_ENABLE_MPI_WRAP
-##   pkglib_LTLIBRARIES += libhpcrun_mpi.la
-## endif
+if OPT_ENABLE_MPI_WRAP
+  pkglib_LTLIBRARIES += libhpcrun_mpi.la
+endif
 
 
 #-----------------------------------------------------------
@@ -475,13 +470,8 @@
 	gpu_blame-driver-overrides-generated.c \
 	gpu_blame-runtime-overrides-generated.c
 
-<<<<<<< HEAD
-## libhpcrun_mpi_la_SOURCES = 		\
-## 	$(top_builddir)/src/tool/hpcrun/mpi-overrides.c
-=======
 libhpcrun_mpi_la_SOURCES = 		\
 	./mpi-overrides.c
->>>>>>> d9ca2112
 
 libibm_xlomp_wrappers_a_SOURCES =              \
         plugins/ibm-xlomp-wrappers.c
@@ -580,12 +570,6 @@
 	$(MY_CPP_DEFINES)		\
 	$(MY_INCLUDE_DIRS)
 
-<<<<<<< HEAD
-## $(top_builddir)/src/tool/hpcrun/mpi-overrides.c: sample-sources/mpi.protos
-## 	$(PYTHON) $(srcdir)/sample-sources/make-wrappers.py \
-## 		--f77symbol $(F77_SYMBOLS) $(srcdir)/sample-sources/mpi.protos
-=======
->>>>>>> d9ca2112
 
 CUDA_TABLES = gpu_blame-cuda-driver-table.c gpu_blame-cuda-runtime-table.c
 CUDA_FILES = sample-sources/gpu_blame.c sample-sources/gpu_ctxt_actions.c $(CUDA_TABLES)
@@ -687,11 +671,7 @@
 
 libhpcrun_mpi_la_LDFLAGS = -Wl,-Bsymbolic
 
-<<<<<<< HEAD
 libhpcrun_o_LDFLAGS = $(LIBUNWIND_LDFLAGS_STAT)
-=======
-libhpcrun_o_LDFLAGS = 
->>>>>>> d9ca2112
 
 
 #-----------------------------------------------------------
