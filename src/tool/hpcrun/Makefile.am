--- conflicted
+++ resolved
@@ -464,23 +464,9 @@
 if OPT_ENABLE_CUDA
 MY_CUDA_FILES = sample-sources/nvidia/cuda-api.c 		\
 	sample-sources/nvidia/cuda-device-map.c			\
-<<<<<<< HEAD
 	sample-sources/nvidia/cuda-state-placeholders.c  \
-	sample-sources/nvidia/nvidia.c			\
-=======
-	sample-sources/nvidia/cuda-state-placeholders.c \
-	sample-sources/nvidia/gpu-driver-state-placeholders.c
-endif
-
-if OPT_ENABLE_CUPTI
-MY_CUPTI_FILES = sample-sources/nvidia/nvidia.c			\
->>>>>>> 03c73afa
-	sample-sources/nvidia/cubin-id-map.c			\
-	sample-sources/nvidia/cubin-hash-map.c			\
-	sample-sources/nvidia/cubin-module-map.c			\
-	sample-sources/nvidia/cubin-symbols.c			\
-<<<<<<< HEAD
-	sample-sources/nvidia/cstack.c
+	sample-sources/nvidia/gpu-driver-state-placeholders.c \
+	sample-sources/nvidia/nvidia.c
 endif
 
 if OPT_ENABLE_CUPTI
@@ -499,20 +485,6 @@
 													sample-sources/nvidia/sanitizer-stream-map.c \
 													sample-sources/nvidia/sanitizer-node.c \
                           sample-sources/nvidia/sanitizer-record.c
-=======
-	sample-sources/nvidia/cupti-analysis.c			\
-	sample-sources/nvidia/cupti-api.c			\
-	sample-sources/nvidia/cupti-correlation-id-map.c	\
-	sample-sources/nvidia/cupti-function-id-map.c		\
-	sample-sources/nvidia/cupti-host-op-map.c		\
-	sample-sources/nvidia/cupti-node.c			\
-	sample-sources/nvidia/cupti-context-id-map.c \
-	sample-sources/nvidia/cupti-stream-id-map.c \
-	sample-sources/nvidia/cupti-trace-api.c \
-	sample-sources/nvidia/cupti-trace-channel.c \
-	sample-sources/nvidia/cupti-correlation-channel.c   \
-	sample-sources/nvidia/cupti-activity-channel.c
->>>>>>> 03c73afa
 endif
 
 MY_UPC_FILES = sample-sources/upc.c
