# -*-Mode: makefile;-*-

## * BeginRiceCopyright *****************************************************
##
## $HeadURL$
## $Id$
##
## --------------------------------------------------------------------------
## Part of HPCToolkit (hpctoolkit.org)
##
## Information about sources of support for research and development of
## HPCToolkit is at 'hpctoolkit.org' and in 'README.Acknowledgments'.
## --------------------------------------------------------------------------
##
## Copyright ((c)) 2002-2017, Rice University
## All rights reserved.
##
## Redistribution and use in source and binary forms, with or without
## modification, are permitted provided that the following conditions are
## met:
##
## * Redistributions of source code must retain the above copyright
##   notice, this list of conditions and the following disclaimer.
##
## * Redistributions in binary form must reproduce the above copyright
##   notice, this list of conditions and the following disclaimer in the
##   documentation and/or other materials provided with the distribution.
##
## * Neither the name of Rice University (RICE) nor the names of its
##   contributors may be used to endorse or promote products derived from
##   this software without specific prior written permission.
##
## This software is provided by RICE and contributors "as is" and any
## express or implied warranties, including, but not limited to, the
## implied warranties of merchantability and fitness for a particular
## purpose are disclaimed. In no event shall RICE or contributors be
## liable for any direct, indirect, incidental, special, exemplary, or
## consequential damages (including, but not limited to, procurement of
## substitute goods or services; loss of use, data, or profits; or
## business interruption) however caused and on any theory of liability,
## whether in contract, strict liability, or tort (including negligence
## or otherwise) arising in any way out of the use of this software, even
## if advised of the possibility of such damage.
##
## ******************************************************* EndRiceCopyright *

#############################################################################
##
## File:
##   $HeadURL$
##
## Description:
##   *Process with automake to produce Makefile.in*
##
##   Note: All local variables are prefixed with MY to prevent name
##   clashes with automatic automake variables.
##
#############################################################################

# We do not want the standard GNU files (NEWS README AUTHORS ChangeLog...)
AUTOMAKE_OPTIONS = foreign subdir-objects

#############################################################################
# Common settings
#############################################################################

include $(top_srcdir)/src/Makeinclude.config

#############################################################################
# Local settings
#############################################################################

PYTHON = python


#############################################################################
# Automake rules
#############################################################################

# FIXME: tallent: hpcrun's build is highly parameterized and therefore
# will be more complex than other parts of HPCToolkit.  However, this
# makefile is surely more convoluted than necessary.  Sorting it out
# would take more time than I have right now.
#
# An initial list of parameters:
# - statically vs. dynamically linked app
# - unwinder selection
# - logical unwinding plugins
# - system, language, problem-specific sample sources
# - architecture/system/mpi-specific code (unwinder, sample sources, etc)

#-----------------------------------------------------------
# build targets
#-----------------------------------------------------------

if OPT_BGQ_BACKEND
  SUBDIRS = utilities/bgq-cnk
endif

pkglibdir = @my_pkglibdir@
pkglibexecdir = @my_pkglibexecdir@

plugin_srcdir = $(srcdir)/plugins
plugin_instdir = $(pkglibdir)/plugins

bin_SCRIPTS =
pkglibexec_SCRIPTS =
include_HEADERS =
pkglibexec_PROGRAMS =
pkglib_LIBRARIES =
pkglib_LTLIBRARIES =

BUILT_SOURCES =
CLEANFILES =

if OPT_BUILD_FRONT_END
  bin_SCRIPTS += scripts/hpcsummary
  pkglibexec_SCRIPTS += scripts/hpclog
  include_HEADERS += hpctoolkit.h
endif

if OPT_ENABLE_HPCRUN_DYNAMIC
  pkglib_LTLIBRARIES += libhpcrun.la
  pkglib_LTLIBRARIES += libhpcrun_ga.la
  pkglib_LTLIBRARIES += libhpcrun_io.la
  pkglib_LTLIBRARIES += libhpcrun_memleak.la
  pkglib_LTLIBRARIES += libhpcrun_pthread.la
if OPT_ENABLE_CUDA
  pkglib_LTLIBRARIES += libhpcrun_gpu.la
endif
  pkglib_LTLIBRARIES += libhpctoolkit.la
  bin_SCRIPTS += scripts/hpcrun
endif

if OPT_ENABLE_HPCRUN_STATIC
  noinst_PROGRAMS  = libhpcrun.o
  pkglib_LIBRARIES += libhpcrun_wrap.a
  pkglib_LIBRARIES += libhpcrun_ga_wrap.a
  pkglib_LIBRARIES += libhpcrun_io_wrap.a
  pkglib_LIBRARIES += libhpcrun_memleak_wrap.a
  pkglib_LIBRARIES += libhpcrun_pthread_wrap.a
if OPT_ENABLE_CUDA
  pkglib_LIBRARIES += libhpcrun_gpu_wrap.a
endif
  pkglib_LIBRARIES += libhpctoolkit.a
if HOST_CPU_PPC
  pkglib_LIBRARIES += libibm_xlomp_wrappers.a
endif
  bin_SCRIPTS += scripts/hpclink
endif

if OPT_ENABLE_MPI_WRAP
  pkglib_LTLIBRARIES += libhpcrun_mpi.la
endif


#-----------------------------------------------------------
# source files, part 1
#-----------------------------------------------------------

LIBMONITOR_INC = @LIBMONITOR_INC@
LIBMONITOR_LIB = @LIBMONITOR_LIB@
PAPI_INC_FLGS =  @OPT_PAPI_IFLAGS@
PAPI_LD_FLGS =   @OPT_PAPI_LDFLAGS@
XED2_INC = @XED2_INC@
XED2_HPCRUN_LIBS =  @XED2_HPCRUN_LIBS@
XED2_HPCLINK_LIBS = @XED2_HPCLINK_LIBS@
CUPTI_INC_FLGS = @OPT_CUPTI_IFLAGS@
CUPTI_BASE = @OPT_CUPTI@

MPI_INC = @MPI_INC@
MPI_PROTO_FILE = @MPI_PROTO_FILE@

HPCFNBOUNDS_INC = $(top_srcdir)/src/tool/hpcfnbounds

PLUGIN_CONFIG_FILES = ga io memleak pthread

if HOST_CPU_PPC
  PLUGIN_CONFIG_FILES += ibm-xlomp
endif

UNW_UNIV_FILES = \
	unwind/common/backtrace.c	\
        unwind/common/unw-throw.c

UNW_COMMON_FILES = \
<<<<<<< HEAD
        $(UNW_UNIV_FILES)				\
	unwind/common/binarytree_uwi.c			\
	unwind/common/interval_t.c			\
	unwind/common/libunw_intervals.c		\
	unwind/common/stack_troll.c			\
=======
        $(UNW_UNIV_FILES)               \
	unwind/common/binarytree_uwi.c		    \
	unwind/common/interval_t.c	    \
	unwind/common/stack_troll.c	\
>>>>>>> 6daa3a3d
	unwind/common/uw_recipe_map.c

UNW_X86_FILES = \
       $(UNW_COMMON_FILES) \
	unwind/x86-family/x86-all.c			\
	unwind/x86-family/amd-xop.c                     \
	unwind/x86-family/x86-cold-path.c		\
	unwind/x86-family/x86-validate-retn-addr.c	\
	unwind/x86-family/x86-unwind-interval.c		\
	unwind/x86-family/x86-unwind-interval-fixup.c	\
	unwind/x86-family/x86-unwind.c		        \
	unwind/x86-family/x86-unwind-support.c		\
	unwind/x86-family/manual-intervals/x86-gcc-main64.c \
	unwind/x86-family/manual-intervals/x86-linux-dlresolver.c \
	unwind/x86-family/manual-intervals/x86-intel11-f90main.c \
	unwind/x86-family/manual-intervals/x86-intel-align32.c \
	unwind/x86-family/manual-intervals/x86-intel-align64.c \
	unwind/x86-family/manual-intervals/x86-intel-composer2013-mic.c \
	unwind/x86-family/manual-intervals/x86-32bit-main.c \
	unwind/x86-family/manual-intervals/x86-32bit-icc-variant.c \
	unwind/x86-family/manual-intervals/x86-pgi-mp_pexit.c


UNW_X86_INCLUDE_DIRS = \
	-I$(srcdir)/unwind/x86-family	\
	-I$(XED2_INC)

UNW_PPC64_FILES = \
        $(UNW_COMMON_FILES) \
	unwind/ppc64/ppc64-unwind.c \
	unwind/ppc64/ppc64-unwind-interval.c

UNW_PPC64_INCLUDE_DIRS = \
        -I$(srcdir)/unwind/ppc64

UNW_PPC64_LD_FLAGS =

# generic libunwind uwinder
# NOTE: the unwinder code is specific to the
#  unwind implementation (which wraps libunwind)
# The IFLAGS and LDFLAGS related to the libunwind
# library component are handled via the LIBUNWIND
# configuration

UNW_LIBUNW_FILES = \
       $(UNW_COMMON_FILES) \
       unwind/generic-libunwind/libunw-unwind.c \
       unwind/common/default_validation_summary.c

UNW_LIBUNW_INCLUDE_DIRS = \
       -I$(srcdir)/unwind/generic-libunwind

UNW_LIBUNW_LD_FLAGS = 

UNW_MIPS_FILES = \
        $(UNW_COMMON_FILES) \
	unwind/mips/mips-unwind.c \
	unwind/mips/mips-unwind-interval.c

UNW_MIPS_INCLUDE_DIRS = \
        -I$(srcdir)/unwind/mips

UNW_MIPS_LD_FLAGS =

MY_BASE_FILES =				\
	utilities/first_func.c		\
	\
	main.h main.c			\
	disabled.c			\
        cct_insert_backtrace.c          \
        cct_backtrace_finalize.c        \
	env.c				\
	epoch.c				\
	files.c				\
	handling_sample.c		\
	hpcrun_options.c		\
	hpcrun_stats.c			\
	loadmap.c			\
	metrics.c			\
	name.c				\
	rank.c				\
	sample_event.c			\
	sample_prob.c			\
	sample_sources_all.c		\
	sample-sources/blame-shift/blame-shift.c          \
	sample-sources/blame-shift/blame-map.c            \
        sample-sources/common.c         \
	sample-sources/ga.c		\
	sample-sources/io.c 		\
	sample-sources/itimer.c		\
	sample-sources/idle.c		\
	sample-sources/memleak.c	\
	sample-sources/pthread-blame.c  \
	sample-sources/none.c           \
        sample-sources/retcnt.c         \
        sample-sources/sync.c           \
	sample_sources_registered.c	\
	segv_handler.c			\
	start-stop.c			\
	term_handler.c			\
	thread_data.c			\
	thread_use.c			\
	threadmgr.c			\
	trace.c				\
	weak.c				\
	write_data.c		        \
	\
	cct/cct_bundle.c		\
        cct/cct_ctxt.c			\
	cct/cct.c               	\
	\
        cct2metrics.c                   \
        \
        trampoline/common/trampoline.c  \
        \
	lush/lush-backtrace.h lush/lush-backtrace.c \
	lush/lush.h lush/lush.c	\
	lush/lush-pthread.h lush/lush-pthread.i lush/lush-pthread.c \
	lush/lush-support-rt.h lush/lush-support-rt.c \
	\
	lush/lushi.h \
	lush/lushi-cb.h	lush/lushi-cb.c	\
	\
	fnbounds/fnbounds_common.c	\
	\
	memory/mem.c			\
        memory/mmap.c                   \
	\
	messages/debug-flag.c	        \
	messages/messages-sync.c	\
	messages/messages-async.c	\
	messages/fmt.c	                \
	\
	utilities/executable-path.h utilities/executable-path.c \
	utilities/ip-normalized.h utilities/ip-normalized.c \
	utilities/tokenize.h utilities/tokenize.c \
	utilities/unlink.h utilities/unlink.c

## if OPT_ENABLE_MPI_WRAP
## MY_BASE_FILES +=  			\
## 	sample-sources/mpi.c
## endif


MY_DYNAMIC_FILES = 			\
	fnbounds/fnbounds_client.c	\
	fnbounds/fnbounds_dynamic.c	\
	monitor-exts/openmp.c		\
	hpcrun_dlfns.c                  \
        custom-init-dynamic.c

MY_STATIC_FILES = 			\
	fnbounds/fnbounds_static.c      \
        custom-init-static.c

MY_LINUX_DYNAMIC_FILES = 		\
	os/linux/dylib.c


MY_MIPS_FILES = \
	unwind/common/default_validation_summary.c

MY_PPC_FILES = \
        trampoline/ppc64/ppc64-tramp.s \
        \
        utilities/arch/ppc64/ppc64-context-pc.c

MY_X86_FILES = \
        trampoline/x86-family/x86-tramp.S \
        \
        utilities/arch/x86-family/x86-context-pc.c

MY_IA64_FILES = \
        trampoline/ia64/ia64-tramp.s \
        utilities/arch/ia64/ia64-context-pc.c

MY_AARCH64_FILES = \
	trampoline/aarch64/aarch64-tramp.c \
	utilities/arch/libunwind/libunwind-context-pc.c

if OPT_PAPI_COMPONENT
MY_PAPI_FILES = \
    sample-sources/papi-c.c \
    sample-sources/papi-c-extended-info.c
else
MY_PAPI_FILES = sample-sources/papi.c
endif

if OPT_PAPI_CUPTI
MY_PAPI_FILES += sample-sources/papi-c-cupti.c
endif

MY_UPC_FILES = sample-sources/upc.c

MY_CPP_DEFINES =			\
	-D_GNU_SOURCE			\
	-DINLINE_FN=1

#
# BG/Q backend requires special treatment to avoid deadlocks
#
if OPT_BGQ_BACKEND
   MY_CPP_DEFINES += -DUSE_HW_THREAD_ID -DNONZERO_THRESHOLD
endif

MY_INCLUDE_DIRS =			\
        -I$(top_srcdir)/src/tool        \
	-I$(srcdir)/messages	        \
	-I$(srcdir)/fnbounds		\
	-I$(srcdir)/memory		\
	-I$(srcdir)/os/linux		\
	-I$(srcdir)/cct			\
	-I$(srcdir)/unwind/common	\
	-I$(srcdir)/utilities		\
	$(HPC_IFLAGS)			\
	$(LIBUNWIND_IFLAGS)		\
	-I$(HPCFNBOUNDS_INC)		\
        $(OPT_CUPTI_IFLAGS)             \
	-I$(LIBMONITOR_INC)


MY_MIPS_INCLUDE_DIRS = \
	-I$(srcdir)/unwind/mips

MY_PPC_INCLUDE_DIRS = 		\
        -I$(srcdir)/utilities/arch/ppc64

MY_X86_INCLUDE_DIRS =		\
        -I$(srcdir)/utilities/arch/x86-family

MY_IA64_INCLUDE_DIRS =         \
        -I$(srcdir)/utilities/arch/ia64

MY_AARCH64_INCLUDE_DIRS = \
	-I$(srcdir)/utilities/arch/aarch64

libhpcrun_la_SOURCES = 			\
	$(MY_BASE_FILES)		\
	$(MY_DYNAMIC_FILES)

libhpcrun_o_SOURCES = 			\
	$(MY_BASE_FILES)		\
	$(MY_STATIC_FILES)


libhpcrun_wrap_a_SOURCES =		\
	monitor-exts/openmp.c

libhpcrun_ga_la_SOURCES = 		\
	sample-sources/ga-overrides.c

libhpcrun_ga_wrap_a_SOURCES = 		\
	sample-sources/ga-overrides.c

libhpcrun_io_la_SOURCES = 		\
	sample-sources/io-over.c

libhpcrun_io_wrap_a_SOURCES = 		\
	sample-sources/io-over.c

libhpcrun_memleak_la_SOURCES = 		\
	sample-sources/memleak-overrides.c

libhpcrun_memleak_wrap_a_SOURCES = 	\
	sample-sources/memleak-overrides.c

libhpcrun_pthread_la_SOURCES = 		\
	sample-sources/pthread-blame-overrides.c

libhpcrun_pthread_wrap_a_SOURCES = 	\
	sample-sources/pthread-blame-overrides.c

libhpcrun_gpu_la_SOURCES = 		\
	sample-sources/gpu_blame-overrides.c \
	gpu_blame-driver-overrides-generated.c \
	gpu_blame-runtime-overrides-generated.c

libhpcrun_gpu_wrap_a_SOURCES = 	\
	sample-sources/gpu_blame-overrides.c  \
	gpu_blame-driver-overrides-generated.c \
	gpu_blame-runtime-overrides-generated.c

libhpcrun_mpi_la_SOURCES = 		\
	./mpi-overrides.c

libibm_xlomp_wrappers_a_SOURCES =              \
        plugins/ibm-xlomp-wrappers.c

libhpctoolkit_la_SOURCES = 		\
	hpctoolkit.c

libhpctoolkit_a_SOURCES = 		\
	hpctoolkit.c


#-----------------------------------------------------------
# cppflags
#-----------------------------------------------------------

libhpcrun_la_CPPFLAGS =			\
	$(MY_CPP_DEFINES)		\
	$(LIBUNWIND_CPPFLAGS_DYN)	\
	$(MY_INCLUDE_DIRS)

if OPT_BGQ_BACKEND
  libhpcrun_la_CPPFLAGS += -I$(srcdir)/utilities/bgq-cnk
endif

libhpcrun_o_CPPFLAGS =			\
	-DHPCRUN_STATIC_LINK		\
	$(MY_CPP_DEFINES)		\
	$(LIBUNWIND_CPPFLAGS_STAT)	\
	$(MY_INCLUDE_DIRS)

if OPT_BGQ_BACKEND
  libhpcrun_o_CPPFLAGS += -I$(srcdir)/utilities/bgq-cnk
endif

libhpcrun_wrap_a_CPPFLAGS =		\
	-DHPCRUN_STATIC_LINK		\
	$(MY_CPP_DEFINES)		\
	$(MY_INCLUDE_DIRS)

libhpcrun_ga_la_CPPFLAGS =		\
	$(MY_CPP_DEFINES)		\
	$(MY_INCLUDE_DIRS)

libhpcrun_ga_wrap_a_CPPFLAGS =		\
	-DHPCRUN_STATIC_LINK		\
	$(MY_CPP_DEFINES)		\
	$(MY_INCLUDE_DIRS)

libhpcrun_io_la_CPPFLAGS =		\
	$(MY_CPP_DEFINES)		\
	$(MY_INCLUDE_DIRS)

libhpcrun_io_wrap_a_CPPFLAGS =		\
	-DHPCRUN_STATIC_LINK		\
	$(MY_CPP_DEFINES)		\
	$(MY_INCLUDE_DIRS)

libhpcrun_memleak_la_CPPFLAGS =		\
	$(MY_CPP_DEFINES)		\
	$(MY_INCLUDE_DIRS)

libhpcrun_memleak_wrap_a_CPPFLAGS =	\
	-DHPCRUN_STATIC_LINK		\
	$(MY_CPP_DEFINES)		\
	$(MY_INCLUDE_DIRS)

libhpcrun_pthread_la_CPPFLAGS =		\
	$(MY_CPP_DEFINES)		\
	$(MY_INCLUDE_DIRS)

libhpcrun_pthread_wrap_a_CPPFLAGS =	\
	-DHPCRUN_STATIC_LINK		\
	$(MY_CPP_DEFINES)		\
	$(MY_INCLUDE_DIRS)

libhpcrun_gpu_la_CPPFLAGS =		\
	$(MY_CPP_DEFINES)		\
	$(MY_INCLUDE_DIRS)

libhpcrun_gpu_wrap_a_CPPFLAGS =	\
	-DHPCRUN_STATIC_LINK		\
	$(MY_CPP_DEFINES)		\
	$(MY_INCLUDE_DIRS)

libhpcrun_mpi_la_CPPFLAGS =		\
	$(MY_CPP_DEFINES)		\
	-I$(MPI_INC)			\
	$(MY_INCLUDE_DIRS)

libhpctoolkit_la_CPPFLAGS =		\
	$(MY_CPP_DEFINES)		\
	$(MY_INCLUDE_DIRS)

libhpctoolkit_a_CPPFLAGS =		\
	-DHPCRUN_STATIC_LINK		\
	$(MY_CPP_DEFINES)		\
	$(MY_INCLUDE_DIRS)


CUDA_TABLES = gpu_blame-cuda-driver-table.c gpu_blame-cuda-runtime-table.c
CUDA_FILES = sample-sources/gpu_blame.c sample-sources/gpu_ctxt_actions.c $(CUDA_TABLES)

if OPT_ENABLE_CUDA

generated_file_base = .
generated_file_src_path = $(srcdir)/sample-sources

generated_cuda_driver_files = $(addprefix $(generated_file_base)/, gpu_blame-cuda-driver-header.h gpu_blame-cuda-driver-table.c gpu_blame-driver-overrides-generated.c)
generated_cuda_driver_api_files = $(addprefix $(generated_file_base)/, cuda_driver_apis.h)
generated_cuda_runtime_files = $(addprefix $(generated_file_base)/, gpu_blame-cuda-runtime-header.h gpu_blame-cuda-runtime-table.c gpu_blame-runtime-overrides-generated.c)
generated_cuda_runtime_api_files = $(addprefix $(generated_file_base)/, cuda_runtime_apis.h)

BUILT_SOURCES += $(generated_cuda_driver_files) $(generated_cuda_driver_api_files) $(generated_cuda_runtime_files) $(generated_cuda_runtime_api_files)

CLEANFILES  +=  $(generated_cuda_driver_files) $(generated_cuda_driver_api_files) $(generated_cuda_runtime_files) $(generated_cuda_runtime_api_files)

$(generated_cuda_runtime_api_files) : $(generated_file_src_path)/cuda_runtime_dummy.c
	$(CC) $(OPT_CUDA_IFLAGS) -E -B -c $(generated_file_src_path)/cuda_runtime_dummy.c  -o  $(generated_file_base)/cuda_runtime_apis.h 

$(generated_cuda_runtime_files) : $(generated_file_src_path)/make-cuda-wrappers.py $(generated_cuda_runtime_api_files)
	$(PYTHON) $(generated_file_src_path)/make-cuda-wrappers.py runtime $(generated_cuda_runtime_api_files) $(generated_cuda_runtime_files)

$(generated_file_base)/gpu_blame-cuda-runtime-header.h:  $(generated_file_base)/gpu_blame-cuda-runtime-table.c

$(generated_file_base)/gpu_blame-cuda-runtime-table.c: $(generated_file_base)/gpu_blame-runtime-overrides-generated.c

$(generated_cuda_driver_api_files) :  $(generated_file_src_path)/cuda_driver_dummy.c
	$(CC) $(OPT_CUDA_IFLAGS)  -E -B -c $(generated_file_src_path)/cuda_driver_dummy.c -o $(generated_file_base)/cuda_driver_apis.h

$(generated_cuda_driver_files) : $(generated_file_src_path)/make-cuda-wrappers.py $(generated_cuda_driver_api_files) 
	$(PYTHON) $(generated_file_src_path)/make-cuda-wrappers.py driver $(generated_cuda_driver_api_files)  $(generated_cuda_driver_files)

$(generated_file_base)/gpu_blame-cuda-driver-header.h : $(generated_file_base)/gpu_blame-cuda-driver-table.c

$(generated_file_base)/gpu_blame-cuda-driver-table.c : $(generated_file_base)/gpu_blame-driver-overrides-generated.c

endif

if OPT_ENABLE_MPI_WRAP

BUILT_SOURCES += mpi-overrides.c
CLEANFILES += mpi-overrides.c

mpi-overrides.c: $(srcdir)/sample-sources/$(MPI_PROTO_FILE)
	$(PYTHON) $(srcdir)/sample-sources/make-wrappers.py \
		--f77symbol $(F77_SYMBOLS) $(srcdir)/sample-sources/$(MPI_PROTO_FILE)

endif


#-----------------------------------------------------------
# cflags
#-----------------------------------------------------------

libhpcrun_la_CFLAGS = $(CFLAGS) $(HOST_CFLAGS)
libhpcrun_o_CFLAGS  = $(CFLAGS) $(HOST_CFLAGS)

libhpcrun_wrap_a_CFLAGS = $(CFLAGS) $(HOST_CFLAGS)
libhpcrun_ga_la_CFLAGS = $(CFLAGS) $(HOST_CFLAGS)
libhpcrun_ga_wrap_a_CFLAGS = $(CFLAGS) $(HOST_CFLAGS)
libhpcrun_io_la_CFLAGS = $(CFLAGS) $(HOST_CFLAGS)
libhpcrun_io_wrap_a_CFLAGS = $(CFLAGS) $(HOST_CFLAGS)
libhpcrun_memleak_la_CFLAGS = $(CFLAGS) $(HOST_CFLAGS)
libhpcrun_memleak_wrap_a_CFLAGS = $(CFLAGS) $(HOST_CFLAGS)
libhpcrun_pthread_la_CFLAGS = $(CFLAGS) $(HOST_CFLAGS)
libhpcrun_pthread_wrap_a_CFLAGS = $(CFLAGS) $(HOST_CFLAGS)
libhpcrun_gpu_la_CFLAGS = -g $(CFLAGS) $(HOST_CFLAGS)
libhpcrun_gpu_wrap_a_CFLAGS = -g $(CFLAGS) $(HOST_CFLAGS)
libhpcrun_mpi_la_CFLAGS = $(CFLAGS) $(HOST_CFLAGS)


#-----------------------------------------------------------
# ldflags
#-----------------------------------------------------------

libhpcrun_la_LIBADD = $(HPCLIB_ProfLean) $(HPCLIB_SupportLean)
libhpcrun_o_LDADD   = $(HPCLIB_ProfLean) $(HPCLIB_SupportLean)

if OPT_BGQ_BACKEND
  libhpcrun_la_LIBADD += utilities/bgq-cnk/libhardware-thread-id.la
  libhpcrun_o_LDADD   += utilities/bgq-cnk/libhardware-thread-id.la
endif

libhpcrun_la_LDFLAGS = -Wl,-Bsymbolic 	\
	-L$(LIBMONITOR_LIB) -lmonitor -lpthread -lrt \
        $(LIBUNWIND_LDFLAGS_DYN) $(LZMA_LDFLAGS_DYN)

libhpcrun_ga_la_LDFLAGS = -Wl,-Bsymbolic

libhpcrun_io_la_LDFLAGS = -Wl,-Bsymbolic

libhpcrun_memleak_la_LDFLAGS = -Wl,-Bsymbolic

libhpcrun_pthread_la_LDFLAGS = -Wl,-Bsymbolic

libhpcrun_gpu_la_LDFLAGS = -Wl,-Bsymbolic

libhpcrun_mpi_la_LDFLAGS = -Wl,-Bsymbolic

libhpcrun_o_LDFLAGS = $(LIBUNWIND_LDFLAGS_STAT) $(LZMA_LDFLAGS_STAT)


#-----------------------------------------------------------
# whirled peas
#-----------------------------------------------------------

if HOST_OS_LINUX
  libhpcrun_la_SOURCES += $(MY_LINUX_DYNAMIC_FILES)
endif

MY_AGENT_INCLUDE_DIRS = $(MY_INCLUDE_DIRS)

if HOST_CPU_MIPS
  libhpcrun_la_SOURCES  += $(MY_MIPS_FILES)
  libhpcrun_o_SOURCES   += $(MY_MIPS_FILES)
  libhpcrun_la_CPPFLAGS += $(MY_MIPS_INCLUDE_DIRS)
  libhpcrun_o_CPPFLAGS  += $(MY_MIPS_INCLUDE_DIRS)
  libhpcrun_ga_la_CPPFLAGS += $(MY_MIPS_INCLUDE_DIRS)
  libhpcrun_ga_wrap_a_CPPFLAGS += $(MY_MIPS_INCLUDE_DIRS)
  libhpcrun_io_la_CPPFLAGS += $(MY_MIPS_INCLUDE_DIRS)
  libhpcrun_io_wrap_a_CPPFLAGS += $(MY_MIPS_INCLUDE_DIRS)
  libhpcrun_memleak_la_CPPFLAGS += $(MY_MIPS_INCLUDE_DIRS)
  libhpcrun_memleak_wrap_a_CPPFLAGS += $(MY_MIPS_INCLUDE_DIRS)
  libhpcrun_pthread_la_CPPFLAGS += $(MY_MIPS_INCLUDE_DIRS)
  libhpcrun_pthread_wrap_a_CPPFLAGS += $(MY_MIPS_INCLUDE_DIRS)
  libhpcrun_gpu_la_CPPFLAGS += $(MY_MIPS_INCLUDE_DIRS)
  libhpcrun_gpu_wrap_a_CPPFLAGS += $(MY_MIPS_INCLUDE_DIRS)
  libhpcrun_mpi_la_CPPFLAGS += $(MY_MIPS_INCLUDE_DIRS)
endif

# Note: setting CCASFLAGS here is a no-op hack with the side effect of
# prefixing the tramp.s file names so they will be compiled separately
# for .o and .so targets.  CFLAGS does this for the .c files, but
# CFLAGS doesn't apply to .s files.  See the automake docs section
# 8.3.9.2, Objects created with both libtool and without.

if HOST_CPU_PPC
  libhpcrun_la_SOURCES  += $(MY_PPC_FILES)
  libhpcrun_o_SOURCES   += $(MY_PPC_FILES)
  libhpcrun_la_CPPFLAGS += $(MY_PPC_INCLUDE_DIRS)
  libhpcrun_o_CPPFLAGS  += $(MY_PPC_INCLUDE_DIRS)
  libhpcrun_ga_la_CPPFLAGS += $(MY_PPC_INCLUDE_DIRS)
  libhpcrun_ga_wrap_a_CPPFLAGS += $(MY_PPC_INCLUDE_DIRS)
  libhpcrun_io_la_CPPFLAGS += $(MY_PPC_INCLUDE_DIRS)
  libhpcrun_io_wrap_a_CPPFLAGS += $(MY_PPC_INCLUDE_DIRS)
  libhpcrun_memleak_la_CPPFLAGS += $(MY_PPC_INCLUDE_DIRS)
  libhpcrun_memleak_wrap_a_CPPFLAGS += $(MY_PPC_INCLUDE_DIRS)
  libhpcrun_pthread_la_CPPFLAGS += $(MY_PPC_INCLUDE_DIRS)
  libhpcrun_pthread_wrap_a_CPPFLAGS += $(MY_PPC_INCLUDE_DIRS)
  libhpcrun_gpu_la_CPPFLAGS += $(MY_PPC_INCLUDE_DIRS)
  libhpcrun_gpu_wrap_a_CPPFLAGS += $(MY_PPC_INCLUDE_DIRS)
  libhpcrun_mpi_la_CPPFLAGS += $(MY_PPC_INCLUDE_DIRS)
  libhpcrun_la_CCASFLAGS = $(AM_CCASFLAGS)
  libhpcrun_o_CCASFLAGS  = $(AM_CCASFLAGS)
endif

if HOST_CPU_X86_FAMILY
  libhpcrun_la_SOURCES  += $(MY_X86_FILES)
  libhpcrun_o_SOURCES   += $(MY_X86_FILES)
  libhpcrun_la_CPPFLAGS += $(MY_X86_INCLUDE_DIRS)
  libhpcrun_o_CPPFLAGS  += $(MY_X86_INCLUDE_DIRS)
  libhpcrun_la_CCASFLAGS = $(AM_CCASFLAGS)
  libhpcrun_o_CCASFLAGS  = $(AM_CCASFLAGS)
  libhpcrun_la_LDFLAGS  += $(XED2_HPCRUN_LIBS)
  libhpcrun_o_LDFLAGS   += $(XED2_HPCLINK_LIBS)
  libhpcrun_ga_la_CPPFLAGS += $(MY_X86_INCLUDE_DIRS)
  libhpcrun_ga_wrap_a_CPPFLAGS += $(MY_X86_INCLUDE_DIRS)
  libhpcrun_io_la_CPPFLAGS += $(MY_X86_INCLUDE_DIRS)
  libhpcrun_io_wrap_a_CPPFLAGS += $(MY_X86_INCLUDE_DIRS)
  libhpcrun_memleak_la_CPPFLAGS += $(MY_X86_INCLUDE_DIRS)
  libhpcrun_memleak_wrap_a_CPPFLAGS += $(MY_X86_INCLUDE_DIRS)
  libhpcrun_pthread_la_CPPFLAGS += $(MY_X86_INCLUDE_DIRS)
  libhpcrun_pthread_wrap_a_CPPFLAGS += $(MY_X86_INCLUDE_DIRS)
  libhpcrun_gpu_la_CPPFLAGS += $(MY_X86_INCLUDE_DIRS)
  libhpcrun_gpu_wrap_a_CPPFLAGS += $(MY_X86_INCLUDE_DIRS)
  libhpcrun_mpi_la_CPPFLAGS += $(MY_X86_INCLUDE_DIRS)
  MY_AGENT_INCLUDE_DIRS += $(MY_X86_INCLUDE_DIRS)
endif

if HOST_CPU_IA64
  libhpcrun_la_SOURCES  += $(MY_IA64_FILES)
  libhpcrun_o_SOURCES   += $(MY_IA64_FILES)
  libhpcrun_la_CPPFLAGS += $(MY_IA64_INCLUDE_DIRS)
  libhpcrun_o_CPPFLAGS  += $(MY_IA64_INCLUDE_DIRS)
  libhpcrun_ga_la_CPPFLAGS += $(MY_IA64_INCLUDE_DIRS)
  libhpcrun_ga_wrap_a_CPPFLAGS += $(MY_IA64_INCLUDE_DIRS)
  libhpcrun_io_la_CPPFLAGS += $(MY_IA64_INCLUDE_DIRS)
  libhpcrun_io_wrap_a_CPPFLAGS += $(MY_IA64_INCLUDE_DIRS)
  libhpcrun_memleak_la_CPPFLAGS += $(MY_IA64_INCLUDE_DIRS)
  libhpcrun_memleak_wrap_a_CPPFLAGS += $(MY_IA64_INCLUDE_DIRS)
  libhpcrun_pthread_la_CPPFLAGS += $(MY_IA64_INCLUDE_DIRS)
  libhpcrun_pthread_wrap_a_CPPFLAGS += $(MY_IA64_INCLUDE_DIRS)
  libhpcrun_mpi_la_CPPFLAGS += $(MY_IA64_INCLUDE_DIRS)
endif

if HOST_CPU_AARCH64
  libhpcrun_la_SOURCES  += $(MY_AARCH64_FILES)
  libhpcrun_o_SOURCES   += $(MY_AARCH64_FILES)
  libhpcrun_la_CPPFLAGS += $(MY_AARCH64_INCLUDE_DIRS)
  libhpcrun_o_CPPFLAGS  += $(MY_AARCH64_INCLUDE_DIRS)
  libhpcrun_la_CCASFLAGS = $(AM_CCASFLAGS)
  libhpcrun_o_CCASFLAGS  = $(AM_CCASFLAGS)
  libhpcrun_ga_la_CPPFLAGS += $(MY_AARCH64_INCLUDE_DIRS)
  libhpcrun_ga_wrap_a_CPPFLAGS += $(MY_AARCH64_INCLUDE_DIRS)
  libhpcrun_io_la_CPPFLAGS += $(MY_AARCH64_INCLUDE_DIRS)
  libhpcrun_io_wrap_a_CPPFLAGS += $(MY_AARCH64_INCLUDE_DIRS)
  libhpcrun_memleak_la_CPPFLAGS += $(MY_AARCH64_INCLUDE_DIRS)
  libhpcrun_memleak_wrap_a_CPPFLAGS += $(MY_AARCH64_INCLUDE_DIRS)
  libhpcrun_pthread_la_CPPFLAGS += $(MY_AARCH64_INCLUDE_DIRS)
  libhpcrun_pthread_wrap_a_CPPFLAGS += $(MY_AARCH64_INCLUDE_DIRS)
  libhpcrun_gpu_la_CPPFLAGS += $(MY_AARCH64_INCLUDE_DIRS)
  libhpcrun_gpu_wrap_a_CPPFLAGS += $(MY_AARCH64_INCLUDE_DIRS)
  libhpcrun_mpi_la_CPPFLAGS += $(MY_AARCH64_INCLUDE_DIRS)
endif

if OPT_PAPI_DYNAMIC
  libhpcrun_la_SOURCES  += $(MY_PAPI_FILES)
  libhpcrun_la_CPPFLAGS += $(PAPI_INC_FLGS)
  libhpcrun_la_LDFLAGS  += $(PAPI_LD_FLGS)
endif

if OPT_PAPI_CUPTI
libhpcrun_la_CPPFLAGS += $(CUPTI_INC_FLGS)
endif

if OPT_PAPI_STATIC
  libhpcrun_o_SOURCES   += $(MY_PAPI_FILES)
  libhpcrun_o_CPPFLAGS  += $(PAPI_INC_FLGS)
  libhpcrun_o_LDFLAGS   += $(PAPI_LD_FLGS)
endif

if OPT_ENABLE_UPC
  libhpcrun_la_SOURCES  += $(MY_UPC_FILES)
  libhpcrun_o_SOURCES   += $(MY_UPC_FILES)
  libhpcrun_la_CPPFLAGS += $(OPT_UPC_IFLAGS)
  libhpcrun_o_CPPFLAGS  += $(OPT_UPC_IFLAGS)
  libhpcrun_la_LDFLAGS  += $(OPT_UPC_LDFLAGS)
endif

if OPT_ENABLE_LUSH_PTHREADS
  libhpcrun_la_CPPFLAGS += -DLUSH_PTHREADS
  libhpcrun_o_CPPFLAGS  += -DLUSH_PTHREADS
endif


#-----------------------------------------------------------
# source files, part 2.3
#-----------------------------------------------------------

if UNW_X86
  UNW_SOURCE_FILES = $(UNW_X86_FILES)
  UNW_INCLUDE_DIRS = $(UNW_X86_INCLUDE_DIRS)
  UNW_DYNAMIC_LD_FLAGS = $(XED2_HPCRUN_LIBS)
  UNW_STATIC_LD_FLAGS =  $(XED2_HPCLINK_LIBS)
endif

if UNW_PPC64
  UNW_SOURCE_FILES = $(UNW_PPC64_FILES)
  UNW_INCLUDE_DIRS = $(UNW_PPC64_INCLUDE_DIRS)
  UNW_DYNAMIC_LD_FLAGS = $(UNW_PPC64_LD_FLAGS)
  UNW_STATIC_LD_FLAGS =  $(UNW_PPC64_LD_FLAGS)
endif

if OPT_ENABLE_CUDA
  libhpcrun_la_SOURCES += $(CUDA_FILES)
  libhpcrun_la_CPPFLAGS += -DENABLE_CUDA
  libhpcrun_la_CFLAGS  += $(OPT_CUDA_IFLAGS) -g
#  libhpcrun_la_LDFLAGS += $(OPT_CUDA_LDFLAGS)

  libhpcrun_gpu_la_CPPFLAGS += -DENABLE_CUDA
  libhpcrun_gpu_la_CFLAGS  += $(OPT_CUDA_IFLAGS)
  libhpcrun_gpu_la_LDFLAGS += $(OPT_CUDA_LDFLAGS)

  libhpcrun_gpu_wrap_a_CPPFLAGS += -DENABLE_CUDA
  libhpcrun_gpu_wrap_a_CFLAGS  += $(OPT_CUDA_IFLAGS)

endif

if UNW_LIBUNW
  UNW_SOURCE_FILES = $(UNW_LIBUNW_FILES)
  UNW_INCLUDE_DIRS = $(UNW_LIBUNW_INCLUDE_DIRS)
  UNW_DYNAMIC_LD_FLAGS = $(UNW_LIBUNW_LD_FLAGS)
  UNW_STATIC_LD_FLAGS =  $(UNW_LIBUNW_LD_FLAGS)
endif

libhpcrun_la_SOURCES  +=  $(UNW_SOURCE_FILES)
libhpcrun_o_SOURCES   +=  $(UNW_SOURCE_FILES)
libhpcrun_la_CPPFLAGS += $(UNW_INCLUDE_DIRS)
libhpcrun_o_CPPFLAGS  += $(UNW_INCLUDE_DIRS)
libhpcrun_ga_la_CPPFLAGS += $(UNW_INCLUDE_DIRS)
libhpcrun_ga_wrap_a_CPPFLAGS += $(UNW_INCLUDE_DIRS)
libhpcrun_io_la_CPPFLAGS += $(UNW_INCLUDE_DIRS)
libhpcrun_io_wrap_a_CPPFLAGS += $(UNW_INCLUDE_DIRS)
libhpcrun_memleak_la_CPPFLAGS += $(UNW_INCLUDE_DIRS)
libhpcrun_memleak_wrap_a_CPPFLAGS += $(UNW_INCLUDE_DIRS)
libhpcrun_pthread_la_CPPFLAGS += $(UNW_INCLUDE_DIRS)
libhpcrun_pthread_wrap_a_CPPFLAGS += $(UNW_INCLUDE_DIRS)
libhpcrun_gpu_la_CPPFLAGS += $(UNW_INCLUDE_DIRS)
libhpcrun_gpu_wrap_a_CPPFLAGS += $(UNW_INCLUDE_DIRS)
libhpcrun_mpi_la_CPPFLAGS += $(UNW_INCLUDE_DIRS)
libhpcrun_la_LDFLAGS  += $(UNW_DYNAMIC_LD_FLAGS)
libhpcrun_o_LDFLAGS   += $(UNW_STATIC_LD_FLAGS)
MY_AGENT_INCLUDE_DIRS += $(UNW_INCLUDE_DIRS)

libhpcrun_la_SOURCES += utilities/last_func.c
libhpcrun_o_SOURCES  += utilities/last_func.c


#-----------------------------------------------------------
# whirled peas, LUSH-style
#-----------------------------------------------------------

MY_AGENT_RTSUPPORT = lush/lush-support-rt.h lush/lush-support-rt.c

MY_AGENT_CILK_SOURCES = \
	lush-agents/agent-cilk.h lush-agents/agent-cilk.c \
	$(MY_AGENT_RTSUPPORT)

MY_AGENT_CILK_CFLAGS = \
	$(CFLAGS) $(HOST_CFLAGS) \
	$(OPT_CILK_IFLAGS) \
	$(MY_AGENT_INCLUDE_DIRS)


MY_AGENT_PTHREAD_SOURCES = \
	lush-agents/agent-pthread.h lush-agents/agent-pthread.c \
	$(MY_AGENT_RTSUPPORT)

MY_AGENT_PTHREAD_CFLAGS = \
	$(CFLAGS) $(HOST_CFLAGS) \
	$(MY_AGENT_INCLUDE_DIRS)


MY_AGENT_TBB_SOURCES = \
	lush-agents/agent-tbb.h lush-agents/agent-tbb.c \
	$(MY_AGENT_RTSUPPORT)

MY_AGENT_TBB_CFLAGS = \
	$(CFLAGS) $(HOST_CFLAGS) \
	$(MY_AGENT_INCLUDE_DIRS)


if OPT_ENABLE_LUSH
if OPT_WITH_CILK
  pkglib_LTLIBRARIES       += libagent-cilk.la
  libagent_cilk_la_SOURCES  = $(MY_AGENT_CILK_SOURCES)
  libagent_cilk_la_CFLAGS   = $(MY_AGENT_CILK_CFLAGS)
endif

  pkglib_LTLIBRARIES       += libagent-pthread.la
  libagent_pthread_la_SOURCES  = $(MY_AGENT_PTHREAD_SOURCES)
  libagent_pthread_la_CFLAGS   = $(MY_AGENT_PTHREAD_CFLAGS)

  pkglib_LTLIBRARIES       += libagent-tbb.la
  libagent_tbb_la_SOURCES  = $(MY_AGENT_TBB_SOURCES)
  libagent_tbb_la_CFLAGS   = $(MY_AGENT_TBB_CFLAGS)
endif


#-----------------------------------------------------------
# local hooks
#-----------------------------------------------------------

# Install the plugin config files.

install-data-hook:
	mkdir -p "$(DESTDIR)$(plugin_instdir)"
	-for file in $(PLUGIN_CONFIG_FILES) ; do \
	    cp -f "$(plugin_srcdir)/$$file" "$(DESTDIR)$(plugin_instdir)/$$file" ; \
	done

# Install libhpcrun.o into pkglibdir.  New automake won't install a
# program into a libdir, so we use noinst and install it manually.

if OPT_ENABLE_HPCRUN_STATIC
install-exec-hook:
	cp libhpcrun.o $(DESTDIR)$(pkglibdir)
endif


#############################################################################
# Common rules
#############################################################################

include $(top_srcdir)/src/Makeinclude.rules<|MERGE_RESOLUTION|>--- conflicted
+++ resolved
@@ -184,18 +184,11 @@
         unwind/common/unw-throw.c
 
 UNW_COMMON_FILES = \
-<<<<<<< HEAD
         $(UNW_UNIV_FILES)				\
 	unwind/common/binarytree_uwi.c			\
 	unwind/common/interval_t.c			\
 	unwind/common/libunw_intervals.c		\
 	unwind/common/stack_troll.c			\
-=======
-        $(UNW_UNIV_FILES)               \
-	unwind/common/binarytree_uwi.c		    \
-	unwind/common/interval_t.c	    \
-	unwind/common/stack_troll.c	\
->>>>>>> 6daa3a3d
 	unwind/common/uw_recipe_map.c
 
 UNW_X86_FILES = \
