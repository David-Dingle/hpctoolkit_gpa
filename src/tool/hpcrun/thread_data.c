// -*-Mode: C++;-*- // technically C99

// * BeginRiceCopyright *****************************************************
//
// $HeadURL$
// $Id$
//
// --------------------------------------------------------------------------
// Part of HPCToolkit (hpctoolkit.org)
//
// Information about sources of support for research and development of
// HPCToolkit is at 'hpctoolkit.org' and in 'README.Acknowledgments'.
// --------------------------------------------------------------------------
//
// Copyright ((c)) 2002-2021, Rice University
// All rights reserved.
//
// Redistribution and use in source and binary forms, with or without
// modification, are permitted provided that the following conditions are
// met:
//
// * Redistributions of source code must retain the above copyright
//   notice, this list of conditions and the following disclaimer.
//
// * Redistributions in binary form must reproduce the above copyright
//   notice, this list of conditions and the following disclaimer in the
//   documentation and/or other materials provided with the distribution.
//
// * Neither the name of Rice University (RICE) nor the names of its
//   contributors may be used to endorse or promote products derived from
//   this software without specific prior written permission.
//
// This software is provided by RICE and contributors "as is" and any
// express or implied warranties, including, but not limited to, the
// implied warranties of merchantability and fitness for a particular
// purpose are disclaimed. In no event shall RICE or contributors be
// liable for any direct, indirect, incidental, special, exemplary, or
// consequential damages (including, but not limited to, procurement of
// substitute goods or services; loss of use, data, or profits; or
// business interruption) however caused and on any theory of liability,
// whether in contract, strict liability, or tort (including negligence
// or otherwise) arising in any way out of the use of this software, even
// if advised of the possibility of such damage.
//
// ******************************************************* EndRiceCopyright *

//
//

//************************* System Include Files ****************************

#include <assert.h>

#ifndef _GNU_SOURCE
// needed for pthread_getaffinity_np
#define _GNU_SOURCE
#endif

#include <pthread.h>
#include <sched.h>

#include <stdlib.h>
#include <unistd.h>

//************************ libmonitor Include Files *************************

#include <monitor.h>

//*************************** User Include Files ****************************

#include "newmem.h"
#include "epoch.h"
#include "handling_sample.h"

#include "rank.h"
#include "thread_data.h"
#include "trace.h"

#include <lush/lush-pthread.h>
#include <messages/messages.h>
#include <trampoline/common/trampoline.h>
#include <memory/mmap.h>
#include <lib/prof-lean/id-tuple.h>

//***************************************************************************
// macros
//***************************************************************************

#define DEBUG_CPUSET 0



//***************************************************************************
// types
//***************************************************************************

enum _local_int_const {
  BACKTRACE_INIT_SZ     = 32,
  NEW_BACKTRACE_INIT_SZ = 32
};



//***************************************************************************
// forward declarations
//***************************************************************************

static int
hpcrun_thread_core_bindings
(
 void
);



//***************************************************************************
// data 
//***************************************************************************

#ifdef USE_GCC_THREAD
__thread int monitor_tid = -1;
#endif // USE_GCC_THREAD

static thread_data_t _local_td;
static pthread_key_t _hpcrun_key;
static int use_getspecific = 0;


void
hpcrun_init_pthread_key(void)
{
  TMSG(THREAD_SPECIFIC,"creating _hpcrun_key");
  int bad = pthread_key_create(&_hpcrun_key, NULL);
  if (bad){
    EMSG("pthread_key_create returned non-zero = %d",bad);
  }
  use_getspecific = 1;
}


void
hpcrun_set_thread0_data(void)
{
  TMSG(THREAD_SPECIFIC,"set thread0 data");
  hpcrun_set_thread_data(&_local_td);
}


void
hpcrun_set_thread_data(thread_data_t *td)
{
  TMSG(THREAD_SPECIFIC,"setting td");
  pthread_setspecific(_hpcrun_key, (void *) td);
}


//***************************************************************************

static thread_data_t*
hpcrun_get_thread_data_local(void)
{
  return &_local_td;
}


static bool
hpcrun_get_thread_data_local_avail(void)
{
  return true;
}


thread_data_t*
hpcrun_safe_get_td(void)
{
  if (use_getspecific) {
    return (thread_data_t *) pthread_getspecific(_hpcrun_key);
  }
  else {
    return hpcrun_get_thread_data_local();
  }
}

static thread_data_t*
hpcrun_get_thread_data_specific(void)
{
  thread_data_t *ret = (thread_data_t *) pthread_getspecific(_hpcrun_key);
  if (!ret){
    monitor_real_abort();
  }
  return ret;
}

static bool
hpcrun_get_thread_data_specific_avail(void)
{
  thread_data_t *ret = (thread_data_t *) pthread_getspecific(_hpcrun_key);
  return !(ret == NULL);
}


thread_data_t* (*hpcrun_get_thread_data)(void) = &hpcrun_get_thread_data_local;
bool           (*hpcrun_td_avail)(void)        = &hpcrun_get_thread_data_local_avail;

#if 0
static inline
thread_data_t*
hpcrun_get_thread_data()
{
  if (hpcrun_use_thread_data_local) {
    return hpcrun_get_thread_data_local();
  }
  else {
    return hpcrun_get_thread_data_specific();
  }
}
#endif


void
hpcrun_unthreaded_data(void)
{
  hpcrun_get_thread_data = &hpcrun_get_thread_data_local;
  hpcrun_td_avail        = &hpcrun_get_thread_data_local_avail;
}


void
hpcrun_threaded_data(void)
{
  assert(hpcrun_get_thread_data == &hpcrun_get_thread_data_local);
  hpcrun_get_thread_data = &hpcrun_get_thread_data_specific;
  hpcrun_td_avail        = &hpcrun_get_thread_data_specific_avail;
}


//***************************************************************************
// 
//***************************************************************************

thread_data_t*
hpcrun_allocate_thread_data(int id)
{
  TMSG(THREAD_SPECIFIC,"malloc thread data for thread %d", id);
  return hpcrun_mmap_anon(sizeof(thread_data_t));
}

static inline void
core_profile_trace_data_init(core_profile_trace_data_t * cptd, int id, cct_ctxt_t* thr_ctxt) 
{
  // ----------------------------------------
  // id
  // ----------------------------------------
  cptd->id = id;
  // ----------------------------------------
  // id_tuple
  // ----------------------------------------
  cptd->id_tuple.length = 0;
  cptd->id_tuple.ids_length = 0;
  // ----------------------------------------
  // epoch: loadmap + cct + cct_ctxt
  // ----------------------------------------

  // ----------------------------------------
  cptd->epoch = hpcrun_malloc(sizeof(epoch_t));
  cptd->epoch->csdata_ctxt = copy_thr_ctxt(thr_ctxt);

  // ----------------------------------------
  // cct2metrics map: associate a metric_set with
  //                  a cct node
  hpcrun_cct2metrics_init(&(cptd->cct2metrics_map));

  // ----------------------------------------
  // tracing
  // ----------------------------------------
  cptd->trace_min_time_us = 0;
  cptd->trace_max_time_us = 0;
  cptd->traceOrdered = true;

  // ----------------------------------------
  // IO support
  // ----------------------------------------
  cptd->hpcrun_file  = NULL;
  cptd->trace_buffer = NULL;
  cptd->trace_outbuf = NULL;

  // ----------------------------------------
  // perf event support
  // ----------------------------------------
  cptd->perf_event_info   = NULL;

  // ----------------------------------------
  // ???
  // ----------------------------------------
  cptd->scale_fn = NULL;
}

#ifdef ENABLE_CUDA
static inline void gpu_data_init(gpu_data_t * gpu_data)
{
  gpu_data->is_thread_at_cuda_sync = false;
  gpu_data->overload_state = 0;
  gpu_data->accum_num_sync_threads = 0;
  gpu_data->accum_num_sync_threads = 0;
}
#endif

void
hpcrun_thread_data_init(int id, cct_ctxt_t* thr_ctxt, int is_child, size_t n_sources)
{
  hpcrun_meminfo_t memstore;
  thread_data_t* td = hpcrun_get_thread_data();

  // ----------------------------------------
  // memstore for hpcrun_malloc()
  // ----------------------------------------

  // Wipe the thread data with a bogus bit pattern, but save the
  // memstore so we can reuse it in the child after fork.  This must
  // come first.
  td->inside_hpcrun = 1;
  memstore = td->memstore;
  memset(td, 0xfe, sizeof(thread_data_t));
  td->inside_hpcrun = 1;
  td->memstore = memstore;
  hpcrun_make_memstore(&td->memstore, is_child);
  td->mem_low = 0;

  // ----------------------------------------
  // normalized thread id (monitor-generated)
  // ----------------------------------------
  core_profile_trace_data_init(&(td->core_profile_trace_data), id, thr_ctxt);

  // ----------------------------------------
  // blame shifting support
  // ----------------------------------------

  td->idle = 0;         // a thread begins in the working state 
  td->blame_target = 0; // initially, no target for directed blame

  td->last_sample = 0; 
  td->last_synch_sample = -1; 
 
  td->overhead = 0; // begin at not in overhead

  td->lockwait = 0;
  td->lockid = NULL;

  td->region_id = 0;

  td->outer_region_id = 0;
  td->outer_region_context = 0;

  td->defer_flag = 0;
  
  td->omp_task_context = 0;
  td->master = 0;
  td->team_master = 0;

  td->defer_write = 0;

  td->reuse = 0;

  td->add_to_pool = 0;

  td->omp_thread = 0;
  td->last_bar_time_us = 0;

  // ----------------------------------------
  // sample sources
  // ----------------------------------------


  // allocate ss_state, ss_info

  td->ss_state = hpcrun_malloc(n_sources * sizeof(source_state_t));
  td->ss_info  = hpcrun_malloc(n_sources * sizeof(source_info_t));

  // initialize ss_state,info

  memset(td->ss_state, UNINIT, n_sources * sizeof(source_state_t));
  memset(td->ss_info, 0, n_sources * sizeof(source_info_t));

  td->timer_init = false;
  td->last_time_us = 0;


  // ----------------------------------------
  // backtrace buffer
  // ----------------------------------------
  td->btbuf_cur = NULL;
  td->btbuf_beg = hpcrun_malloc(sizeof(frame_t) * BACKTRACE_INIT_SZ);
  td->btbuf_end = td->btbuf_beg + BACKTRACE_INIT_SZ;
  td->btbuf_sav = td->btbuf_end;  // FIXME: is this needed?

  hpcrun_bt_init(&(td->bt), NEW_BACKTRACE_INIT_SZ);

  td->uw_hash_table = uw_hash_new(1023, hpcrun_malloc);

  // ----------------------------------------
  // trampoline
  // ----------------------------------------
  td->tramp_present     = false;
  td->tramp_retn_addr   = NULL;
  td->tramp_loc         = NULL;
  td->cached_bt_buf_beg = hpcrun_malloc(sizeof(frame_t)
					* CACHED_BACKTRACE_SIZE);
  td->cached_bt_frame_beg = td->cached_bt_buf_beg + CACHED_BACKTRACE_SIZE;         
  td->cached_bt_buf_frame_end = td->cached_bt_frame_beg;
  td->tramp_frame       = NULL;
  td->tramp_cct_node    = NULL;

  // ----------------------------------------
  // exception stuff
  // ----------------------------------------
  td->current_jmp_buf = NULL;
  memset(&td->bad_interval, 0, sizeof(td->bad_interval));
  memset(&td->bad_unwind,   0, sizeof(td->bad_unwind));

  td->deadlock_drop = false;
  hpcrun_init_handling_sample(td, 0, id);
  td->fnbounds_lock = 0;

  // ----------------------------------------
  // Logical unwinding
  // ----------------------------------------
  lushPthr_init(&td->pthr_metrics);
  lushPthr_thread_init(&td->pthr_metrics);


  // ----------------------------------------
  // debug support
  // ----------------------------------------
  td->debug1 = false;

  // ----------------------------------------
  // miscellaneous
  // ----------------------------------------
  td->inside_dlfcn = false;

  // ----------------------------------------
  // gpu trace line support
  // ----------------------------------------
  td->gpu_trace_prev_time = 0;

#ifdef ENABLE_CUDA
  gpu_data_init(&(td->gpu_data));
#endif
}


//***************************************************************************
// 
//***************************************************************************

void
hpcrun_cached_bt_adjust_size(size_t n)
{
  thread_data_t *td = hpcrun_get_thread_data();
  if ((td->cached_bt_buf_frame_end - td->cached_bt_buf_beg) >= n) {
    return; // cached backtrace buffer is already big enough
  }

  frame_t* newbuf = hpcrun_malloc(n * sizeof(frame_t));
  size_t frameSize = td->cached_bt_buf_frame_end - td->cached_bt_frame_beg;
  memcpy(newbuf + n - frameSize, td->cached_bt_frame_beg, 
      (void*)td->cached_bt_buf_frame_end - (void*)td->cached_bt_frame_beg);
  td->cached_bt_buf_beg = newbuf;
  td->cached_bt_buf_frame_end = newbuf+n;
  td->cached_bt_frame_beg = newbuf + n - frameSize;
}


frame_t*
hpcrun_expand_btbuf(void)
{
  thread_data_t* td = hpcrun_get_thread_data();
  frame_t* unwind = td->btbuf_cur;

  /* how big is the current buffer? */
  size_t sz = td->btbuf_end - td->btbuf_beg;
  size_t newsz = sz*2;
  /* how big is the current backtrace? */
  size_t btsz = td->btbuf_end - td->btbuf_sav;
  /* how big is the backtrace we're recording? */
  size_t recsz = unwind - td->btbuf_beg;
  /* get new buffer */
  TMSG(EPOCH," epoch_expand_buffer");
  frame_t *newbt = hpcrun_malloc(newsz*sizeof(frame_t));

  if(td->btbuf_sav > td->btbuf_end) {
    EMSG("Invariant btbuf_sav > btbuf_end violated");
    monitor_real_abort();
  }

  /* copy frames from old to new */
  memcpy(newbt, td->btbuf_beg, recsz*sizeof(frame_t));
  memcpy(newbt+newsz-btsz, td->btbuf_end-btsz, btsz*sizeof(frame_t));

  /* setup new pointers */
  td->btbuf_beg = newbt;
  td->btbuf_end = newbt+newsz;
  td->btbuf_sav = newbt+newsz-btsz;

  /* return new unwind pointer */
  return newbt+recsz;
}


void
hpcrun_ensure_btbuf_avail(void)
{
  thread_data_t* td = hpcrun_get_thread_data();
  if (td->btbuf_cur == td->btbuf_end) {
    td->btbuf_cur = hpcrun_expand_btbuf();
    td->btbuf_sav = td->btbuf_end;
  }
}


void
hpcrun_id_tuple_cputhread
(
 thread_data_t *td
)
{
  int rank = hpcrun_get_rank();
  core_profile_trace_data_t *cptd = &(td->core_profile_trace_data);

  pms_id_t ids[IDTUPLE_MAXTYPES];
  id_tuple_t id_tuple;

  id_tuple_constructor(&id_tuple, ids, IDTUPLE_MAXTYPES);

<<<<<<< HEAD
  id_tuple_push_back(&id_tuple, IDTUPLE_NODE, gethostid()); 

  int core = hpcrun_thread_core_bindings();
  if (core >= 0) {
    id_tuple_push_back(&id_tuple, IDTUPLE_CORE, core); 
  }

  if (rank >= 0) {
    id_tuple_push_back(&id_tuple, IDTUPLE_RANK, rank); 
  }

  id_tuple_push_back(&id_tuple, IDTUPLE_THREAD, cptd->id); 
=======
  id_tuple_push_back(&id_tuple, IDTUPLE_COMPOSE(IDTUPLE_NODE, IDTUPLE_IDS_LOGIC_LOCAL), gethostid(), 0);

  int core = hpcrun_thread_core_bindings();
  if (core >= 0) {
    id_tuple_push_back(&id_tuple, IDTUPLE_COMPOSE(IDTUPLE_CORE, IDTUPLE_IDS_LOGIC_ONLY), core, core);
  }

  if (rank >= 0) {
    id_tuple_push_back(&id_tuple, IDTUPLE_COMPOSE(IDTUPLE_RANK, IDTUPLE_IDS_LOGIC_ONLY), rank, rank);
  }

  id_tuple_push_back(&id_tuple, IDTUPLE_COMPOSE(IDTUPLE_THREAD, IDTUPLE_IDS_LOGIC_ONLY), cptd->id, cptd->id);
>>>>>>> f421c7a8

  id_tuple_copy(&cptd->id_tuple, &id_tuple, hpcrun_malloc);
}


static void
__attribute__((unused))
dump_cpuset
(
 cpu_set_t *cpuset
)
{
  int count = CPU_COUNT(cpuset);
  printf("cpu set count = %d\n", count);
  if (count > 0) {
    printf("cpu set ={ ");
    int i; 
    for (i = 0; i < CPU_SETSIZE; i++) {
      if (CPU_ISSET(i, cpuset)) {
	printf("%d ", i);
      }
    }
    printf("}\n");
  }
}


static bool
cpuset_dense_region
(
 cpu_set_t *cpuset,
 int first,
 int remaining_count
)
{
  int i; 
  for (i = first+1; i < CPU_SETSIZE && remaining_count--; i++) {
    if (!CPU_ISSET(i, cpuset)) {
      return false;
    }
  }
  return true;
}


static int
hpcrun_thread_core_bindings
(
 void
)
{
  int core_id = -1;
  pthread_t self = pthread_self();

  cpu_set_t cpuset;
  if (pthread_getaffinity_np(self, sizeof (cpuset), &cpuset) == 0) {
    // FIXME: this returns the first HW thread id for a dense set of bindings. 
    // this isn't always the right thing. one case that needs special handling is 
    // when HW threads on a core aren't adjacent. there are other cases as well.
    // the right way to do this is to compare with info from hwloc.
    int count = CPU_COUNT(&cpuset);
    if (count < 8) { // no CPU currently supports more than 8 SMT threads
      int i; 
      for (i = 0; i < CPU_SETSIZE; i++) {
	if (CPU_ISSET(i, &cpuset)) {
	  if (cpuset_dense_region(&cpuset, i, count - 1)) {
	    core_id = i;
	  } 
	  break;
	}
      }
    }
  }

  return core_id;
}<|MERGE_RESOLUTION|>--- conflicted
+++ resolved
@@ -532,20 +532,6 @@
 
   id_tuple_constructor(&id_tuple, ids, IDTUPLE_MAXTYPES);
 
-<<<<<<< HEAD
-  id_tuple_push_back(&id_tuple, IDTUPLE_NODE, gethostid()); 
-
-  int core = hpcrun_thread_core_bindings();
-  if (core >= 0) {
-    id_tuple_push_back(&id_tuple, IDTUPLE_CORE, core); 
-  }
-
-  if (rank >= 0) {
-    id_tuple_push_back(&id_tuple, IDTUPLE_RANK, rank); 
-  }
-
-  id_tuple_push_back(&id_tuple, IDTUPLE_THREAD, cptd->id); 
-=======
   id_tuple_push_back(&id_tuple, IDTUPLE_COMPOSE(IDTUPLE_NODE, IDTUPLE_IDS_LOGIC_LOCAL), gethostid(), 0);
 
   int core = hpcrun_thread_core_bindings();
@@ -558,7 +544,6 @@
   }
 
   id_tuple_push_back(&id_tuple, IDTUPLE_COMPOSE(IDTUPLE_THREAD, IDTUPLE_IDS_LOGIC_ONLY), cptd->id, cptd->id);
->>>>>>> f421c7a8
 
   id_tuple_copy(&cptd->id_tuple, &id_tuple, hpcrun_malloc);
 }
