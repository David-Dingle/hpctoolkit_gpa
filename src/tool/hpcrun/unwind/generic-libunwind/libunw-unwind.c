--- conflicted
+++ resolved
@@ -174,22 +174,12 @@
 hpcrun_unw_step(hpcrun_unw_cursor_t* cursor)
 {
   step_state state = STEP_ERROR;
-<<<<<<< HEAD
-  if (cursor->libunw_status == LIBUNW_OK)
-    state = libunw_unw_step(cursor);
-  if (state == STEP_ERROR) {
-    unw_cursor_t *unw_cursor = &(cursor->uc);
-    if (unw_step(unw_cursor)) {
-      cursor->libunw_status = LIBUNW_OK;
-      state = libunw_find_step(cursor);
-=======
   state = libunw_unw_step(cursor);
   if (state == STEP_ERROR) {
     unw_cursor_t *unw_cursor = &(cursor->uc);
     if (unw_step(unw_cursor)) {
       state = STEP_OK;
       libunw_finalize_cursor(cursor);
->>>>>>> 8b11c333
     }
   }
   return state;
