// -*-Mode: C++;-*- // technically C99

// * BeginRiceCopyright *****************************************************
//
// $HeadURL$
// $Id$
//
// --------------------------------------------------------------------------
// Part of HPCToolkit (hpctoolkit.org)
//
// Information about sources of support for research and development of
// HPCToolkit is at 'hpctoolkit.org' and in 'README.Acknowledgments'.
// --------------------------------------------------------------------------
//
// Copyright ((c)) 2002-2017, Rice University
// All rights reserved.
//
// Redistribution and use in source and binary forms, with or without
// modification, are permitted provided that the following conditions are
// met:
//
// * Redistributions of source code must retain the above copyright
//   notice, this list of conditions and the following disclaimer.
//
// * Redistributions in binary form must reproduce the above copyright
//   notice, this list of conditions and the following disclaimer in the
//   documentation and/or other materials provided with the distribution.
//
// * Neither the name of Rice University (RICE) nor the names of its
//   contributors may be used to endorse or promote products derived from
//   this software without specific prior written permission.
//
// This software is provided by RICE and contributors "as is" and any
// express or implied warranties, including, but not limited to, the
// implied warranties of merchantability and fitness for a particular
// purpose are disclaimed. In no event shall RICE or contributors be
// liable for any direct, indirect, incidental, special, exemplary, or
// consequential damages (including, but not limited to, procurement of
// substitute goods or services; loss of use, data, or profits; or
// business interruption) however caused and on any theory of liability,
// whether in contract, strict liability, or tort (including negligence
// or otherwise) arising in any way out of the use of this software, even
// if advised of the possibility of such damage.
//
// ******************************************************* EndRiceCopyright *

#include <stdbool.h>

#include "x86-interval-highwatermark.h"
#include "x86-decoder.h"
#include "x86-interval-arg.h"

#include <lib/isa-lean/x86/instruction-set.h>

/******************************************************************************
 * local operations
 *****************************************************************************/

//
// detect call instruction of the form:
//           call NEXT
//     NEXT: ....
//
// NOTE: ASSUME the incoming instruction is a 'call' instruction
//
static bool
call_is_push_next_addr_idiom(xed_decoded_inst_t* xptr, interval_arg_t* iarg)
{
  void* ins = iarg->ins;
  void* call_addr = x86_get_branch_target(ins, xptr);
  void* next_addr = nextInsn(iarg, xptr);
  
  return (call_addr == next_addr);
}

/******************************************************************************
 * interface operations
 *****************************************************************************/

unwind_interval*
process_call(xed_decoded_inst_t *xptr, const xed_inst_t *xi, interval_arg_t *iarg,
	mem_alloc m_alloc)
{
  unwind_interval *next = iarg->current;
  highwatermark_t *hw_tmp = &(iarg->highwatermark);

  if (hw_tmp->state == HW_UNINITIALIZED) {
    hw_tmp->uwi = iarg->current;
    hw_tmp->state = HW_INITIALIZED;
  }
  
  //
  // Treat call instruction that looks like:
  //           call NEXT
  //     NEXT: ....
  //
  // As if it were a push
  //
  if (call_is_push_next_addr_idiom(xptr, iarg)) {
<<<<<<< HEAD
    x86recipe_t *xr = UWI_RECIPE(iarg->current);
    x86registers_t reg = xr->reg;
    reg.sp_ra_pos += sizeof(void*);
    reg.sp_bp_pos += sizeof(void*);
    next = new_ui(nextInsn(iarg, xptr), xr->ra_status, &reg, iarg->current, m_alloc);
=======
    next = new_ui(iarg->ins + xed_decoded_inst_get_length(xptr), UWI_RECIPE(iarg->current)->ra_status,
		  UWI_RECIPE(iarg->current)->sp_ra_pos + sizeof(void*), UWI_RECIPE(iarg->current)->bp_ra_pos, 
                  UWI_RECIPE(iarg->current)->bp_status, UWI_RECIPE(iarg->current)->sp_bp_pos + sizeof(void*), 
                  UWI_RECIPE(iarg->current)->bp_bp_pos, m_alloc);
>>>>>>> 8bb3061c
  }
#ifdef USE_CALL_LOOKAHEAD
  next = call_lookahead(xptr, iarg->current, iarg->ins);
#endif
  return next;
}



/******************************************************************************
 * private operations
 *****************************************************************************/

#undef USE_CALL_LOOKAHEAD
#ifdef USE_CALL_LOOKAHEAD
unwind_interval *
call_lookahead(xed_decoded_inst_t *call_xedd, unwind_interval *current, char *ins)
{
  // Assumes: 'ins' is pointing at the instruction from which
  // lookahead is to occur (i.e, the instruction prior to the first
  // lookahead).

  unwind_interval *next;
  xed_error_enum_t xed_err;
  int length = call_xedd->get_length();
  xed_decoded_inst_t xeddobj;
  xed_decoded_inst_t* xedd = &xeddobj;
  char *jmp_ins_addr = ins + length;
  char *jmp_target = NULL;
  char *jmp_succ_addr = NULL;

  if (current->ra_status == RA_BP_FRAME) {
    return current;
  }

  // -------------------------------------------------------
  // requirement 1: unconditional jump with known target within routine
  // -------------------------------------------------------
  xed_decoded_inst_zero_set_mode(xptr, xed_machine_state_ptr);
  xed_err = xed_decode(xptr, reinterpret_cast<const uint8_t*>(jmp_ins_addr), 15);
  if (xed_err != XED_ERROR_NONE) {
    return current;
  }

  if (iclass_eq(xptr, XED_ICLASS_JMP) || 
      iclass_eq(xptr, XED_ICLASS_JMP_FAR)) {
    if (xed_decoded_inst_number_of_memory_operands(xptr) == 0) {
      const xed_immdis_t& disp = xptr->get_disp();
      if (disp.is_present()) {
	long long offset = disp.get_signed64();
	jmp_succ_addr = jmp_ins_addr + xptr->get_length();
	jmp_target = jmp_succ_addr + offset;
      }
    }
  }
  if (jmp_target == NULL) {
    // jump of proper type not recognized 
    return current;
  }
  // FIXME: possibly test to ensure jmp_target is within routine

  // -------------------------------------------------------
  // requirement 2: jump target affects stack
  // -------------------------------------------------------
  xed_decoded_inst_zero_set_mode(xptr, xed_machine_state_ptr);
  xed_err = xed_decode(xptr, reinterpret_cast<const uint8_t*>(jmp_target), 15);
  if (xed_err != XED_ERROR_NONE) {
    return current;
  }
  
  if (iclass_eq(xptr, XED_ICLASS_SUB) || iclass_eq(xptr, XED_ICLASS_ADD)) {
    const xed_operand_t* op0 = xed_inst_operand(xi,0);
    if ((xed_operand_name(op0) == XED_OPERAND_REG)
	&& isReg_x86_SP(xed_operand_reg(op0))) {
      const xed_immdis_t& immed = xptr->get_immed();
      if (immed.is_present()) {
	int sign = (iclass_eq(xptr, XED_ICLASS_ADD)) ? -1 : 1;
	long offset = sign * immed.get_signed64();
	PMSG(INTV,"newinterval from ADD/SUB immediate");
	next = newinterval(jmp_succ_addr,
			   current->ra_status,
			   current->sp_ra_pos + offset,
			   current->bp_ra_pos,
			   current->bp_status,
			   current->sp_bp_pos + offset,
			   current->bp_bp_pos,
			   current);
        return next;
      }
    }
  }
  return current;
}
#endif
<|MERGE_RESOLUTION|>--- conflicted
+++ resolved
@@ -97,18 +97,11 @@
   // As if it were a push
   //
   if (call_is_push_next_addr_idiom(xptr, iarg)) {
-<<<<<<< HEAD
     x86recipe_t *xr = UWI_RECIPE(iarg->current);
     x86registers_t reg = xr->reg;
     reg.sp_ra_pos += sizeof(void*);
     reg.sp_bp_pos += sizeof(void*);
-    next = new_ui(nextInsn(iarg, xptr), xr->ra_status, &reg, iarg->current, m_alloc);
-=======
-    next = new_ui(iarg->ins + xed_decoded_inst_get_length(xptr), UWI_RECIPE(iarg->current)->ra_status,
-		  UWI_RECIPE(iarg->current)->sp_ra_pos + sizeof(void*), UWI_RECIPE(iarg->current)->bp_ra_pos, 
-                  UWI_RECIPE(iarg->current)->bp_status, UWI_RECIPE(iarg->current)->sp_bp_pos + sizeof(void*), 
-                  UWI_RECIPE(iarg->current)->bp_bp_pos, m_alloc);
->>>>>>> 8bb3061c
+    next = new_ui(nextInsn(iarg, xptr), xr->ra_status, &reg, m_alloc);
   }
 #ifdef USE_CALL_LOOKAHEAD
   next = call_lookahead(xptr, iarg->current, iarg->ins);
