// -*-Mode: C++;-*- // technically C99

// * BeginRiceCopyright *****************************************************
//
// $HeadURL$
// $Id$
//
// --------------------------------------------------------------------------
// Part of HPCToolkit (hpctoolkit.org)
//
// Information about sources of support for research and development of
// HPCToolkit is at 'hpctoolkit.org' and in 'README.Acknowledgments'.
// --------------------------------------------------------------------------
//
// Copyright ((c)) 2002-2017, Rice University
// All rights reserved.
//
// Redistribution and use in source and binary forms, with or without
// modification, are permitted provided that the following conditions are
// met:
//
// * Redistributions of source code must retain the above copyright
//   notice, this list of conditions and the following disclaimer.
//
// * Redistributions in binary form must reproduce the above copyright
//   notice, this list of conditions and the following disclaimer in the
//   documentation and/or other materials provided with the distribution.
//
// * Neither the name of Rice University (RICE) nor the names of its
//   contributors may be used to endorse or promote products derived from
//   this software without specific prior written permission.
//
// This software is provided by RICE and contributors "as is" and any
// express or implied warranties, including, but not limited to, the
// implied warranties of merchantability and fitness for a particular
// purpose are disclaimed. In no event shall RICE or contributors be
// liable for any direct, indirect, incidental, special, exemplary, or
// consequential damages (including, but not limited to, procurement of
// substitute goods or services; loss of use, data, or profits; or
// business interruption) however caused and on any theory of liability,
// whether in contract, strict liability, or tort (including negligence
// or otherwise) arising in any way out of the use of this software, even
// if advised of the possibility of such damage.
//
// ******************************************************* EndRiceCopyright *

//
// Validate a return address obtained from an hpcrun_unw_step:
//   Most useful after a troll operation, but may still be used for 
//   QC on all unwinds
//

//***************************************************************************
// system include files 
//***************************************************************************

#include <stdbool.h>



//***************************************************************************
// local include files 
//***************************************************************************

#include "x86-decoder.h"
#include "x86-validate-retn-addr.h"
#include "x86-unwind-analysis.h"
#include "fnbounds_interface.h"
#include "validate_return_addr.h"
#include "uw_recipe_map.h"
#include "x86-unwind-interval.h"

#include <unwind/common/unw-datatypes.h>
#include <messages/messages.h>

#include <lib/isa-lean/x86/instruction-set.h>


//****************************************************************************
// local types 
//****************************************************************************

typedef struct xed_decode_t {
  xed_decoded_inst_t xedd;
  xed_error_enum_t   err;
} xed_decode_t;



//****************************************************************************
// local operations 
//****************************************************************************

// this function provides a convenient single breakpoint location for stopping
// when an invalid unwind is found. 
static validation_status
status_is_wrong()
{
  return UNW_ADDR_WRONG;
}


static void
xed_decode_i(void *ins, xed_decode_t *res)
{
  xed_decoded_inst_t *xptr = &(res->xedd);
  xed_decoded_inst_zero_set_mode(xptr, &x86_decoder_settings.xed_settings);
  xed_decoded_inst_zero_keep_mode(xptr);
  res->err = xed_decode(xptr, (uint8_t *)ins, 15);
}


static bool
confirm_call_fetch_addr(void *addr, size_t offset, void **the_call)
{
  xed_decode_t xed;

  void *possible_call = addr - offset;

  *the_call = NULL;
  xed_decode_i(possible_call, &xed);

  if (xed.err != XED_ERROR_NONE) {
    return false;
  }
  xed_decoded_inst_t *xptr = &xed.xedd;
  if ( xed_decoded_inst_get_length(xptr) != offset ){
    TMSG(VALIDATE_UNW,"instruction @ offset %d from %p does not have length corresponding to the offset",
         offset, addr);
    return false;
  }
  switch(xed_decoded_inst_get_iclass(xptr)) {
    case XED_ICLASS_CALL_FAR:
    case XED_ICLASS_CALL_NEAR:
      TMSG(VALIDATE_UNW,"call instruction confirmed @ %p", possible_call);
      *the_call = x86_get_branch_target(possible_call, xptr);
      return true;
      break;
    default:
      return false;
  }
  EMSG("MAJOR PROGRAMMING ERROR: impossible fall thru @confirm_call_fetch_addr");
  return false;
}


static bool
confirm_call(void *addr, void *routine)
{
  TMSG(VALIDATE_UNW,"Checking for true call immediately preceding %p",addr);

  void *the_call;

  if ( ! confirm_call_fetch_addr(addr, 5, &the_call)) {
    TMSG(VALIDATE_UNW,"No true call instruction found, so true call REJECTED");
    return false;
  }
  TMSG(VALIDATE_UNW,"comparing called routine %p to actual routine %p",
       the_call, routine);
  return (the_call == routine);
}


static bool
confirm_indirect_call_specific(void* addr, size_t offset, void** call_ins)
{
  void *callee;
  if ( ! confirm_call_fetch_addr(addr, offset, &callee)) {
    TMSG(VALIDATE_UNW,"No call instruction found @ %p, so indirect call at this location rejected",
         addr - offset);
    return false;
  }
  if (callee == NULL) {
    *call_ins = addr - offset;
  }
  return (callee == NULL);
}

static bool
confirm_indirect_call(void* addr, void** call_ins)
{
  TMSG(VALIDATE_UNW,"trying to confirm an indirect call preceeding %p", addr);
  for (size_t i=1;i <= 7;i++) {
    if (confirm_indirect_call_specific(addr, i, call_ins)){
      return true;
    }
  }
  return false;
}

static validation_status
contains_tail_call_to_f(void *callee, void *target_fn)
{
  void *routine_start, *routine_end;
  if (! fnbounds_enclosing_addr(callee, &routine_start, &routine_end, NULL)) {
    TMSG(VALIDATE_UNW,"unwind addr %p does NOT have function bounds, so it is invalid",callee);
    return status_is_wrong(); // hard error: callee is nonsense
  }

  xed_decoded_inst_t xedd;
  xed_decoded_inst_t *xptr = &xedd;
  xed_error_enum_t xed_error;
  validation_status status = UNW_ADDR_WRONG;

  xed_decoded_inst_zero_set_mode(xptr, &x86_decoder_settings.xed_settings);

  void *ins = routine_start;
  while (ins < routine_end) {
    xed_decoded_inst_zero_keep_mode(xptr);
    xed_error = xed_decode(xptr, (uint8_t*) ins, 15);

    if (xed_error != XED_ERROR_NONE) {
      ins++;         /* skip this byte      */
      continue;      /* continue onward ... */
    }

    xed_iclass_enum_t xiclass = xed_decoded_inst_get_iclass(xptr);

    switch(xiclass) {
      // branches
    case XED_ICLASS_JBE:
    case XED_ICLASS_JL:
    case XED_ICLASS_JLE:
    case XED_ICLASS_JNB:
    case XED_ICLASS_JNBE: 
    case XED_ICLASS_JNL: 
    case XED_ICLASS_JNLE: 
    case XED_ICLASS_JNO:
    case XED_ICLASS_JNP:
    case XED_ICLASS_JNS:
    case XED_ICLASS_JNZ:
    case XED_ICLASS_JO:
    case XED_ICLASS_JP:
    case XED_ICLASS_JRCXZ:
    case XED_ICLASS_JS:
    case XED_ICLASS_JZ:
      // jumps
    case XED_ICLASS_JMP: 
    case XED_ICLASS_JMP_FAR:
      {
	void *target = x86_get_branch_target(ins, xptr);
	if ((target >= routine_end) || (target < routine_start)) {
	  // tail call
	  if (target == target_fn) return UNW_ADDR_CONFIRMED;
	  status = UNW_ADDR_PROBABLE_TAIL;
	}
      }
      break;
    default:
      break;
    }
    ins = ins + xed_decoded_inst_get_length(xptr);
  }
  return status;
}


static validation_status
confirm_tail_call(void *addr, void *target_fn)
{
  TMSG(VALIDATE_UNW,"trying to confirm that instruction before %p is call to a routine with tail calls", addr);

  void *callee;

  if ( ! confirm_call_fetch_addr(addr, 5, &callee)) {
    TMSG(VALIDATE_UNW,"No call instruction found @ %p, so tail call REJECTED", addr - 5);
    return UNW_ADDR_WRONG; // soft error: this case doesn't apply
  }

  TMSG(VALIDATE_UNW,"Checking routine %p for possible tail calls", callee);

  unwindr_info_t unwr_info;
  bool found = uw_recipe_map_lookup(callee, &unwr_info);
  if (found && (unwr_info.treestat == READY)
	  && UWI_RECIPE(unwr_info.btuwi)->has_tail_calls)
	return contains_tail_call_to_f(callee, target_fn);

  return status_is_wrong();
}


static void *
x86_plt_branch_target(void *ins, xed_decoded_inst_t *xptr)
{
  const xed_inst_t *xi = xed_decoded_inst_inst(xptr);
  const xed_operand_t *op0 =  xed_inst_operand(xi, 0);
  xed_operand_enum_t   op0_name = xed_operand_name(op0);
  xed_operand_type_enum_t op0_type = xed_operand_type(op0);

  if (op0_name == XED_OPERAND_MEM0 && 
      op0_type == XED_OPERAND_TYPE_IMM_CONST) {
    xed_operand_values_t *vals = xed_decoded_inst_operands(xptr);
    xed_reg_enum_t reg = xed_operand_values_get_base_reg(vals,0);
    if (x86_isReg_IP(reg)) {
      int ins_len = xed_decoded_inst_get_length(xptr);
      xed_int64_t disp =  xed_operand_values_get_memory_displacement_int64(vals);
      xed_int64_t **memloc = ins + disp + ins_len;
      xed_int64_t *memval = *memloc;
      return memval;
    }
  }
  return NULL;
}


static 
validation_status
confirm_plt_call(void *addr, void *callee)
{

  TMSG(VALIDATE_UNW,"trying to confirm that instruction before %p is call to a routine through the PLT", addr);

  void *plt_ins;

  if ( ! confirm_call_fetch_addr(addr, 5, &plt_ins)) {
    TMSG(VALIDATE_UNW,"No call instruction found @ %p, so PLT call REJECTED",
         addr - 5);
    return UNW_ADDR_WRONG;
  }

  TMSG(VALIDATE_UNW,"Checking at %p for PLT call", plt_ins);

  xed_decode_t xed;
  xed_decode_i(plt_ins, &xed);
  xed_decoded_inst_t *xptr = &xed.xedd;

  void *plt_callee = x86_plt_branch_target(plt_ins, xptr);
  if (plt_callee == callee) return UNW_ADDR_CONFIRMED;

#if 0
  unwind_interval *plt_callee_ui;
  bool found = uw_recipe_map_lookup(plt_callee, NULL, &plt_callee_ui);
  if (found && UWI_RECIPE(plt_callee_ui)->has_tail_calls) return contains_tail_call_to_f(plt_callee, callee);
#else

  unwindr_info_t unwr_info;
  bool found = uw_recipe_map_lookup(plt_callee, &unwr_info);
  if (found && (unwr_info.treestat == READY)
	  && UWI_RECIPE(unwr_info.btuwi)->has_tail_calls)
	return contains_tail_call_to_f(plt_callee, callee);

#endif

  return UNW_ADDR_WRONG;
}

static int
return_addr_valid(void *addr, unwindr_info_t *unwr_info)
{
  return (uw_recipe_map_lookup(addr, unwr_info) && unwr_info->treestat != NEVER);
}

//****************************************************************************
// interface operations 
//****************************************************************************
validation_status
deep_validate_return_addr(void* addr, void* generic)
{
  hpcrun_unw_cursor_t* cursor = (hpcrun_unw_cursor_t*) generic;

  TMSG(VALIDATE_UNW,"validating unwind step from %p ==> %p",cursor->pc_unnorm,
       addr);

  unwindr_info_t unwr_info;
  if (!return_addr_valid(addr, &unwr_info) ) {
    TMSG(VALIDATE_UNW,"unwind addr %p does NOT have function bounds, so it is invalid", addr);
    return status_is_wrong();
  }

<<<<<<< HEAD
  if( uw_recipe_map_lookup(cursor->pc_unnorm, &unwr_info) ) {
	 void* callee = (void*)unwr_info.interval.start;
	    TMSG(VALIDATE_UNW, "beginning of my routine = %p", callee);
	    if (confirm_call(addr, callee)) {
	      TMSG(VALIDATE_UNW, "Instruction preceeding %p is a call to this routine. Unwind confirmed", addr);
	      return UNW_ADDR_CONFIRMED;
	    }
	    validation_status result = confirm_plt_call(addr, callee);
	    if (result != UNW_ADDR_WRONG) {
	      TMSG(VALIDATE_UNW,
		   "Instruction preceeding %p is a call through the PLT to this routine. Unwind confirmed",
		   addr);
	      return result;
	    }
	    result = confirm_tail_call(addr, callee);
	    if (result != UNW_ADDR_WRONG) {
	      TMSG(VALIDATE_UNW,"Instruction preceeding %p is a call to a routine that has tail calls. Unwind is LIKELY ok", addr);
	      return result;
	    }
=======
  if (!return_addr_valid(cursor->pc_unnorm, &unwr_info))
    return status_is_wrong();

  void* callee = (void*)unwr_info.start;
  TMSG(VALIDATE_UNW, "beginning of my routine = %p", callee);
  if (confirm_call(addr, callee)) {
    TMSG(VALIDATE_UNW, "Instruction preceeding %p is a call to this routine. Unwind confirmed", addr);
    return UNW_ADDR_CONFIRMED;
  }
  validation_status result = confirm_plt_call(addr, callee);
  if (result != UNW_ADDR_WRONG) {
    TMSG(VALIDATE_UNW,
	 "Instruction preceeding %p is a call through the PLT to this routine. Unwind confirmed",
	 addr);
    return result;
  }
  result = confirm_tail_call(addr, callee);
  if (result != UNW_ADDR_WRONG) {
    TMSG(VALIDATE_UNW,"Instruction preceeding %p is a call to a routine that has tail calls. Unwind is LIKELY ok", addr);
    return result;
>>>>>>> b8b25cb4
  }

  void* call_ins;
  if (confirm_indirect_call(addr, &call_ins)){
    TMSG(VALIDATE_UNW,"Instruction preceeding %p is an indirect call. Unwind is LIKELY ok", addr);
    return UNW_ADDR_PROBABLE_INDIRECT;
  }
  TMSG(VALIDATE_UNW,"Unwind addr %p is NOT confirmed", addr);
  return status_is_wrong();
}


validation_status
dbg_val(void *addr, void *pc)
{
  hpcrun_unw_cursor_t cursor;

  cursor.pc_unnorm = pc;
  return deep_validate_return_addr(addr, &cursor);
}


validation_status
validate_return_addr(void *addr, void *generic)
{
  unwindr_info_t unwr_info;
  return return_addr_valid(addr, &unwr_info) ?
    UNW_ADDR_PROBABLE : UNW_ADDR_WRONG;
}<|MERGE_RESOLUTION|>--- conflicted
+++ resolved
@@ -367,31 +367,10 @@
     return status_is_wrong();
   }
 
-<<<<<<< HEAD
-  if( uw_recipe_map_lookup(cursor->pc_unnorm, &unwr_info) ) {
-	 void* callee = (void*)unwr_info.interval.start;
-	    TMSG(VALIDATE_UNW, "beginning of my routine = %p", callee);
-	    if (confirm_call(addr, callee)) {
-	      TMSG(VALIDATE_UNW, "Instruction preceeding %p is a call to this routine. Unwind confirmed", addr);
-	      return UNW_ADDR_CONFIRMED;
-	    }
-	    validation_status result = confirm_plt_call(addr, callee);
-	    if (result != UNW_ADDR_WRONG) {
-	      TMSG(VALIDATE_UNW,
-		   "Instruction preceeding %p is a call through the PLT to this routine. Unwind confirmed",
-		   addr);
-	      return result;
-	    }
-	    result = confirm_tail_call(addr, callee);
-	    if (result != UNW_ADDR_WRONG) {
-	      TMSG(VALIDATE_UNW,"Instruction preceeding %p is a call to a routine that has tail calls. Unwind is LIKELY ok", addr);
-	      return result;
-	    }
-=======
   if (!return_addr_valid(cursor->pc_unnorm, &unwr_info))
     return status_is_wrong();
 
-  void* callee = (void*)unwr_info.start;
+  void* callee = (void*)unwr_info.interval.start;
   TMSG(VALIDATE_UNW, "beginning of my routine = %p", callee);
   if (confirm_call(addr, callee)) {
     TMSG(VALIDATE_UNW, "Instruction preceeding %p is a call to this routine. Unwind confirmed", addr);
@@ -408,7 +387,6 @@
   if (result != UNW_ADDR_WRONG) {
     TMSG(VALIDATE_UNW,"Instruction preceeding %p is a call to a routine that has tail calls. Unwind is LIKELY ok", addr);
     return result;
->>>>>>> b8b25cb4
   }
 
   void* call_ins;
