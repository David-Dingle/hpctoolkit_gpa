// -*-Mode: C++;-*- // technically C99

// * BeginRiceCopyright *****************************************************
//
// $HeadURL$
// $Id$
//
// --------------------------------------------------------------------------
// Part of HPCToolkit (hpctoolkit.org)
//
// Information about sources of support for research and development of
// HPCToolkit is at 'hpctoolkit.org' and in 'README.Acknowledgments'.
// --------------------------------------------------------------------------
//
// Copyright ((c)) 2002-2019, Rice University
// All rights reserved.
//
// Redistribution and use in source and binary forms, with or without
// modification, are permitted provided that the following conditions are
// met:
//
// * Redistributions of source code must retain the above copyright
//   notice, this list of conditions and the following disclaimer.
//
// * Redistributions in binary form must reproduce the above copyright
//   notice, this list of conditions and the following disclaimer in the
//   documentation and/or other materials provided with the distribution.
//
// * Neither the name of Rice University (RICE) nor the names of its
//   contributors may be used to endorse or promote products derived from
//   this software without specific prior written permission.
//
// This software is provided by RICE and contributors "as is" and any
// express or implied warranties, including, but not limited to, the
// implied warranties of merchantability and fitness for a particular
// purpose are disclaimed. In no event shall RICE or contributors be
// liable for any direct, indirect, incidental, special, exemplary, or
// consequential damages (including, but not limited to, procurement of
// substitute goods or services; loss of use, data, or profits; or
// business interruption) however caused and on any theory of liability,
// whether in contract, strict liability, or tort (including negligence
// or otherwise) arising in any way out of the use of this software, even
// if advised of the possibility of such damage.
//
// ******************************************************* EndRiceCopyright *

// note: 
//     when cross compiling, this version MUST BE compiled for
//     the target system, as the include file that defines the
//     structure for the contexts may be different for the
//     target system vs the build system.

//***************************************************************************
// system include files 
//***************************************************************************

#include <stdio.h>
#include <setjmp.h>
#include <stdbool.h>
#include <assert.h>

#include <sys/types.h>
#include <unistd.h> // for getpid

//***************************************************************************
// external includes
//***************************************************************************

#include <monitor.h>
#define UNW_LOCAL_ONLY
#include <libunwind.h>

//***************************************************************************
// local include files 
//***************************************************************************

#include <include/gcc-attr.h>
#include <x86-decoder.h>

#include <hpcrun/epoch.h>
#include <hpcrun/main.h>
#include "stack_troll.h"
#include "thread_use.h"

#include <unwind/common/unwind.h>
#include <unwind/common/backtrace.h>
#include <unwind/common/libunw_intervals.h>
#include <unwind/common/unw-throw.h>
#include <unwind/common/validate_return_addr.h>
#include <unwind/common/fence_enum.h>
#include <fnbounds/fnbounds_interface.h>
#include <unwind/common/uw_recipe_map.h>
#include <utilities/arch/mcontext.h>
#include <utilities/ip-normalized.h>

#include <hpcrun/main.h>
#include <hpcrun/thread_data.h>
#include "x86-build-intervals.h"
#include "x86-unwind-interval.h"
#include "x86-validate-retn-addr.h"

#include <messages/messages.h>
#include <messages/debug-flag.h>

<<<<<<< HEAD
//****************************************************************************
// macros
//****************************************************************************

#define DECREMENT_PC(pc) pc = ((char *)pc) - 1
=======
#include <trampoline/common/trampoline.h>
>>>>>>> fb6f75e1

//****************************************************************************
// global data 
//****************************************************************************

int debug_unw = 0;



//****************************************************************************
// local data 
//****************************************************************************

// flag value won't matter environment var set
static int DEBUG_WAIT_BEFORE_TROLLING = 1; 

static int DEBUG_NO_LONGJMP = 0;



//****************************************************************************
// forward declarations 
//****************************************************************************

#define MYDBG 0


static void 
update_cursor_with_troll(hpcrun_unw_cursor_t* cursor, int offset);

static step_state 
unw_step_sp(hpcrun_unw_cursor_t* cursor);

static step_state
unw_step_bp(hpcrun_unw_cursor_t* cursor);

static step_state
unw_step_std(hpcrun_unw_cursor_t* cursor);

static step_state
t1_dbg_unw_step(hpcrun_unw_cursor_t* cursor);

static step_state (*dbg_unw_step)(hpcrun_unw_cursor_t* cursor) = t1_dbg_unw_step;

//************************************************
// private functions
//************************************************

static void
save_registers(hpcrun_unw_cursor_t* cursor, void **pc, void **bp, void *sp,
	       void **ra_loc)
{
  cursor->pc_unnorm = pc;
  cursor->bp        = bp;
  cursor->sp        = sp;
  cursor->ra_loc    = ra_loc;
}

static void
compute_normalized_ips(hpcrun_unw_cursor_t* cursor)
{
  void *func_start_pc =  (void*) cursor->unwr_info.interval.start;
  load_module_t* lm = cursor->unwr_info.lm;

  cursor->pc_norm = hpcrun_normalize_ip(cursor->pc_unnorm, lm);
  cursor->the_function = hpcrun_normalize_ip(func_start_pc, lm);
}



//************************************************
// interface functions
//************************************************

void
hpcrun_unw_init(void)
{
  x86_family_decoder_init();
  uw_recipe_map_init();
}

typedef unw_frame_regnum_t unw_reg_code_t;

static int
hpcrun_unw_get_unnorm_reg(hpcrun_unw_cursor_t* cursor, unw_reg_code_t reg_id, 
		   void** reg_value)
{
  //
  // only implement 1 reg for the moment.
  //  add more if necessary
  //
  switch (reg_id) {
    case UNW_REG_IP:
      *reg_value = cursor->pc_unnorm;
      break;
    default:
      return ~0;
  }
  return 0;
}

static int
hpcrun_unw_get_norm_reg(hpcrun_unw_cursor_t* cursor, unw_reg_code_t reg_id, 
			ip_normalized_t* reg_value)
{
  //
  // only implement 1 reg for the moment.
  //  add more if necessary
  //
  switch (reg_id) {
    case UNW_REG_IP:
      *reg_value = cursor->pc_norm;
      break;
    default:
      return ~0;
  }
  return 0;
}

int
hpcrun_unw_get_ip_norm_reg(hpcrun_unw_cursor_t* c, ip_normalized_t* reg_value)
{
  return hpcrun_unw_get_norm_reg(c, UNW_REG_IP, reg_value);
}

int
hpcrun_unw_get_ip_unnorm_reg(hpcrun_unw_cursor_t* c, void** reg_value)
{
  return hpcrun_unw_get_unnorm_reg(c, UNW_REG_IP, reg_value);
}

void
hpcrun_unw_init_cursor(hpcrun_unw_cursor_t* cursor, void* context)
{
  libunw_unw_init_cursor(cursor, context);

  void *pc, **bp, **sp;
  unw_get_reg(&cursor->uc, UNW_REG_IP, (unw_word_t *)&pc);
  unw_get_reg(&cursor->uc, UNW_REG_SP, (unw_word_t *)&sp);
  unw_get_reg(&cursor->uc, UNW_TDEP_BP, (unw_word_t *)&bp);
  save_registers(cursor, pc, bp, sp, NULL);

  if (cursor->libunw_status == LIBUNW_READY)
    return;

  bool found = uw_recipe_map_lookup(pc, NATIVE_UNWINDER, &cursor->unwr_info);

  if (!found) {
    EMSG("unw_init: cursor could NOT build an interval for initial pc = %p",
	 cursor->pc_unnorm);
  }

  compute_normalized_ips(cursor);

  if (MYDBG) { dump_ui(cursor->unwr_info.btuwi, 0); }
}

//
// Unwinder support for trampolines augments the
// cursor with 'ra_loc' field.
//
// This is NOT part of libunwind interface, so
// it does not use the unw_get_reg.
//
// Instead, we use the following procedure to abstractly
// fetch the ra_loc
//

void*
hpcrun_unw_get_ra_loc(hpcrun_unw_cursor_t* cursor)
{
  return cursor->ra_loc;
}

btuwi_status_t
build_intervals(char *ins, unsigned int len, unwinder_t uw)
{
  if (uw == NATIVE_UNWINDER)
    return x86_build_intervals(ins, len, 0);
  return libunw_build_intervals(ins, len);
}


static step_state
hpcrun_unw_step_real(hpcrun_unw_cursor_t* cursor)
{
  void *pc = cursor->pc_unnorm;
  cursor->fence = (monitor_unwind_process_bottom_frame(pc) ? FENCE_MAIN :
		   monitor_unwind_thread_bottom_frame(pc)? FENCE_THREAD : FENCE_NONE);
		   
  if (cursor->fence != FENCE_NONE) {
    if (ENABLED(FENCE_UNW))
      TMSG(FENCE_UNW, "%s", fence_enum_name(cursor->fence));

    //-----------------------------------------------------------
    // check if we have reached the end of our unwind, which is
    // demarcated with a fence. 
    //-----------------------------------------------------------
    TMSG(UNW,"unw_step: STEP_STOP, current pc in monitor fence pc=%p\n", pc);
    return STEP_STOP;
  }

  // current frame  
  void** bp = cursor->bp;
  void*  sp = cursor->sp;
  unwind_interval* uw = cursor->unwr_info.btuwi;

  if (!uw) {
    TMSG(UNW, "unw_step: invalid unw interval for cursor, trolling ...");
    TMSG(TROLL, "Troll due to Invalid interval for pc %p", pc);
    update_cursor_with_troll(cursor, 0);
    return STEP_TROLL;
  }

  step_state unw_res;
  switch (UWI_RECIPE(uw)->ra_status) {
  case RA_SP_RELATIVE:
    unw_res = unw_step_sp(cursor);
    break;
    
  case RA_BP_FRAME:
    unw_res = unw_step_bp(cursor);
    break;
    
  case RA_STD_FRAME:
    unw_res = unw_step_std(cursor);
    break;

  default:
    EMSG("unw_step: ILLEGAL UNWIND INTERVAL");
    dump_ui(cursor->unwr_info.btuwi, 0);
    assert(0);
  }
  if (unw_res == STEP_STOP_WEAK) unw_res = STEP_STOP; 

  if (unw_res != STEP_ERROR) {
    return unw_res;
  }
  
  TMSG(TROLL,"unw_step: STEP_ERROR, pc=%p, bp=%p, sp=%p", pc, bp, sp);
  dump_ui_troll(uw);

  if (ENABLED(TROLL_WAIT)) {
    fprintf(stderr,"Hit troll point: attach w gdb to %d\n"
            "Maybe call dbg_set_flag(DBG_TROLL_WAIT,0) after attached\n",
	    getpid());
    
    // spin wait for developer to attach a debugger and clear the flag 
    while(DEBUG_WAIT_BEFORE_TROLLING);  
  }

  update_cursor_with_troll(cursor, 1);

  return STEP_TROLL;
}

size_t hpcrun_validation_counts[] = {
#define _MM(a) [UNW_ADDR_ ## a] = 0,
VSTAT_ENUMS
#undef _MM
};

void
hpcrun_validation_summary(void)
{
  AMSG("VALIDATION: Confirmed: %ld, Probable: %ld (indirect: %ld, tail: %ld, etc: %ld), Wrong: %ld",
       hpcrun_validation_counts[UNW_ADDR_CONFIRMED],
       hpcrun_validation_counts[UNW_ADDR_PROBABLE_INDIRECT] +
       hpcrun_validation_counts[UNW_ADDR_PROBABLE_TAIL] +
       hpcrun_validation_counts[UNW_ADDR_PROBABLE],
       hpcrun_validation_counts[UNW_ADDR_PROBABLE_INDIRECT],
       hpcrun_validation_counts[UNW_ADDR_PROBABLE_TAIL],
       hpcrun_validation_counts[UNW_ADDR_PROBABLE],
       hpcrun_validation_counts[UNW_ADDR_WRONG]);
}


static void
vrecord(void *from, void *to, validation_status vstat)
{
  hpcrun_validation_counts[vstat]++;

  if ( ENABLED(VALID_RECORD_ALL) || (vstat == UNW_ADDR_WRONG) ){
    TMSG(UNW_VALID,"%p->%p (%s)", from, to, vstat2s(vstat));
  }
}


static bool
hpcrun_retry_libunw_find_step(hpcrun_unw_cursor_t *cursor,
			      void *pc, void **sp, void **bp)
{
  ucontext_t uc;
  memcpy(&uc, &cursor->uc, sizeof(uc));
  LV_MCONTEXT_PC(&uc.uc_mcontext) = (intptr_t)pc;
  LV_MCONTEXT_SP(&uc.uc_mcontext) = (intptr_t)sp;
  LV_MCONTEXT_BP(&uc.uc_mcontext) = (intptr_t)bp;
  unw_init_local(&cursor->uc, &uc);
  return libunw_finalize_cursor(cursor, 1);
}

step_state
hpcrun_unw_step(hpcrun_unw_cursor_t *cursor, int *steps_taken)
{
  step_state unw_res;
  int decrement_pc = 0;

  if ((*steps_taken)++ > 0 && cursor->pc_unnorm != 0) {
    DECREMENT_PC(cursor->pc_unnorm);
    decrement_pc = 1;
  }

  if (cursor->libunw_status == LIBUNW_READY) {
    void *pc, **bp, **sp;

    unw_res = libunw_take_step(cursor);
<<<<<<< HEAD

    unw_get_reg(&cursor->uc, UNW_REG_IP, (unw_word_t *)&pc);
    unw_get_reg(&cursor->uc, UNW_REG_SP, (unw_word_t *)&sp);
    unw_get_reg(&cursor->uc, UNW_TDEP_BP, (unw_word_t *)&bp);
    // sanity check to avoid infinite unwind loop
    if (sp <= cursor->sp) {
      cursor->libunw_status = LIBUNW_UNAVAIL;
      unw_res = STEP_ERROR;
    }
    else
      save_registers(cursor, pc, bp, sp, (void **)(sp - 1));

=======
    // libunw_take_step() only updates PC.
    // Here, we need to update bp, sp, ra_loc.
    void *pc, *bp, *sp;
    unw_save_loc_t ip_loc;
    unw_get_reg(&cursor->uc, UNW_REG_IP, (unw_word_t *)&pc);
    unw_get_reg(&cursor->uc, UNW_REG_SP, (unw_word_t *)&sp);
    unw_get_reg(&cursor->uc, UNW_TDEP_BP, (unw_word_t *)&bp);
    
    /** libunwind version after Mar 6, 2018 
     * (commission 7f04c2032f1a2328072f3a3733abf74a72188458)
     * is needed to get location of IP.
     */
    unw_get_save_loc(&cursor->uc, UNW_REG_IP, &ip_loc);
    save_registers(cursor, pc, bp, sp, 
            ip_loc.type == UNW_SLT_MEMORY ? (void**)ip_loc.u.addr : NULL);
    TMSG(UNW, "unw_step: pc=%p, ra_loc=%p, sp=%p, bp=%p", 
        cursor->pc_unnorm, cursor->ra_loc, cursor->sp, cursor->bp);
    
    // if PC is trampoline, must skip libunw_find_step() to avoid trolling.
    if (hpcrun_trampoline_at_entry(cursor->pc_unnorm))
        return STEP_OK;
    
>>>>>>> fb6f75e1
    if (unw_res == STEP_OK) {
      libunw_finalize_cursor(cursor, decrement_pc);
    }

    if (unw_res == STEP_STOP || unw_res == STEP_OK) {
      return unw_res;
    }
    bool found = uw_recipe_map_lookup(((char *)pc) - decrement_pc, NATIVE_UNWINDER, &cursor->unwr_info);

    if (!found) {
      EMSG("hpcrun_unw_step: cursor could NOT build an interval for last libunwind pc = %p",
	   cursor->pc_unnorm);
      return unw_res;
    }
    compute_normalized_ips(cursor);
  }

  if ( ENABLED(DBG_UNW_STEP) ){
    return dbg_unw_step(cursor);
  }
  
  hpcrun_unw_cursor_t saved = *cursor;
  step_state rv = hpcrun_unw_step_real(cursor);
  if ( ENABLED(UNW_VALID) ) {
    if (rv == STEP_OK) {
      // try to validate all calls, except the one at the base of the call stack from libmonitor.
      // rather than recording that as a valid call, it is preferable to ignore it.
      if (!monitor_in_start_func_wide(cursor->pc_unnorm)) {
	validation_status vstat = deep_validate_return_addr(cursor->pc_unnorm,
							    (void *) &saved);
	vrecord(saved.pc_unnorm,cursor->pc_unnorm,vstat);
      }
    }
  }
  return rv;
}

//****************************************************************************
// hpcrun_unw_step helpers
//****************************************************************************

static step_state
unw_step_sp(hpcrun_unw_cursor_t* cursor)
{
  TMSG(UNW_STRATEGY,"Using SP step");

  // void *stack_bottom = monitor_stack_bottom();

  // current frame
  void** bp = cursor->bp;
  void*  sp = cursor->sp;
  void*  pc = cursor->pc_unnorm;
  unwind_interval* uw = cursor->unwr_info.btuwi;
  x86recipe_t *xr = UWI_RECIPE(uw);

  if (xr == NULL) {
    return STEP_ERROR;
  }
  
  TMSG(UNW,"step_sp: cursor { bp=%p, sp=%p, pc=%p }", bp, sp, pc);
  if (MYDBG) { dump_ui(uw, 0); }

  void** next_bp = xr->reg.bp_status == BP_UNCHANGED ? bp :
    //-----------------------------------------------------------
    // reload the candidate value for the caller's BP from the 
    // save area in the activation frame according to the unwind 
    // information produced by binary analysis
    //-----------------------------------------------------------
    *(void **)(sp + xr->reg.sp_bp_pos);
  void** next_sp = (void **)(sp + xr->reg.sp_ra_pos);
  void*  ra_loc  = (void*) next_sp;
  void*  next_pc  = *next_sp++;

  if ((RA_BP_FRAME == xr->ra_status) ||
      (RA_STD_FRAME == xr->ra_status)) { // Makes sense to sanity check BP, do it
    //-----------------------------------------------------------
    // if value of BP reloaded from the save area does not point 
    // into the stack, then it cannot possibly be useful as a frame 
    // pointer in the caller or any of its ancesters.
    //
    // if the value in the BP register points into the stack, then 
    // it might be useful as a frame pointer. in this case, we have 
    // nothing to lose by assuming that our binary analysis for 
    // unwinding might have been mistaken and that the value in 
    // the register is the one we might want. 
    //
    // 19 December 2007 - John Mellor-Crummey
    //-----------------------------------------------------------
    
    if (((unsigned long) next_bp < (unsigned long) sp) && 
	((unsigned long) bp > (unsigned long) sp)){
      next_bp = bp;
      TMSG(UNW,"  step_sp: unwind bp sanity check fails."
	   " Resetting next_bp to current bp = %p", next_bp);
    }
  }

  if (hpcrun_retry_libunw_find_step(cursor, next_pc, next_sp, next_bp))
    return STEP_OK;


  TMSG(UNW,"  step_sp: potential next cursor next_sp=%p ==> next_pc = %p",
       next_sp, next_pc);

  unwindr_info_t unwr_info;
  bool found = uw_recipe_map_lookup(((char *)next_pc) - 1, NATIVE_UNWINDER, &unwr_info);
  if (!found){
    if (((void *)next_sp) >= monitor_stack_bottom()){
      TMSG(UNW,"  step_sp: STEP_STOP_WEAK, no next interval and next_sp >= stack bottom,"
	   " so stop unwind ...");
      return STEP_STOP_WEAK;
    }
    TMSG(UNW,"  sp STEP_ERROR: no next interval, step fails");
    return STEP_ERROR;
  }

  // sanity check to avoid infinite unwind loop
  if (next_sp <= cursor->sp){
    TMSG(INTV_ERR,"@ pc = %p. sp unwind does not advance stack." 
	 " New sp = %p, old sp = %p", cursor->pc_unnorm, next_sp,
	 cursor->sp);
      
    return STEP_ERROR;
  }
  TMSG(UNW,"  step_sp: STEP_OK, has_intvl=%d, bp=%p, sp=%p, pc=%p",
       cursor->unwr_info.btuwi != NULL, next_bp, next_sp, next_pc);

  cursor->unwr_info = unwr_info;
  save_registers(cursor, next_pc, next_bp, next_sp, ra_loc);
  compute_normalized_ips(cursor);
  return STEP_OK;
}


static step_state
unw_step_bp(hpcrun_unw_cursor_t* cursor)
{
  TMSG(UNW_STRATEGY,"Using BP step");
  // current frame
  void **bp = cursor->bp;
  void *sp = cursor->sp;
  void *pc = cursor->pc_unnorm;
  unwind_interval *uw = cursor->unwr_info.btuwi;
  x86recipe_t *xr = UWI_RECIPE(uw);

  TMSG(UNW,"step_bp: cursor { bp=%p, sp=%p, pc=%p }", bp, sp, pc);
  if (MYDBG) { dump_ui(uw, 0); }

  if (!(sp <= (void*) bp)) {
    TMSG(UNW,"  step_bp: STEP_ERROR, unwind attempted, but incoming bp(%p) was not"
	 " >= sp(%p)", bp, sp);
    return STEP_ERROR;
  }
  if (DISABLED(OMP_SKIP_MSB)) {
    if (!((void *)bp < monitor_stack_bottom())) {
      TMSG(UNW,"  step_bp: STEP_ERROR, unwind attempted, but incoming bp(%p) was not"
	   " between sp (%p) and monitor stack bottom (%p)", 
	   bp, sp, monitor_stack_bottom());
      return STEP_ERROR;
    }
  }
  // bp relative
  void **next_bp  = *(void **)((void *)bp + xr->reg.bp_bp_pos);
  void **next_sp  = (void **)((void *)bp + xr->reg.bp_ra_pos);
  void* ra_loc = (void*) next_sp;
  void *next_pc  = *next_sp++;

  
  if (hpcrun_retry_libunw_find_step(cursor, next_pc, next_sp, next_bp))
    return STEP_OK;

  // this condition is a weak correctness check. only
  // try building an interval for the return address again if it succeeds
  if ((void *)next_sp <= sp) {
    TMSG(UNW_STRATEGY,"BP unwind fails: bp (%p) < sp (%p)", bp, sp);
    return STEP_ERROR;
  }

  unwindr_info_t unwr_info;
  bool found = uw_recipe_map_lookup(((char *)next_pc) - 1, NATIVE_UNWINDER, &unwr_info);
  if (!found){
    if (((void *)next_sp) >= monitor_stack_bottom()) {
      TMSG(UNW,"  step_bp: STEP_STOP_WEAK, next_sp >= monitor_stack_bottom,"
	   " next_sp = %p", next_sp);
      return STEP_STOP_WEAK;
    }
    TMSG(UNW,"  step_bp: STEP_ERROR, cannot build interval for next_pc(%p)", next_pc);
    return STEP_ERROR;
  }
  TMSG(UNW,"  step_bp: STEP_OK, has_intvl=%d, bp=%p, sp=%p, pc=%p",
       unwr_info.btuwi != NULL, next_bp, next_sp, next_pc);
  assert(ra_loc == (void *)(next_sp - 1));
  cursor->unwr_info = unwr_info;
  save_registers(cursor, next_pc, next_bp, next_sp, ra_loc);
  compute_normalized_ips(cursor);

  return STEP_OK;
}

static step_state
unw_step_std(hpcrun_unw_cursor_t* cursor)
{
  int unw_res;

  if (ENABLED(PREFER_SP)) {
    TMSG(UNW_STRATEGY,"--STD_FRAME: STARTing with SP");
    unw_res = unw_step_sp(cursor);
    if (unw_res == STEP_ERROR || unw_res == STEP_STOP_WEAK) {
      TMSG(UNW_STRATEGY,"--STD_FRAME: SP failed, RETRY w BP");
      unw_res = unw_step_bp(cursor);
      if (unw_res == STEP_STOP_WEAK) unw_res = STEP_STOP; 
    }
  }
  else {
    TMSG(UNW_STRATEGY,"--STD_FRAME: STARTing with BP");
    unw_res = unw_step_bp(cursor);
    if (unw_res == STEP_ERROR || unw_res == STEP_STOP_WEAK) {
      TMSG(UNW_STRATEGY,"--STD_FRAME: BP failed, RETRY w SP");
      unw_res = unw_step_sp(cursor);
    }
  }
  return unw_res;
}



// special steppers to artificially introduce error conditions
static step_state
t1_dbg_unw_step(hpcrun_unw_cursor_t* cursor)
{
  if (!DEBUG_NO_LONGJMP) {

    if (hpcrun_below_pmsg_threshold()) {
      hpcrun_bt_dump(TD_GET(btbuf_cur), "DROP");
    }

    hpcrun_up_pmsg_count();

    sigjmp_buf_t *it = &(TD_GET(bad_unwind));
    (*hpcrun_get_real_siglongjmp())(it->jb, 9);
  }

  return STEP_ERROR;
}


static step_state GCC_ATTR_UNUSED
t2_dbg_unw_step(hpcrun_unw_cursor_t* cursor)
{
  static int s = 0;
  step_state rv;
  if (s == 0){
    update_cursor_with_troll(cursor, 1);
    rv = STEP_TROLL;
  }
  else {
    rv = STEP_STOP;
  }
  s =(s+1) %2;
  return rv;
}


//****************************************************************************
// private operations
//****************************************************************************

static void
update_cursor_with_troll(hpcrun_unw_cursor_t* cursor, int offset)
{
  if (ENABLED(NO_TROLLING)){
    TMSG(TROLL, "Trolling disabled");
    hpcrun_unw_throw();
  }

  unsigned int tmp_ra_offset;

  int ret = stack_troll(cursor->sp, &tmp_ra_offset, &deep_validate_return_addr,
			(void *)cursor);

  if (ret != TROLL_INVALID) {
    void  **next_sp = ((void **)((unsigned long) cursor->sp + tmp_ra_offset));
    void *next_pc   = *next_sp;
    void *ra_loc    = (void*) next_sp;

    // the current base pointer is a good assumption for the caller's BP
    void **next_bp = (void **) cursor->bp; 

    next_sp += 1;
    if ( next_sp <= cursor->sp){
      TMSG(TROLL,"Something weird happened! trolling from %p"
	   " resulted in sp not advancing", cursor->pc_unnorm);
      hpcrun_unw_throw();
    }

    bool found = uw_recipe_map_lookup(((char *)next_pc) + offset, NATIVE_UNWINDER, &(cursor->unwr_info));
    if (found) {
      TMSG(TROLL,"Trolling advances cursor to pc = %p, sp = %p", 
	   next_pc, next_sp);
      TMSG(TROLL,"TROLL SUCCESS pc = %p", cursor->pc_unnorm);

      assert(ra_loc == (void *)(next_sp - 1));
      save_registers(cursor, next_pc, next_bp, next_sp, ra_loc);
      compute_normalized_ips(cursor);
      return; // success!
    }
    TMSG(TROLL, "No interval found for trolled pc, dropping sample,"
	 " cursor pc = %p", cursor->pc_unnorm);
    // fall through for error handling
  }
  else {
    TMSG(TROLL, "Troll failed: dropping sample, cursor pc = %p", 
	 cursor->pc_unnorm);
    TMSG(TROLL,"TROLL FAILURE pc = %p", cursor->pc_unnorm);
    // fall through for error handling
  }
  // assert(0);
  hpcrun_unw_throw();
}<|MERGE_RESOLUTION|>--- conflicted
+++ resolved
@@ -102,15 +102,12 @@
 #include <messages/messages.h>
 #include <messages/debug-flag.h>
 
-<<<<<<< HEAD
 //****************************************************************************
 // macros
 //****************************************************************************
+#include <trampoline/common/trampoline.h>
 
 #define DECREMENT_PC(pc) pc = ((char *)pc) - 1
-=======
-#include <trampoline/common/trampoline.h>
->>>>>>> fb6f75e1
 
 //****************************************************************************
 // global data 
@@ -427,20 +424,6 @@
     void *pc, **bp, **sp;
 
     unw_res = libunw_take_step(cursor);
-<<<<<<< HEAD
-
-    unw_get_reg(&cursor->uc, UNW_REG_IP, (unw_word_t *)&pc);
-    unw_get_reg(&cursor->uc, UNW_REG_SP, (unw_word_t *)&sp);
-    unw_get_reg(&cursor->uc, UNW_TDEP_BP, (unw_word_t *)&bp);
-    // sanity check to avoid infinite unwind loop
-    if (sp <= cursor->sp) {
-      cursor->libunw_status = LIBUNW_UNAVAIL;
-      unw_res = STEP_ERROR;
-    }
-    else
-      save_registers(cursor, pc, bp, sp, (void **)(sp - 1));
-
-=======
     // libunw_take_step() only updates PC.
     // Here, we need to update bp, sp, ra_loc.
     void *pc, *bp, *sp;
@@ -463,7 +446,6 @@
     if (hpcrun_trampoline_at_entry(cursor->pc_unnorm))
         return STEP_OK;
     
->>>>>>> fb6f75e1
     if (unw_res == STEP_OK) {
       libunw_finalize_cursor(cursor, decrement_pc);
     }
