--- conflicted
+++ resolved
@@ -238,40 +238,16 @@
 hpcrun_unw_init_cursor(hpcrun_unw_cursor_t* cursor, void* context)
 {
   libunw_unw_init_cursor(cursor, context);
-<<<<<<< HEAD
-  if (cursor->libunw_status == LIBUNW_OK) {
-    //TMSG(UNW, "unw_init prev: pc=%p, ra_loc=%p, sp=%p, bp=%p", 
-    //    cursor->pc_unnorm, cursor->ra_loc, cursor->sp, cursor->bp);
-    
-    // libunw_unw_init_cursor() only updates PC.
-    // Here, we need to update bp, sp, ra_loc.
-    void *pc, **bp, *sp;
-    pc = cursor->pc_unnorm;
-    unw_get_reg(&cursor->uc, UNW_REG_SP, (unw_word_t *)&sp);
-    unw_get_reg(&cursor->uc, UNW_TDEP_BP, (unw_word_t *)&bp);
-    save_registers(cursor, pc, bp, sp, NULL);
-    TMSG(UNW, "unw_init: pc=%p, ra_loc=%p, sp=%p, bp=%p", 
-        cursor->pc_unnorm, cursor->ra_loc, cursor->sp, cursor->bp);
-    return;
-  }
-=======
->>>>>>> 87500e49
 
   void *pc, **bp, *sp;
   unw_get_reg(&cursor->uc, UNW_REG_IP, (unw_word_t *)&pc);
   unw_get_reg(&cursor->uc, UNW_REG_SP, (unw_word_t *)&sp);
   unw_get_reg(&cursor->uc, UNW_TDEP_BP, (unw_word_t *)&bp);
   save_registers(cursor, pc, bp, sp, NULL);
-<<<<<<< HEAD
-  TMSG(UNW, "unw_init: pc=%p, ra_loc=%p, sp=%p, bp=%p", 
-        cursor->pc_unnorm, cursor->ra_loc, cursor->sp, cursor->bp);
-  
-=======
 
   if (cursor->libunw_status == LIBUNW_OK)
     return;
 
->>>>>>> 87500e49
   bool found = uw_recipe_map_lookup(pc, NATIVE_UNWINDER, &cursor->unwr_info);
 
   if (!found) {
@@ -436,8 +412,6 @@
 
   if (cursor->libunw_status == LIBUNW_OK) {
     unw_res = libunw_take_step(cursor);
-<<<<<<< HEAD
-    
     // libunw_take_step() only updates PC.
     // Here, we need to update bp, sp, ra_loc.
     void *pc, *bp, *sp;
@@ -464,18 +438,6 @@
     
     if (unw_res == STEP_STOP)
       return (STEP_STOP);
-=======
-
-    void *pc, **bp, *sp;
-    unw_get_reg(&cursor->uc, UNW_REG_IP, (unw_word_t *)&pc);
-    unw_get_reg(&cursor->uc, UNW_REG_SP, (unw_word_t *)&sp);
-    unw_get_reg(&cursor->uc, UNW_TDEP_BP, (unw_word_t *)&bp);
-    save_registers(cursor, pc, bp, sp, (void *)(sp - 1));
-
-    if (unw_res == STEP_STOP)
-      return (STEP_STOP);
-
->>>>>>> 87500e49
     if (libunw_find_step(cursor) == STEP_OK)
       return (STEP_OK);
   }
