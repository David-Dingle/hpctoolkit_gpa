--- conflicted
+++ resolved
@@ -123,14 +123,9 @@
 #endif
 	{
 	  reg.bp_status = bp_status;
-<<<<<<< HEAD
 	*next = new_ui(nextInsn(iarg, xptr), ra_status, &reg);
-        set_ui_restored_canonical(*next, UWI_RECIPE(iarg->canonical_interval)->prev_canonical);
-=======
-	*next = new_ui(nextInsn(iarg, xptr), ra_status, &reg, m_alloc);
 	iarg->restored_canonical = *next;
         set_ui_canonical(*next, UWI_RECIPE(iarg->canonical_interval)->prev_canonical);
->>>>>>> 8b81906b
         if (r1->reg.bp_status != BP_HOSED && bp_status == BP_HOSED) {
           set_ui_canonical(*next, iarg->canonical_interval);
           iarg->canonical_interval = *next;
