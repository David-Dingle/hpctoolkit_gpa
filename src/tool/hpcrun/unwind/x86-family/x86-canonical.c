--- conflicted
+++ resolved
@@ -122,15 +122,8 @@
 	  xr->reg.sp_bp_pos != reg.sp_bp_pos))
 #endif
 	{
-<<<<<<< HEAD
 	  reg.bp_status = bp_status;
-	*next = new_ui(nextInsn(iarg, xptr), ra_status, &reg, current, m_alloc);
-=======
-	*next = new_ui(iarg->ins + xed_decoded_inst_get_length(xptr),
-		       ra_status, UWI_RECIPE(first)->sp_ra_pos, UWI_RECIPE(first)->bp_ra_pos,
-		       bp_status, UWI_RECIPE(first)->sp_bp_pos, UWI_RECIPE(first)->bp_bp_pos,
-		       m_alloc);
->>>>>>> 8bb3061c
+	*next = new_ui(nextInsn(iarg, xptr), ra_status, &reg, m_alloc);
         set_ui_restored_canonical(*next, UWI_RECIPE(iarg->canonical_interval)->prev_canonical);
         if (r1->reg.bp_status != BP_HOSED && bp_status == BP_HOSED) {
           set_ui_canonical(*next, iarg->canonical_interval);
