--- conflicted
+++ resolved
@@ -125,12 +125,8 @@
   iarg.end           = end;
   iarg.highwatermark = _h;
   iarg.ins           = ins;
-<<<<<<< HEAD
   x86registers_t reg = {0, 0, BP_UNCHANGED, 0, 0};
-  iarg.current       = new_ui(ins, RA_SP_RELATIVE, &reg, NULL, m_alloc);
-=======
-  iarg.current       = new_ui(ins, RA_SP_RELATIVE, 0, 0, BP_UNCHANGED, 0, 0, m_alloc);
->>>>>>> 8bb3061c
+  iarg.current       = new_ui(ins, RA_SP_RELATIVE, &reg, m_alloc);
   iarg.first         = iarg.current;
 
   // handle return is different if there are any bp frames
