// -*-Mode: C++;-*- // technically C99

// * BeginRiceCopyright *****************************************************
//
// $HeadURL$
// $Id$
//
// --------------------------------------------------------------------------
// Part of HPCToolkit (hpctoolkit.org)
//
// Information about sources of support for research and development of
// HPCToolkit is at 'hpctoolkit.org' and in 'README.Acknowledgments'.
// --------------------------------------------------------------------------
//
// Copyright ((c)) 2002-2017, Rice University
// All rights reserved.
//
// Redistribution and use in source and binary forms, with or without
// modification, are permitted provided that the following conditions are
// met:
//
// * Redistributions of source code must retain the above copyright
//   notice, this list of conditions and the following disclaimer.
//
// * Redistributions in binary form must reproduce the above copyright
//   notice, this list of conditions and the following disclaimer in the
//   documentation and/or other materials provided with the distribution.
//
// * Neither the name of Rice University (RICE) nor the names of its
//   contributors may be used to endorse or promote products derived from
//   this software without specific prior written permission.
//
// This software is provided by RICE and contributors "as is" and any
// express or implied warranties, including, but not limited to, the
// implied warranties of merchantability and fitness for a particular
// purpose are disclaimed. In no event shall RICE or contributors be
// liable for any direct, indirect, incidental, special, exemplary, or
// consequential damages (including, but not limited to, procurement of
// substitute goods or services; loss of use, data, or profits; or
// business interruption) however caused and on any theory of liability,
// whether in contract, strict liability, or tort (including negligence
// or otherwise) arising in any way out of the use of this software, even
// if advised of the possibility of such damage.
//
// ******************************************************* EndRiceCopyright *

//************************* System Include Files ****************************

//*************************** User Include Files ****************************

#include <stdbool.h>

#include <include/hpctoolkit-config.h>
#include "x86-build-intervals.h"

#include "uw_recipe_map.h"

#include "x86-decoder.h"
#include "x86-process-inst.h"
#include "x86-unwind-analysis.h"
#include "x86-unwind-interval-fixup.h"
#include "x86-interval-arg.h"

#if defined(ENABLE_XOP) && defined (HOST_CPU_x86_64)
#include "amd-xop.h"
#endif // ENABLE_XOP and HOST_CPU_x86_64

#include <messages/messages.h>

extern void x86_dump_ins(void* addr);

static int dump_ins = 0;


/******************************************************************************
 * forward declarations 
 *****************************************************************************/

btuwi_status_t x86_build_intervals(void *ins, unsigned int len, int noisy);

static int x86_coalesce_unwind_intervals(unwind_interval *ui);

/******************************************************************************
 * interface operations 
 *****************************************************************************/

btuwi_status_t
build_intervals(char *ins, unsigned int len)
{
<<<<<<< HEAD
  return x86_build_intervals(ins, len, 0);
=======
  btuwi_status_t status = x86_build_intervals(ins, len, 0, m_alloc);
  bitree_uwi_finalize(status.first);
  return status;
>>>>>>> 8b81906b
}


btuwi_status_t
x86_build_intervals(void *ins, unsigned int len, int noisy)
{

  btuwi_status_t status;

  xed_decoded_inst_t xedd;
  xed_decoded_inst_t *xptr = &xedd;
  xed_error_enum_t xed_error;

  // the local data structure for handling all of the various data needed for
  // building intervals.
  //

  interval_arg_t iarg;

  highwatermark_t _h = { NULL, NULL, HW_UNINITIALIZED };

  int error_count = 0;

  unwind_interval *next = NULL;

  // local allocation of iarg data

  void *first_ins    = ins;
  void *end          = ins + len;
  int count          = 1;

  iarg.beg           = first_ins;
  iarg.end           = end;
  iarg.highwatermark = _h;
  iarg.ins           = ins;
  x86registers_t reg = {0, 0, BP_UNCHANGED, 0, 0};
  iarg.current       = new_ui(ins, RA_SP_RELATIVE, &reg);
  iarg.first         = iarg.current;
  iarg.restored_canonical = iarg.current;

  // handle return is different if there are any bp frames

  iarg.bp_frames_found 	     = false;
  iarg.bp_just_pushed  	     = false;
  iarg.sp_realigned  	     = false;

  iarg.rax_rbp_equivalent_at = NULL;
  iarg.canonical_interval    = NULL;

  xed_decoded_inst_zero_set_mode(xptr, &x86_decoder_settings.xed_settings);

  if (noisy) dump_ui(iarg.current, true);

  while (iarg.ins < end) {
	if (noisy && dump_ins) {
	  x86_dump_ins(iarg.ins);
	}
	xed_decoded_inst_zero_keep_mode(xptr);
	xed_error = xed_decode(xptr, (uint8_t*) iarg.ins, 15);

	if (xed_error != XED_ERROR_NONE) {
#if defined(ENABLE_XOP) && defined (HOST_CPU_x86_64)
	  amd_decode_t decode_res;
	  adv_amd_decode(&decode_res, iarg.ins);
	  if (decode_res.success) {
		if (decode_res.weak) {
		  // keep count of successes that are not robust
		}
		iarg.ins += decode_res.len;
		continue;
	  }
#endif // ENABLE_XOP and HOST_CPU_x86_64
	  error_count++; /* note the error      */
	  iarg.ins++;         /* skip this byte      */
	  continue;      /* continue onward ... */
	}

	// ensure that we don't move past the end of the interval because of a misaligned instruction
	void *nextins = nextInsn(&iarg, xptr);
	if (nextins > end) break;

	next = process_inst(xptr, &iarg);

	if (next != iarg.current) {
	  link_ui(iarg.current, next);
	  iarg.current = next;
	  count++;

	  if (noisy) dump_ui(iarg.current, true);
	}
	iarg.ins += xed_decoded_inst_get_length(xptr);
	UWI_END_ADDR(iarg.current) = (uintptr_t)iarg.ins;
  }

  UWI_END_ADDR(iarg.current) = (uintptr_t)end;

  status.first_undecoded_ins = iarg.ins;
  status.errcode = error_count;
  status.first   = iarg.first;

  x86_fix_unwind_intervals(iarg.beg, len, &status);
  status.count = count - x86_coalesce_unwind_intervals(status.first);

  return status;
}


/******************************************************************************
 * private operations
 *****************************************************************************/

static bool
x86_ui_same_data(x86recipe_t *proto, x86recipe_t *cand)
{
  return ( (proto->ra_status == cand->ra_status) &&
	  (proto->reg.sp_ra_pos == cand->reg.sp_ra_pos) &&
	  (proto->reg.sp_bp_pos == cand->reg.sp_bp_pos) &&
	  (proto->reg.bp_status == cand->reg.bp_status) &&
	  (proto->reg.bp_ra_pos == cand->reg.bp_ra_pos) &&
	  (proto->reg.bp_bp_pos == cand->reg.bp_bp_pos) );
}

// NOTE: following routine has an additional side effect!
//       the presence of tail calls is determined at interval building time,
//       (and noted in the interval where it is detected).
//
//       During the coalesce process after the initial interval set is complete,
//       the interval-specific tail call presence is OR-reduced to yield the
//       tail call presence for the entire routine.
//       The entire routine has_tail_calls value is entered in the 1st interval for the
//       routine.
//
//       The tail call info is *currently* the only routine-level info computed at interval
//       building time. If more routine-level information items come up, the reduction side
//       effect of the coalesce routine can be expanded to accomodate.

static int
x86_coalesce_unwind_intervals(unwind_interval *ui)
{
  int num_freed = 0;
  TMSG(COALESCE,"coalescing interval list starting @ %p",ui);
  if (! ui) {
	TMSG(COALESCE,"  --interval list empty, so no work");
	return num_freed;
  }

  unwind_interval *first   = ui;
  unwind_interval *current = first;
  ui                       = UWI_NEXT(ui);

  bool routine_has_tail_calls = UWI_RECIPE(first)->has_tail_calls;

  TMSG(COALESCE," starting prototype interval =");
  if (ENABLED(COALESCE)){
	dump_ui_log(current);
  }
  for (; ui; ui = UWI_NEXT(ui)) {
	TMSG(COALESCE,"comparing this interval to prototype:");
	if (ENABLED(COALESCE)){
	  dump_ui_log(ui);
	}

	routine_has_tail_calls =
		routine_has_tail_calls || UWI_RECIPE(current)->has_tail_calls || UWI_RECIPE(ui)->has_tail_calls;

	if (x86_ui_same_data(UWI_RECIPE(current), UWI_RECIPE(ui))){
	  UWI_END_ADDR(current) = UWI_END_ADDR(ui);
	  bitree_uwi_set_rightsubtree(current, UWI_NEXT(ui));
	  UWI_RECIPE(current)->has_tail_calls =
		  UWI_RECIPE(current)->has_tail_calls || UWI_RECIPE(ui)->has_tail_calls;
	  // disconnect ui's right subtree and free ui:
	  bitree_uwi_set_rightsubtree(ui, NULL);
<<<<<<< HEAD
	  bitree_uwi_free(NATIVE_UNWINDER, ui);
=======
	  bitree_uwi_set_leftsubtree(ui, NULL);
	  bitree_uwi_free(ui);
>>>>>>> 8b81906b
	  ++num_freed;

	  ui = current;
	  TMSG(COALESCE,"Intervals match! Extended interval:");
	  if (ENABLED(COALESCE)){
		dump_ui_log(current);
	  }
	}
	else {
	  TMSG(COALESCE,"Interval does not match prototype. Reset prototype to current interval");
	  current = ui;
	}
  }

  // update first interval with collected info
  UWI_RECIPE(first)->has_tail_calls = routine_has_tail_calls;

  return num_freed;
<<<<<<< HEAD
}

//*************************** Debug stuff ****************************

static btuwi_status_t d_istat;

btuwi_status_t*
d_build_intervals(void* b, unsigned l)
{
  d_istat = build_intervals(b, l);
  return &d_istat;
=======
>>>>>>> 8b81906b
}<|MERGE_RESOLUTION|>--- conflicted
+++ resolved
@@ -87,13 +87,7 @@
 btuwi_status_t
 build_intervals(char *ins, unsigned int len)
 {
-<<<<<<< HEAD
   return x86_build_intervals(ins, len, 0);
-=======
-  btuwi_status_t status = x86_build_intervals(ins, len, 0, m_alloc);
-  bitree_uwi_finalize(status.first);
-  return status;
->>>>>>> 8b81906b
 }
 
 
@@ -266,12 +260,7 @@
 		  UWI_RECIPE(current)->has_tail_calls || UWI_RECIPE(ui)->has_tail_calls;
 	  // disconnect ui's right subtree and free ui:
 	  bitree_uwi_set_rightsubtree(ui, NULL);
-<<<<<<< HEAD
 	  bitree_uwi_free(NATIVE_UNWINDER, ui);
-=======
-	  bitree_uwi_set_leftsubtree(ui, NULL);
-	  bitree_uwi_free(ui);
->>>>>>> 8b81906b
 	  ++num_freed;
 
 	  ui = current;
@@ -290,7 +279,6 @@
   UWI_RECIPE(first)->has_tail_calls = routine_has_tail_calls;
 
   return num_freed;
-<<<<<<< HEAD
 }
 
 //*************************** Debug stuff ****************************
@@ -302,6 +290,4 @@
 {
   d_istat = build_intervals(b, l);
   return &d_istat;
-=======
->>>>>>> 8b81906b
 }