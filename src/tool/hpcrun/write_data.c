// -*-Mode: C++;-*- // technically C99

// * BeginRiceCopyright *****************************************************
//
// $HeadURL$
// $Id$
//
// --------------------------------------------------------------------------
// Part of HPCToolkit (hpctoolkit.org)
//
// Information about sources of support for research and development of
// HPCToolkit is at 'hpctoolkit.org' and in 'README.Acknowledgments'.
// --------------------------------------------------------------------------
//
// Copyright ((c)) 2002-2022, Rice University
// All rights reserved.
//
// Redistribution and use in source and binary forms, with or without
// modification, are permitted provided that the following conditions are
// met:
//
// * Redistributions of source code must retain the above copyright
//   notice, this list of conditions and the following disclaimer.
//
// * Redistributions in binary form must reproduce the above copyright
//   notice, this list of conditions and the following disclaimer in the
//   documentation and/or other materials provided with the distribution.
//
// * Neither the name of Rice University (RICE) nor the names of its
//   contributors may be used to endorse or promote products derived from
//   this software without specific prior written permission.
//
// This software is provided by RICE and contributors "as is" and any
// express or implied warranties, including, but not limited to, the
// implied warranties of merchantability and fitness for a particular
// purpose are disclaimed. In no event shall RICE or contributors be
// liable for any direct, indirect, incidental, special, exemplary, or
// consequential damages (including, but not limited to, procurement of
// substitute goods or services; loss of use, data, or profits; or
// business interruption) however caused and on any theory of liability,
// whether in contract, strict liability, or tort (including negligence
// or otherwise) arising in any way out of the use of this software, even
// if advised of the possibility of such damage.
//
// ******************************************************* EndRiceCopyright *

//*****************************************************************************
// system includes
//*****************************************************************************

#include <stdio.h>
#include <stdlib.h>
#include <setjmp.h>
#include <unistd.h>



//*****************************************************************************
// local includes
//*****************************************************************************

#include "fname_max.h"
#include "backtrace.h"
#include "files.h"
#include "epoch.h"
#include "rank.h"
#include "thread_data.h"
#include "cct_bundle.h"
#include "hpcrun_return_codes.h"
#include "write_data.h"
#include "loadmap.h"
#include "sample_prob.h"
#include "cct/cct_bundle.h"

#include <messages/messages.h>

#include <lush/lush-backtrace.h>

#include <lib/prof-lean/hpcio.h>
#include <lib/prof-lean/hpcfmt.h>
#include <lib/prof-lean/hpcrun-fmt.h>

#include <lib/support-lean/OSUtil.h>


//*****************************************************************************
// structs and types
//*****************************************************************************

static epoch_flags_t epoch_flags = {
  .bits = 0
};

//YUMENG: no epoch info needed
#if 0
static const uint64_t default_measurement_granularity = 1;
#endif

//*****************************************************************************
// macro
//*****************************************************************************
#define MULTIPLE_1024(v) (v + 1023) & ~1023


//*****************************************************************************
// local utilities
//*****************************************************************************


//***************************************************************************
//
//        The top level
//
//  hpcrun_fmt_hdr_fwrite()
//  foreach epoch
//     hpcrun_epoch_fwrite()
//
//        Writing an epoch
//
//  hpcrun_fmt_epoch_hdr_fwrite(flags, char-rtn-dst, gran, NVPs) /* char-rtn-dst = 1 4theMomnt */
//  hpcrun_fmt_metricTbl_fwrite()
//  hpcrun_fmt_loadmap_fwrite()
//  hpcrun_le4_fwrite(# cct_nodes)
//  foreach cct-node
//    hpcrun_fmt_cct_node_fwrite(cct_node_t *p)
//
//***************************************************************************

//***************************************************************************
//
// Above functionality is factored into 2 pieces:
//
//    1) (Lazily) open the output file, and write the file header
//    2) Write the epochs
//
// This factoring enables the writing of the current set of epochs at anytime during
// the sampling run.
// Currently, there are 2 such situations:
//   1) The end of the sampling run. This is the normal place to write profile data
//   2) When sample data memory is low. In this case, the profile data is written
//      out, but the sample memory is reclaimed so that more profile data may be
//      collected.
//
//***************************************************************************

static FILE *
lazy_open_data_file(core_profile_trace_data_t * cptd)
{
  FILE* fs = cptd->hpcrun_file;
  if (fs) {
    return fs;
  }

  int rank = hpcrun_get_rank();
  if (rank < 0) {
    rank = 0;
  }
  
  int fd = hpcrun_open_profile_file(rank, cptd->id);
  fs = fdopen(fd, "w");
  if (fs == NULL) {
    EEMSG("HPCToolkit: %s: unable to open profile file", __func__);
    return NULL;
  }
  cptd->hpcrun_file = fs;

  if (! hpcrun_sample_prob_active())
    return fs;

  const uint bufSZ = 32; // sufficient to hold a 64-bit integer in base 10

  const char* jobIdStr = OSUtil_jobid();
  if (!jobIdStr) {
    jobIdStr = "";
  }

  char mpiRankStr[bufSZ];
  mpiRankStr[0] = '\0';
  snprintf(mpiRankStr, bufSZ, "%d", rank);

  char tidStr[bufSZ];
  snprintf(tidStr, bufSZ, "%d", cptd->id);

  char hostidStr[bufSZ];
  snprintf(hostidStr, bufSZ, "%lx", OSUtil_hostid());

  char pidStr[bufSZ];
  snprintf(pidStr, bufSZ, "%u", OSUtil_pid());

  char traceMinTimeStr[bufSZ];
  snprintf(traceMinTimeStr, bufSZ, "%"PRIu64, cptd->trace_min_time_us);

  char traceMaxTimeStr[bufSZ];
  snprintf(traceMaxTimeStr, bufSZ, "%"PRIu64, cptd->trace_max_time_us);

  char traceDisorderStr[bufSZ];
  snprintf(traceDisorderStr, bufSZ, "%"PRIu64, cptd->trace_expected_disorder);

  //
  // ==== file hdr =====
  //

  TMSG(DATA_WRITE,"writing file header");
  hpcrun_fmt_hdr_fwrite(fs,
                        HPCRUN_FMT_NV_prog, hpcrun_files_executable_name(),
                        HPCRUN_FMT_NV_progPath, hpcrun_files_executable_pathname(),
			                  HPCRUN_FMT_NV_envPath, getenv("PATH"),
                        HPCRUN_FMT_NV_jobId, jobIdStr,
                        HPCRUN_FMT_NV_mpiRank, mpiRankStr,
                        HPCRUN_FMT_NV_tid, tidStr,
                        HPCRUN_FMT_NV_hostid, hostidStr,
                        HPCRUN_FMT_NV_pid, pidStr,
                        HPCRUN_FMT_NV_traceMinTime, traceMinTimeStr,
                        HPCRUN_FMT_NV_traceMaxTime, traceMaxTimeStr,
                        HPCRUN_FMT_NV_traceDisorder,
                          cptd->trace_is_ordered ? "0" : traceDisorderStr,
                        NULL);
  
  return fs;
}

//YUMENG: add footer
static int
write_epochs(FILE* fs, core_profile_trace_data_t * cptd, epoch_t* epoch, hpcrun_fmt_footer_t* footer)
{
  //YUMENG: no epoch info needed
  //uint32_t num_epochs = 0;

  if (! hpcrun_sample_prob_active())
    return HPCRUN_OK;

  //
  // === # epochs === 
  //

  epoch_t* current_epoch = epoch;
  int ret;

//YUMENG: no epoch info needed
#if 0
  for(epoch_t* s = current_epoch; s; s = s->next) {
    num_epochs++;
  }

  TMSG(EPOCH, "Actual # epochs = %d", num_epochs);

  TMSG(DATA_WRITE, "writing # epochs = %d", num_epochs);
#endif
  //
  // for each epoch ...
  //

  for(epoch_t* s = current_epoch; s; s = s->next) {

#if 0
    if (ENABLED(SKIP_WRITE_EMPTY_EPOCH)){
      if (hpcrun_empty_cct_bundle(&(s->csdata))){
	EMSG("Empty cct encountered: it is not written out");
	continue;
      }
    }
#endif

//YUMENG: no epoch info needed
#if 0
    //
    //  == epoch header ==
    //

    TMSG(DATA_WRITE," epoch header");
    //
    // set epoch flags before writing
    //

    epoch_flags.fields.isLogicalUnwind = hpcrun_isLogicalUnwind();
    TMSG(LUSH,"epoch lush flag set to %s", epoch_flags.fields.isLogicalUnwind ? "true" : "false");
    
    TMSG(DATA_WRITE,"epoch flags = %"PRIx64"", epoch_flags.bits);
    hpcrun_fmt_epochHdr_fwrite(fs, epoch_flags,
			       default_measurement_granularity,
			       "TODO:epoch-name","TODO:epoch-value",
			       NULL);
#endif

    //
    // == load map ==
    //
    //YUMENG
    if(footer) footer->loadmap_start = ftell(fs); 

    TMSG(DATA_WRITE, "Preparing to write loadmap");

    hpcrun_loadmap_t* current_loadmap = s->loadmap;
    
    hpcfmt_int4_fwrite(current_loadmap->size, fs);

    // N.B.: Write in reverse order to obtain nicely ascending LM ids.
    for (load_module_t* lm_src = current_loadmap->lm_end;
	 (lm_src); lm_src = lm_src->prev) {
      loadmap_entry_t lm_entry;
      lm_entry.id = lm_src->id;
      lm_entry.name = lm_src->name;
      lm_entry.flags = hpcrun_loadModule_flags_get(lm_src);
<<<<<<< HEAD
      
      ret = hpcrun_fmt_loadmapEntry_fwrite(&lm_entry, fs);
      if(ret != HPCFMT_OK){
        TMSG(DATA_WRITE, "Error writing loadmap entry");
        goto write_error;
      }
=======
      hpcrun_fmt_loadmapEntry_fwrite(&lm_entry, fs);
>>>>>>> bdb1ddf8
    }

    //YUMENG: set footer  
    if(footer) {
      footer->loadmap_end = ftell(fs);
      fseek(fs, MULTIPLE_1024(footer->loadmap_end), SEEK_SET);
    }
    
    TMSG(DATA_WRITE, "Done writing loadmap");


    //
    // == cct ==
    //

    cct_bundle_t* cct      = &(s->csdata);
  #if 0
    int ret = hpcrun_cct_bundle_fwrite(fs, epoch_flags, cct, cptd->cct2metrics_map);
  #else
    //YUMENG: set up sparse_metrics and walk through cct
    //footer
    if(footer) footer->cct_start = ftell(fs); 
 
    //initialize the sparse_metrics
    hpcrun_fmt_sparse_metrics_t sparse_metrics;
    sparse_metrics.id_tuple = cptd->id_tuple;

    //assign value to sparse metrics while writing cct info
    ret = hpcrun_cct_bundle_fwrite(fs, epoch_flags, cct, cptd->cct2metrics_map, &sparse_metrics);

    //footer
    if(footer) {
      footer->cct_end = ftell(fs);
      fseek(fs, MULTIPLE_1024(footer->cct_end), SEEK_SET);
    }

  #endif
    
    if(ret != HPCRUN_OK) {
      TMSG(DATA_WRITE, "Error writing tree %#lx or collecting sparse metrics", cct);
      TMSG(DATA_WRITE, "Number of tree nodes lost: %ld", cct->num_nodes);
      goto write_error;
    }else {
      TMSG(DATA_WRITE, "saved cct data to hpcrun file and recorded profile data as sparse metrics");
    }

#if 1
    //
    // == metrics ==
    //
    //YUMENG: footer
    if(footer) footer->met_tbl_start = ftell(fs);

    kind_info_t *curr = NULL;
    metric_desc_p_tbl_t *metric_tbl = hpcrun_get_metric_tbl(&curr);

    hpcfmt_int4_fwrite(hpcrun_get_num_kind_metrics(), fs);
    while (curr != NULL) {
      TMSG(DATA_WRITE, "metric tbl len = %d", metric_tbl->len);
      ret = hpcrun_fmt_metricTbl_fwrite(metric_tbl, cptd->perf_event_info, fs);
      metric_tbl = hpcrun_get_metric_tbl(&curr);

      if(ret != HPCFMT_OK){
        TMSG(DATA_WRITE, "Error writing metric-tbl");
        goto write_error;
      }
    }

    //YUMENG: footer
    if(footer) {
      footer->met_tbl_end = ftell(fs);
      fseek(fs, MULTIPLE_1024(footer->met_tbl_end), SEEK_SET);
    }

    TMSG(DATA_WRITE, "Done writing metric tbl");
#endif    

    //
    // == id-tuple dictionary ==
    //
    if(footer) footer->idtpl_dxnry_start = ftell(fs); 

    hpcrun_fmt_idtuple_dxnry_fwrite(fs);

    if(footer) {
      footer->idtpl_dxnry_end = ftell(fs);
      fseek(fs, MULTIPLE_1024(footer->idtpl_dxnry_end), SEEK_SET);
    }

    //
    // ==  sparse_metrics == YUMENG
    //

    //footer
    if(footer) footer->sm_start = ftell(fs);

    ret = hpcrun_fmt_sparse_metrics_fwrite(&sparse_metrics,fs);
    if(ret != HPCFMT_OK){
      TMSG(DATA_WRITE, "Error writing sparse metrics data");
      goto write_error;
    }

    if(footer) {
      footer->sm_end = ftell(fs);
      fseek(fs, MULTIPLE_1024(footer->sm_end), SEEK_SET);
      //record for footer section
      footer->footer_start = ftell(fs);
    }

    TMSG(DATA_WRITE, "Done writing sparse metrics data");

    //
    // == footer == YUMENG
    //
    if(s->next == NULL){
      footer->HPCRUNsm = HPCRUNsm;
      ret = hpcrun_fmt_footer_fwrite(footer, fs);
      if(ret != HPCFMT_OK){
        TMSG(DATA_WRITE, "Error writing footer");
        goto write_error;
      }
    }

    TMSG(DATA_WRITE, "Done writing footer");

    current_loadmap++;

  } // epoch loop

  return HPCRUN_OK; 
  
  write_error:
    EMSG("could not save profile data to hpcrun file");
    perror("write_profile_data");
    return HPCRUN_ERR; 
}

void
hpcrun_flush_epochs(core_profile_trace_data_t * cptd)
{
  FILE *fs = lazy_open_data_file(cptd);
  if (fs == NULL)
    return;

  write_epochs(fs, cptd, cptd->epoch,NULL);
  hpcrun_epoch_reset();
}

int
hpcrun_write_profile_data(core_profile_trace_data_t * cptd)
{
  if(cptd->scale_fn) cptd->scale_fn((void*)cptd);

  //YUMENG: set up footer
  //size_t footer[SF_FOOTER_LENGTH];
  //footer[SF_FOOTER_hdr] = 0;
  hpcrun_fmt_footer_t footer;
  footer.hdr_start = 0;

  TMSG(DATA_WRITE,"Writing hpcrun profile data");
  FILE* fs = lazy_open_data_file(cptd);

  //YUMENG: set footer
  footer.hdr_end = ftell(fs);
  fseek(fs, MULTIPLE_1024(footer.hdr_end), SEEK_SET);
  
  if (fs == NULL)
    return HPCRUN_ERR;

  write_epochs(fs, cptd, cptd->epoch, &footer);

  TMSG(DATA_WRITE,"closing file");
  hpcio_fclose(fs);
  TMSG(DATA_WRITE,"Done!");

  return HPCRUN_OK;
}

//
// DEBUG: fetch and print current loadmap
//
void
hpcrun_dbg_print_current_loadmap(void)
{
  hpcrun_loadmap_print(hpcrun_get_thread_epoch()->loadmap);
}<|MERGE_RESOLUTION|>--- conflicted
+++ resolved
@@ -301,16 +301,12 @@
       lm_entry.id = lm_src->id;
       lm_entry.name = lm_src->name;
       lm_entry.flags = hpcrun_loadModule_flags_get(lm_src);
-<<<<<<< HEAD
       
       ret = hpcrun_fmt_loadmapEntry_fwrite(&lm_entry, fs);
       if(ret != HPCFMT_OK){
         TMSG(DATA_WRITE, "Error writing loadmap entry");
         goto write_error;
       }
-=======
-      hpcrun_fmt_loadmapEntry_fwrite(&lm_entry, fs);
->>>>>>> bdb1ddf8
     }
 
     //YUMENG: set footer  
