// -*-Mode: C++;-*- // technically C99

// * BeginRiceCopyright *****************************************************
//
// $HeadURL$
// $Id$
//
// --------------------------------------------------------------------------
// Part of HPCToolkit (hpctoolkit.org)
//
// Information about sources of support for research and development of
// HPCToolkit is at 'hpctoolkit.org' and in 'README.Acknowledgments'.
// --------------------------------------------------------------------------
//
// Copyright ((c)) 2002-2019, Rice University
// All rights reserved.
//
// Redistribution and use in source and binary forms, with or without
// modification, are permitted provided that the following conditions are
// met:
//
// * Redistributions of source code must retain the above copyright
//   notice, this list of conditions and the following disclaimer.
//
// * Redistributions in binary form must reproduce the above copyright
//   notice, this list of conditions and the following disclaimer in the
//   documentation and/or other materials provided with the distribution.
//
// * Neither the name of Rice University (RICE) nor the names of its
//   contributors may be used to endorse or promote products derived from
//   this software without specific prior written permission.
//
// This software is provided by RICE and contributors "as is" and any
// express or implied warranties, including, but not limited to, the
// implied warranties of merchantability and fitness for a particular
// purpose are disclaimed. In no event shall RICE or contributors be
// liable for any direct, indirect, incidental, special, exemplary, or
// consequential damages (including, but not limited to, procurement of
// substitute goods or services; loss of use, data, or profits; or
// business interruption) however caused and on any theory of liability,
// whether in contract, strict liability, or tort (including negligence
// or otherwise) arising in any way out of the use of this software, even
// if advised of the possibility of such damage.
//
// ******************************************************* EndRiceCopyright *

#include <stdint.h>
#include <stdbool.h>
#include <ucontext.h>

#include <cct/cct_bundle.h>
#include <cct/cct.h>
#include <messages/messages.h>
#include <hpcrun/metrics.h>
#include <hpcrun/unresolved.h>

#include <lib/prof-lean/lush/lush-support.h>
#include <lib/prof-lean/placeholders.h>
#include <lush/lush-backtrace.h>
#include <thread_data.h>
#include <hpcrun_stats.h>
#include <trace.h>
#include <trampoline/common/trampoline.h>
#include <utilities/ip-normalized.h>
#include "frame.h"
#include <unwind/common/backtrace_info.h>
#include <unwind/common/fence_enum.h>
#include <ompt/ompt-defer.h>
#include <ompt/ompt-callstack.h>

#include "cct_insert_backtrace.h"
#include "cct_backtrace_finalize.h"
#include "lush/lush-backtrace.h"
#include "unwind/common/backtrace.h"
#include "thread_data.h"
#include "utilities/ip-normalized.h"


//
// Misc externals (not in an include file)
//
extern bool hpcrun_inbounds_main(void* addr);

//
// local variable records the on/off state of
// special recursive compression:
//
static bool retain_recursion = false;


static hpcrun_kernel_callpath_t hpcrun_kernel_callpath;


void
hpcrun_kernel_callpath_register(hpcrun_kernel_callpath_t kcp) 
{
	hpcrun_kernel_callpath = kcp;
}

static cct_node_t*
cct_insert_raw_backtrace(cct_node_t* cct,
                            frame_t* path_beg, frame_t* path_end)
{
  TMSG(BT_INSERT, "%s : start", __func__);
  if (!cct) return NULL; // nowhere to insert

#if 0
  if (path_beg < path_end) { // null backtrace 
     return cct_backtrace_null_handler(cct);
  }
#endif

  // FIXME: POGLEDAJ KOLIKO ON PUTA KROZ OVO PRODJE

  ip_normalized_t parent_routine = ip_normalized_NULL;
  for(; path_beg >= path_end; path_beg--){
    if ( (! retain_recursion) &&
	 (path_beg >= path_end + 1) && 
         ip_normalized_eq(&(path_beg->the_function), &(parent_routine)) &&
	 ip_normalized_eq(&(path_beg->the_function), &((path_beg-1)->the_function))) { 
      TMSG(REC_COMPRESS, "recursive routine compression!");
    }
    else {
      cct_addr_t tmp = 
	(cct_addr_t) {.as_info = path_beg->as_info, 
		      .ip_norm = path_beg->ip_norm, 
		      .lip = path_beg->lip};
      TMSG(BT_INSERT, "inserting addr (%d, %p)", tmp.ip_norm.lm_id, tmp.ip_norm.lm_ip);
      cct = hpcrun_cct_insert_addr(cct, &tmp);
    }
    parent_routine = path_beg->the_function;
  }
  hpcrun_cct_terminate_path(cct);
  // FIXME: vi3 consider this function
  return cct;
}


static cct_node_t*
help_hpcrun_backtrace2cct(cct_bundle_t* cct, ucontext_t* context,
	int metricId, hpcrun_metricVal_t metricIncr,
	int skipInner, int isSync, void *data);

//
// 
void
hpcrun_set_retain_recursion_mode(bool mode)
{
  TMSG(REC_COMPRESS, "retain_recursion set to %s", mode ? "true" : "false");
  retain_recursion = mode;
}

bool
hpcrun_get_retain_recursion_mode()
{
  return retain_recursion;
}

// See usage in header.
cct_node_t*
hpcrun_cct_insert_backtrace(cct_node_t* treenode, frame_t* path_beg, frame_t* path_end)
{
  TMSG(FENCE, "insert backtrace into treenode %p", treenode);
  TMSG(FENCE, "backtrace below");
  bool bt_ins = ENABLED(BT_INSERT);
  if (ENABLED(FENCE)) {
    ENABLE(BT_INSERT);
  }

  cct_node_t* path = cct_insert_raw_backtrace(treenode, path_beg, path_end);
  if (! bt_ins) DISABLE(BT_INSERT);

  // Put lush as_info class correction here

  // N.B. If 'frm' is a 1-to-1 bichord and 'path' is not (i.e., 'path'
  // is M-to-1 or 1-to-M), then update the association of 'path' to
  // reflect that 'path' is now a proxy for two bichord types (1-to-1
  // and M-to-1 or 1-to-M)

  cct_addr_t* addr = hpcrun_cct_addr(path);

  lush_assoc_t as_frm = lush_assoc_info__get_assoc(path_beg->as_info);
  lush_assoc_t as_path = lush_assoc_info__get_assoc(addr->as_info);

  if (as_frm == LUSH_ASSOC_1_to_1 && as_path != LUSH_ASSOC_1_to_1) {
    // INVARIANT: path->as_info should be either M-to-1 or 1-to-M
    lush_assoc_info__set_assoc(hpcrun_cct_addr(path)->as_info, LUSH_ASSOC_1_to_1);
  }
  return path;
}

// See usage in header.
cct_node_t*
hpcrun_cct_insert_backtrace_w_metric(cct_node_t* treenode,
				     int metric_id,
				     frame_t* path_beg, frame_t* path_end,
				     cct_metric_data_t datum, void *data_aux)
{
  cct_node_t* path = hpcrun_cct_insert_backtrace(treenode, path_beg, path_end);

  if (hpcrun_kernel_callpath) {
    path = hpcrun_kernel_callpath(path, data_aux);
  }

  metric_data_list_t* mset = hpcrun_reify_metric_set(path, metric_id);

  metric_upd_proc_t* upd_proc = hpcrun_get_metric_proc(metric_id);
  if (upd_proc) {
    upd_proc(metric_id, mset, datum);
  }

  // POST-INVARIANT: metric set has been allocated for 'path'

  return path;
}

//
// Insert new backtrace in cct
//

cct_node_t*
hpcrun_cct_insert_bt(cct_node_t* node,
		     int metricId,
		     backtrace_t* bt,
		     cct_metric_data_t datum)
{
  return hpcrun_cct_insert_backtrace_w_metric(node, metricId, 
					      bt->beg + bt->len - 1,
					      bt->beg, 
					      datum, NULL);
}


//-----------------------------------------------------------------------------
// function: hpcrun_backtrace2cct
// purpose:
//     if successful, returns the leaf node representing the sample;
//     otherwise, returns NULL.
//-----------------------------------------------------------------------------

//
// TODO: one more flag:
//   backtrace needs to either:
//       IGNORE_TRAMPOLINE (usually, but not always called when isSync is true)
//       PLACE_TRAMPOLINE  (standard for normal async samples).
//             

cct_node_t*
hpcrun_backtrace2cct(cct_bundle_t* cct, ucontext_t* context,
	             int metricId, hpcrun_metricVal_t metricIncr,
		     int skipInner, int isSync, void *data)
{
  cct_node_t* n = NULL;
  if (hpcrun_isLogicalUnwind()) {
    TMSG(LUSH,"lush backtrace2cct invoked");
    n = lush_backtrace2cct(cct, context, metricId, metricIncr, skipInner,
			   isSync);
  }
  else {
    TMSG(BT_INSERT,"regular (NON-lush) backtrace2cct invoked");
    n = help_hpcrun_backtrace2cct(cct, context,
				  metricId, metricIncr,
				  skipInner, isSync, data);
  }

  // N.B.: for lush_backtrace() it may be that n = NULL

  return n;
}

#if 0 // TODO: tallent: Use Mike's improved code; retire prior routines

static cct_node_tt*
help_hpcrun_bt2cct(cct_bundle_t *cct, ucontext_t* context,
	       int metricId, uint64_t metricIncr,
	       bt_mut_fn bt_fn, bt_fn_arg bt_arg);

//
// utility routine that does 3 things:
//   1) Generate a std backtrace
//   2) Modifies the backtrace according to a passed in function
//   3) enters the generated backtrace in the cct
//
cct_node_tt*
hpcrun_bt2cct(cct_bundle_t *cct, ucontext_t* context,
	      int metricId, uint64_t metricIncr,
	      bt_mut_fn bt_fn, bt_fn_arg arg, int isSync)
{
  cct_node_tt* n = NULL;
  if (hpcrun_isLogicalUnwind()) {
#ifdef LATER
    TMSG(LUSH,"lush backtrace2cct invoked");
    n = lush_backtrace2cct(cct, context, metricId, metricIncr, skipInner,
			   isSync);
#endif
  }
  else {
    TMSG(LUSH,"regular (NON-lush) bt2cct invoked");
    n = help_hpcrun_bt2cct(cct, context, metricId, metricIncr, bt_fn);
  }

  // N.B.: for lush_backtrace() it may be that n = NULL

  return n;
}

#endif

cct_node_t*
hpcrun_cct_record_backtrace(
  cct_bundle_t* cct, 
  bool partial, 
  backtrace_info_t *bt,
  bool tramp_found
)
{
  TMSG(FENCE, "Recording backtrace");
  thread_data_t* td = hpcrun_get_thread_data();
  cct_node_t* cct_cursor = cct->tree_root;
  TMSG(FENCE, "Initially picking tree root = %p", cct_cursor);
  if (tramp_found) {
    // start insertion below caller's frame, which is marked with the trampoline
    cct_cursor = hpcrun_cct_parent(td->tramp_cct_node);
    TMSG(FENCE, "Tramp found ==> cursor = %p", cct_cursor);
  }
  if (partial) {
    cct_cursor = cct->partial_unw_root;
    TMSG(FENCE, "Partial unwind ==> cursor = %p", cct_cursor);
  }
  if (bt->fence == FENCE_THREAD) {
    cct_cursor = cct->thread_root;
    TMSG(FENCE, "Thread stop ==> cursor = %p", cct_cursor);
  }

  TMSG(FENCE, "sanity check cursor = %p", cct_cursor);
  TMSG(FENCE, "further sanity check: bt->last frame = (%d, %p)", 
       bt->last->ip_norm.lm_id, bt->last->ip_norm.lm_ip);

  return hpcrun_cct_insert_backtrace(cct_cursor, bt->last, bt->begin);

}

cct_node_t*
hpcrun_cct_record_backtrace_w_metric(cct_bundle_t* cct, bool partial,
                                     backtrace_info_t *bt, bool tramp_found,
	                             int metricId, hpcrun_metricVal_t metricIncr,
				     void *data)
{
  TMSG(FENCE, "Recording backtrace");
  TMSG(BT_INSERT, "Record backtrace w metric to id %d, incr = %d", 
       metricId, metricIncr.i);

  thread_data_t* td = hpcrun_get_thread_data();
  cct_node_t* cct_cursor = cct->tree_root;
  TMSG(FENCE, "Initially picking tree root = %p", cct_cursor);
  if (tramp_found) {
    // start insertion below caller's frame, which is marked with the trampoline
    cct_cursor = hpcrun_cct_parent(td->tramp_cct_node);
    TMSG(FENCE, "Tramp found ==> cursor = %p", cct_cursor);
  }
  if (partial) {
    cct_cursor = cct->partial_unw_root;
    TMSG(FENCE, "Partial unwind ==> cursor = %p", cct_cursor);
  }
  if (bt->fence == FENCE_THREAD) {
    cct_cursor = cct->thread_root;
    TMSG(FENCE, "Thread stop ==> cursor = %p", cct_cursor);
  }

  cct_cursor = cct_cursor_finalize(cct, bt, cct_cursor);

  TMSG(FENCE, "sanity check cursor = %p", cct_cursor);
  TMSG(FENCE, "further sanity check: bt->last frame = (%d, %p)", 
       bt->last->ip_norm.lm_id, bt->last->ip_norm.lm_ip);

  return hpcrun_cct_insert_backtrace_w_metric(cct_cursor, metricId,
					      bt->last, bt->begin, 
					      (cct_metric_data_t) metricIncr, data);

}


static cct_node_t*
help_hpcrun_backtrace2cct(cct_bundle_t* bundle, ucontext_t* context,
			  int metricId, 
			  hpcrun_metricVal_t metricIncr,
			  int skipInner, int isSync, void *data)
{
  bool tramp_found;

  thread_data_t* td = hpcrun_get_thread_data();
  backtrace_info_t bt;

  // initialize bt
  memset(&bt, 0, sizeof(bt));

  bool success = hpcrun_generate_backtrace(&bt, context, skipInner);

  assert(!success == bt.partial_unwind);

  tramp_found = bt.has_tramp;

  //
  // Check to make sure node below monitor_main is "main" node
  //
  // TMSG(GENERIC1, "tmain chk");
  if (ENABLED(CHECK_MAIN)) {
    if ( bt.fence == FENCE_MAIN &&
	 ! bt.partial_unwind &&
	 ! tramp_found &&
	 (bt.last == bt.begin || 
	  ! hpcrun_inbounds_main(hpcrun_frame_get_unnorm(bt.last - 1)))) {
      hpcrun_bt_dump(TD_GET(btbuf_cur), "WRONG MAIN");
      hpcrun_stats_num_samples_dropped_inc();
      bt.partial_unwind = true;
    }
  }

  cct_backtrace_finalize(&bt, isSync);

  if (bt.partial_unwind) {
    if (ENABLED(NO_PARTIAL_UNW)){
      return NULL;
    }

    TMSG(PARTIAL_UNW, "recording partial unwind from graceful failure, "
	 "len partial unw = %d", (bt.last - bt.begin)+1);
    hpcrun_stats_num_samples_partial_inc();
  }

  cct_node_t* n = 
    hpcrun_cct_record_backtrace_w_metric(bundle, bt.partial_unwind, &bt, 
					 tramp_found,
					 metricId, metricIncr, data);

  if (!ompt_eager_context_p()) {
    // FIXME vi3: a big hack
    if (isSync == 33) {
      provide_callpath_for_end_of_the_region(&bt, n);
    } else {
      provide_callpath_for_regions_if_needed(&bt, n);
    }
  }

  if (bt.n_trolls != 0) hpcrun_stats_trolled_inc();
  hpcrun_stats_frames_total_inc((long)(bt.last - bt.begin + 1));
  hpcrun_stats_trolled_frames_inc((long) bt.n_trolls);

  if (ENABLED(USE_TRAMP)){
    TMSG(TRAMP, "--NEW SAMPLE--: Remove old trampoline");
    hpcrun_trampoline_remove();
    if (!bt.partial_unwind) {
<<<<<<< HEAD
      td->tramp_frame = td->cached_bt;
=======
      td->tramp_frame = td->cached_bt_frame_beg;
>>>>>>> 47daeae6
      td->prev_dLCA = td->dLCA;
      td->dLCA = 0;
      TMSG(TRAMP, "--NEW SAMPLE--: Insert new trampoline");
      hpcrun_trampoline_insert(n);
    } else
      td->prev_dLCA = HPCTRACE_FMT_DLCA_NULL;
  }

  return n;
}<|MERGE_RESOLUTION|>--- conflicted
+++ resolved
@@ -450,11 +450,7 @@
     TMSG(TRAMP, "--NEW SAMPLE--: Remove old trampoline");
     hpcrun_trampoline_remove();
     if (!bt.partial_unwind) {
-<<<<<<< HEAD
-      td->tramp_frame = td->cached_bt;
-=======
       td->tramp_frame = td->cached_bt_frame_beg;
->>>>>>> 47daeae6
       td->prev_dLCA = td->dLCA;
       td->dLCA = 0;
       TMSG(TRAMP, "--NEW SAMPLE--: Insert new trampoline");
