--- conflicted
+++ resolved
@@ -76,7 +76,6 @@
 
 static cct_node_t*
 help_hpcrun_backtrace2cct(cct_bundle_t* cct, ucontext_t* context,
-	ip_normalized_t *leaf_func,
 	int metricId, hpcrun_metricVal_t metricIncr,
 	int skipInner, int isSync, struct cct_custom_update_s *custom_update);
 
@@ -134,14 +133,6 @@
 }
 
 
-<<<<<<< HEAD
-=======
-static cct_node_t*
-help_hpcrun_backtrace2cct(cct_bundle_t* cct, ucontext_t* context,
-	int metricId, hpcrun_metricVal_t metricIncr,
-	int skipInner, int isSync, void *data);
-
->>>>>>> f0cb7ca8
 //
 // 
 void
