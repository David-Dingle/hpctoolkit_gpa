// -*-Mode: C++;-*- // technically C99

// * BeginRiceCopyright *****************************************************
//
// $HeadURL$
// $Id$
//
// --------------------------------------------------------------------------
// Part of HPCToolkit (hpctoolkit.org)
//
// Information about sources of support for research and development of
// HPCToolkit is at 'hpctoolkit.org' and in 'README.Acknowledgments'.
// --------------------------------------------------------------------------
//
// Copyright ((c)) 2002-2017, Rice University
// All rights reserved.
//
// Redistribution and use in source and binary forms, with or without
// modification, are permitted provided that the following conditions are
// met:
//
// * Redistributions of source code must retain the above copyright
//   notice, this list of conditions and the following disclaimer.
//
// * Redistributions in binary form must reproduce the above copyright
//   notice, this list of conditions and the following disclaimer in the
//   documentation and/or other materials provided with the distribution.
//
// * Neither the name of Rice University (RICE) nor the names of its
//   contributors may be used to endorse or promote products derived from
//   this software without specific prior written permission.
//
// This software is provided by RICE and contributors "as is" and any
// express or implied warranties, including, but not limited to, the
// implied warranties of merchantability and fitness for a particular
// purpose are disclaimed. In no event shall RICE or contributors be
// liable for any direct, indirect, incidental, special, exemplary, or
// consequential damages (including, but not limited to, procurement of
// substitute goods or services; loss of use, data, or profits; or
// business interruption) however caused and on any theory of liability,
// whether in contract, strict liability, or tort (including negligence
// or otherwise) arising in any way out of the use of this software, even
// if advised of the possibility of such damage.
//
// ******************************************************* EndRiceCopyright *

#include <stdint.h>
#include <stdbool.h>
#include <ucontext.h>

#include <cct/cct_bundle.h>
#include <cct/cct.h>
#include <messages/messages.h>
#include <hpcrun/metrics.h>
// #include <hpcrun/unresolved.h>

#include <lib/prof-lean/lush/lush-support.h>
#include <lib/prof-lean/placeholders.h>
#include <lush/lush-backtrace.h>
#include <thread_data.h>
#include <hpcrun_stats.h>
#include <trace.h>
#include <trampoline/common/trampoline.h>
#include <utilities/ip-normalized.h>
#include "frame.h"
#include <unwind/common/backtrace_info.h>
#include <unwind/common/fence_enum.h>
#include "cct_insert_backtrace.h"
#include "cct_backtrace_finalize.h"


//
// Misc externals (not in an include file)
//
extern bool hpcrun_inbounds_main(void* addr);

//
// local variable records the on/off state of
// special recursive compression:
//
static bool retain_recursion = false;


static hpcrun_kernel_callpath_t hpcrun_kernel_callpath;


void
hpcrun_kernel_callpath_register(hpcrun_kernel_callpath_t kcp) 
{
	hpcrun_kernel_callpath = kcp;
}

static cct_node_t*
cct_insert_raw_backtrace(cct_node_t* cct,
                            frame_t* path_beg, frame_t* path_end)
{
  TMSG(BT_INSERT, "%s : start", __func__);
  if (!cct) return NULL; // nowhere to insert

#if 0
  if (path_beg < path_end) { // null backtrace 
     return cct_backtrace_null_handler(cct);
  }
#endif

  ip_normalized_t parent_routine = ip_normalized_NULL;
  for(; path_beg >= path_end; path_beg--){
    if ( (! retain_recursion) &&
	 (path_beg >= path_end + 1) && 
         ip_normalized_eq(&(path_beg->the_function), &(parent_routine)) &&
	 ip_normalized_eq(&(path_beg->the_function), &((path_beg-1)->the_function))) { 
      TMSG(REC_COMPRESS, "recursive routine compression!");
    }
    else {
      cct_addr_t tmp = 
	(cct_addr_t) {.as_info = path_beg->as_info, 
		      .ip_norm = path_beg->ip_norm, 
		      .lip = path_beg->lip};
      TMSG(BT_INSERT, "inserting addr (%d, %p)", tmp.ip_norm.lm_id, tmp.ip_norm.lm_ip);
      cct = hpcrun_cct_insert_addr(cct, &tmp);
    }
    parent_routine = path_beg->the_function;
  }
  hpcrun_cct_terminate_path(cct);
  return cct;
}


static cct_node_t*
help_hpcrun_backtrace2cct(cct_bundle_t* cct, ucontext_t* context,
	ip_normalized_t *leaf_func,
	int metricId, hpcrun_metricVal_t metricIncr,
	int skipInner, int isSync, void *data);

//
// 
void
hpcrun_set_retain_recursion_mode(bool mode)
{
  TMSG(REC_COMPRESS, "retain_recursion set to %s", mode ? "true" : "false");
  retain_recursion = mode;
}


// See usage in header.
cct_node_t*
hpcrun_cct_insert_backtrace(cct_node_t* treenode, frame_t* path_beg, frame_t* path_end)
{
  TMSG(FENCE, "insert backtrace into treenode %p", treenode);
  TMSG(FENCE, "backtrace below");
  bool bt_ins = ENABLED(BT_INSERT);
  if (ENABLED(FENCE)) {
    ENABLE(BT_INSERT);
  }

  cct_node_t* path = cct_insert_raw_backtrace(treenode, path_beg, path_end);
  if (! bt_ins) DISABLE(BT_INSERT);

  // Put lush as_info class correction here

  // N.B. If 'frm' is a 1-to-1 bichord and 'path' is not (i.e., 'path'
  // is M-to-1 or 1-to-M), then update the association of 'path' to
  // reflect that 'path' is now a proxy for two bichord types (1-to-1
  // and M-to-1 or 1-to-M)

  cct_addr_t* addr = hpcrun_cct_addr(path);

  lush_assoc_t as_frm = lush_assoc_info__get_assoc(path_beg->as_info);
  lush_assoc_t as_path = lush_assoc_info__get_assoc(addr->as_info);

  if (as_frm == LUSH_ASSOC_1_to_1 && as_path != LUSH_ASSOC_1_to_1) {
    // INVARIANT: path->as_info should be either M-to-1 or 1-to-M
    lush_assoc_info__set_assoc(hpcrun_cct_addr(path)->as_info, LUSH_ASSOC_1_to_1);
  }
  return path;
}

// See usage in header.
cct_node_t*
hpcrun_cct_insert_backtrace_w_metric(cct_node_t* treenode,
				     int metric_id,
				     frame_t* path_beg, frame_t* path_end,
				     cct_metric_data_t datum, void *data_aux)
{
  cct_node_t* path = hpcrun_cct_insert_backtrace(treenode, path_beg, path_end);

  if (hpcrun_kernel_callpath) {
    path = hpcrun_kernel_callpath(path, data_aux);
  }

  metric_set_t* mset = hpcrun_reify_metric_set(path);

  metric_upd_proc_t* upd_proc = hpcrun_get_metric_proc(metric_id);
  if (upd_proc) {
    upd_proc(metric_id, mset, datum);
  }

  // POST-INVARIANT: metric set has been allocated for 'path'

  return path;
}

//
// Insert new backtrace in cct
//

cct_node_t*
hpcrun_cct_insert_bt(cct_node_t* node,
		     int metricId,
		     backtrace_t* bt,
		     cct_metric_data_t datum, void **trace_pc)
{
<<<<<<< HEAD
  return hpcrun_cct_insert_backtrace_w_metric(node, metricId, hpcrun_bt_last(bt), 
					      hpcrun_bt_beg(bt), datum, NULL);
=======
  return hpcrun_cct_insert_backtrace_w_metric(node, metricId,
					      bt->beg + bt->len - 1,
					      bt->beg, datum);
>>>>>>> 7c36bcaa
}


//-----------------------------------------------------------------------------
// function: hpcrun_backtrace2cct
// purpose:
//     if successful, returns the leaf node representing the sample;
//     otherwise, returns NULL.
//-----------------------------------------------------------------------------

//
// TODO: one more flag:
//   backtrace needs to either:
//       IGNORE_TRAMPOLINE (usually, but not always called when isSync is true)
//       PLACE_TRAMPOLINE  (standard for normal async samples).
//             

cct_node_t*
hpcrun_backtrace2cct(cct_bundle_t* cct, ucontext_t* context,  ip_normalized_t *leaf_func,
	             int metricId, hpcrun_metricVal_t metricIncr,
		     int skipInner, int isSync, void *data)
{
  cct_node_t* n = NULL;
  if (hpcrun_isLogicalUnwind()) {
    TMSG(LUSH,"lush backtrace2cct invoked");
    n = lush_backtrace2cct(cct, context, metricId, metricIncr, skipInner,
			   isSync);
  }
  else {
    TMSG(BT_INSERT,"regular (NON-lush) backtrace2cct invoked");
    n = help_hpcrun_backtrace2cct(cct, context, leaf_func,
				  metricId, metricIncr,
				  skipInner, isSync, data);
  }

  // N.B.: for lush_backtrace() it may be that n = NULL

  return n;
}

#if 0 // TODO: tallent: Use Mike's improved code; retire prior routines

static cct_node_t*
help_hpcrun_bt2cct(cct_bundle_t *cct, ucontext_t* context,
	       int metricId, uint64_t metricIncr,
	       bt_mut_fn bt_fn, bt_fn_arg bt_arg);

//
// utility routine that does 3 things:
//   1) Generate a std backtrace
//   2) Modifies the backtrace according to a passed in function
//   3) enters the generated backtrace in the cct
//
cct_node_t*
hpcrun_bt2cct(cct_bundle_t *cct, ucontext_t* context,
	      int metricId, uint64_t metricIncr,
	      bt_mut_fn bt_fn, bt_fn_arg arg, int isSync)
{
  cct_node_t* n = NULL;
  if (hpcrun_isLogicalUnwind()) {
#ifdef LATER
    TMSG(LUSH,"lush backtrace2cct invoked");
    n = lush_backtrace2cct(cct, context, metricId, metricIncr, skipInner,
			   isSync);
#endif
  }
  else {
    TMSG(LUSH,"regular (NON-lush) bt2cct invoked");
    n = help_hpcrun_bt2cct(cct, context, metricId, metricIncr, bt_fn);
  }

  // N.B.: for lush_backtrace() it may be that n = NULL

  return n;
}

#endif

cct_node_t*
hpcrun_cct_record_backtrace(
  cct_bundle_t* cct, 
  bool partial, 
  backtrace_info_t *bt,
  bool tramp_found
)
{
  TMSG(FENCE, "Recording backtrace");
  thread_data_t* td = hpcrun_get_thread_data();
  cct_node_t* cct_cursor = cct->tree_root;
  TMSG(FENCE, "Initially picking tree root = %p", cct_cursor);
  if (tramp_found) {
    // start insertion below caller's frame, which is marked with the trampoline
    cct_cursor = hpcrun_cct_parent(td->tramp_cct_node);
    TMSG(FENCE, "Tramp found ==> cursor = %p", cct_cursor);
  }
  if (partial) {
    cct_cursor = cct->partial_unw_root;
    TMSG(FENCE, "Partial unwind ==> cursor = %p", cct_cursor);
  }
  if (bt->fence == FENCE_THREAD) {
    cct_cursor = cct->thread_root;
    TMSG(FENCE, "Thread stop ==> cursor = %p", cct_cursor);
  }

  TMSG(FENCE, "sanity check cursor = %p", cct_cursor);
  TMSG(FENCE, "further sanity check: bt->last frame = (%d, %p)", 
       bt->last->ip_norm.lm_id, bt->last->ip_norm.lm_ip);

  return hpcrun_cct_insert_backtrace(cct_cursor, bt->last, bt->begin);

}

cct_node_t*
hpcrun_cct_record_backtrace_w_metric(cct_bundle_t* cct, bool partial, 
                                     backtrace_info_t *bt, bool tramp_found,
	                             int metricId, hpcrun_metricVal_t metricIncr,
				     void *data)
{
  TMSG(FENCE, "Recording backtrace");
  TMSG(BT_INSERT, "Record backtrace w metric to id %d, incr = %d", 
       metricId, metricIncr.i);

  thread_data_t* td = hpcrun_get_thread_data();
  cct_node_t* cct_cursor = cct->tree_root;
  TMSG(FENCE, "Initially picking tree root = %p", cct_cursor);
  if (tramp_found) {
    // start insertion below caller's frame, which is marked with the trampoline
    cct_cursor = hpcrun_cct_parent(td->tramp_cct_node);
    TMSG(FENCE, "Tramp found ==> cursor = %p", cct_cursor);
  }
  if (partial) {
    cct_cursor = cct->partial_unw_root;
    TMSG(FENCE, "Partial unwind ==> cursor = %p", cct_cursor);
  }
  if (bt->fence == FENCE_THREAD) {
    cct_cursor = cct->thread_root;
    TMSG(FENCE, "Thread stop ==> cursor = %p", cct_cursor);
  }

  cct_cursor = cct_cursor_finalize(cct, bt, cct_cursor);

  TMSG(FENCE, "sanity check cursor = %p", cct_cursor);
  TMSG(FENCE, "further sanity check: bt->last frame = (%d, %p)", 
       bt->last->ip_norm.lm_id, bt->last->ip_norm.lm_ip);

  return hpcrun_cct_insert_backtrace_w_metric(cct_cursor, metricId,
					      bt->last, bt->begin, 
					      (cct_metric_data_t) metricIncr, data);

}


static cct_node_t*
help_hpcrun_backtrace2cct(cct_bundle_t* bundle, ucontext_t* context,
                          ip_normalized_t *leaf_func,
			  int metricId, 
			  hpcrun_metricVal_t metricIncr,
			  int skipInner, int isSync, void *data)
{
  bool tramp_found;

  thread_data_t* td = hpcrun_get_thread_data();
  backtrace_info_t bt;

  bool success = hpcrun_generate_backtrace(&bt, context, skipInner);

  assert(!success == bt.partial_unwind);

  tramp_found = bt.has_tramp;

  //
  // Check to make sure node below monitor_main is "main" node
  //
  // TMSG(GENERIC1, "tmain chk");
  if (ENABLED(CHECK_MAIN)) {
    if ( bt.fence == FENCE_MAIN &&
	 ! bt.partial_unwind &&
	 ! tramp_found &&
	 (bt.last == bt.begin || 
	  ! hpcrun_inbounds_main(hpcrun_frame_get_unnorm(bt.last - 1)))) {
      hpcrun_bt_dump(TD_GET(btbuf_cur), "WRONG MAIN");
      hpcrun_stats_num_samples_dropped_inc();
      bt.partial_unwind = true;
    }
  }

 // bt.trace_pc = bt.begin->cursor.pc_unnorm;  // JMC

  cct_backtrace_finalize(&bt, isSync); 

  *leaf_func = bt.begin->the_function;  // JMC

  if (bt.partial_unwind) {
    if (ENABLED(NO_PARTIAL_UNW)){
      return NULL;
    }

    TMSG(PARTIAL_UNW, "recording partial unwind from graceful failure, "
	 "len partial unw = %d", (bt.last - bt.begin)+1);
    hpcrun_stats_num_samples_partial_inc();
  }

  cct_node_t* n = 
    hpcrun_cct_record_backtrace_w_metric(bundle, bt.partial_unwind, &bt, 
					 tramp_found,
					 metricId, metricIncr, data);

  // *trace_pc = bt.trace_pc;  // JMC

  if (bt.n_trolls != 0) hpcrun_stats_trolled_inc();
  hpcrun_stats_frames_total_inc((long)(bt.last - bt.begin + 1));
  hpcrun_stats_trolled_frames_inc((long) bt.n_trolls);

  if (ENABLED(USE_TRAMP)){
    TMSG(TRAMP, "--NEW SAMPLE--: Remove old trampoline");
    hpcrun_trampoline_remove();
    td->tramp_frame = td->cached_bt;
    TMSG(TRAMP, "--NEW SAMPLE--: Insert new trampoline");
    hpcrun_trampoline_insert(n);
  }

  return n;
}<|MERGE_RESOLUTION|>--- conflicted
+++ resolved
@@ -210,14 +210,10 @@
 		     backtrace_t* bt,
 		     cct_metric_data_t datum, void **trace_pc)
 {
-<<<<<<< HEAD
-  return hpcrun_cct_insert_backtrace_w_metric(node, metricId, hpcrun_bt_last(bt), 
-					      hpcrun_bt_beg(bt), datum, NULL);
-=======
-  return hpcrun_cct_insert_backtrace_w_metric(node, metricId,
+  return hpcrun_cct_insert_backtrace_w_metric(node, metricId, 
 					      bt->beg + bt->len - 1,
-					      bt->beg, datum);
->>>>>>> 7c36bcaa
+					      bt->beg, 
+					      datum, NULL);
 }
 
 
