--- conflicted
+++ resolved
@@ -143,12 +143,8 @@
     METHOD_CALL(ss, init);
     TMSG(SS_COMMON, "sample source \"%s\": init", ss->name);
   }
-<<<<<<< HEAD
 
   // set user-defined control_knobs for the sample sources
-=======
-  
->>>>>>> 7656833b
   control_knob_init();
 }
 
