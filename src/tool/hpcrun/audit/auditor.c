--- conflicted
+++ resolved
@@ -43,7 +43,6 @@
 // if advised of the possibility of such damage.
 //
 // ******************************************************* EndRiceCopyright *
-
 
 
 //******************************************************************************
@@ -292,7 +291,18 @@
 
   start_page = ((unsigned long) address) & ~(pagesize-1);
   end_page = (((unsigned long) address) + pagesize);
-  mprotect((void *) start_page, end_page - start_page, PROT_READ | PROT_WRITE);
+
+  // the page containing the GOT entry with the resolver address may
+  // not be writable. we must make the page writable before updating
+  // the resolver.  
+  //
+  // we also add execute permission to the page because the loader may
+  // arrange the address space so that multiple libraries share a
+  // page.  in this case, the GOT table from one library and code from
+  // the next library may be on the same page. this case occurs in
+  // practice.
+  mprotect((void *) start_page, end_page - start_page, 
+	   PROT_READ | PROT_WRITE | PROT_EXEC);
 }
 
 
@@ -365,20 +375,9 @@
 
 
 
-<<<<<<< HEAD
 //******************************************************************************
 // interface operations
 //******************************************************************************
-=======
-  start_page = ((unsigned long) address) & ~(pagesize-1);
-  end_page = (((unsigned long) address) + pagesize);
-  // We also add execute permission because
-  // the loader may place multiple libraries in one page...
-  // Therefore, the got table of one library and code from another
-  // library can be in the same page.
-  mprotect((void *) start_page, end_page - start_page, PROT_READ | PROT_WRITE | PROT_EXEC);
-}
->>>>>>> 1a97a8c8
 
 unsigned int la_version(unsigned int version) {
   if(version < 1) return 0;
