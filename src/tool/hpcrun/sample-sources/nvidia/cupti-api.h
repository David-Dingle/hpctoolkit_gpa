#ifndef _HPCTOOLKIT_CUPTI_API_H_
#define _HPCTOOLKIT_CUPTI_API_H_

#include <hpcrun/loadmap.h>
#include <cupti.h>
#include "cupti-node.h"
#include <lib/prof-lean/producer_wfq.h>

//******************************************************************************
// constants
//******************************************************************************

extern CUpti_ActivityKind
external_correlation_activities[];

extern CUpti_ActivityKind
data_motion_explicit_activities[];

extern CUpti_ActivityKind
data_motion_implicit_activities[];

extern CUpti_ActivityKind
kernel_invocation_activities[];

extern CUpti_ActivityKind
kernel_execution_activities[];

extern CUpti_ActivityKind
driver_activities[];

extern CUpti_ActivityKind
runtime_activities[];

extern CUpti_ActivityKind
overhead_activities[];

typedef enum {
  cupti_set_all = 1,
  cupti_set_some = 2,
  cupti_set_none = 3
} cupti_set_status_t;


//******************************************************************************
// interface functions
//******************************************************************************

int
cupti_bind
(
 void
);


void
cupti_activity_process
(
 CUpti_Activity *activity
);


void 
cupti_buffer_alloc 
(
 uint8_t **buffer, 
 size_t *buffer_size, 
 size_t *maxNumRecords
);


void
cupti_callbacks_subscribe
(
);


void
cupti_callbacks_unsubscribe
(
);


void
cupti_correlation_enable
(
);


void
cupti_correlation_disable
(
);


void
cupti_pc_sampling_enable
(
 CUcontext context,
 int frequency 
);


void
cupti_pc_sampling_disable
(
 CUcontext context
);


cupti_set_status_t 
cupti_monitoring_set
(
 CUcontext context,
 const  CUpti_ActivityKind activity_kinds[],
 bool enable
);


void
cupti_device_timestamp_get
(
 CUcontext context,
 uint64_t *time
);


void 
cupti_init
(
);


void 
cupti_start
(
);


void 
cupti_pause
(
 CUcontext context,
 bool begin_pause
);


void 
cupti_finalize
(
);


void
cupti_device_buffer_config
(
 size_t buf_size,
 size_t sem_size
);


void
cupti_num_dropped_records_get
(
 CUcontext context,
 uint32_t streamId,
 size_t* dropped 
);


bool
cupti_buffer_cursor_advance
(
  uint8_t *buffer,
  size_t size,
  CUpti_Activity **current
);


void 
cupti_buffer_completion_callback
(
 CUcontext ctx,
 uint32_t streamId,
 uint8_t *buffer,
 size_t size,
 size_t validSize
);


void
cupti_load_callback_cuda
(
 uint32_t module_id, 
 const void *cubin, 
 size_t cubin_size
);


void
cupti_unload_callback_cuda
(
 uint32_t module_id, 
 const void *cubin, 
 size_t cubin_size
);


//******************************************************************************
// finalizer
//******************************************************************************

void
cupti_activity_flush
(
);


void
cupti_device_flush
(
 void *args
);


void
cupti_device_shutdown
(
 void *args
);


//******************************************************************************
// cupti status
//******************************************************************************


void
cupti_stop_flag_set
(
);


void
cupti_stop_flag_unset
(
);


void
cupti_runtime_api_flag_unset
(
);


void
cupti_runtime_api_flag_set
(
);


void
cupti_correlation_id_push
(
 uint64_t id
);


uint64_t
cupti_correlation_id_pop
(
);

//******************************************************************************
// ignores
//******************************************************************************

bool
cupti_lm_contains_fn
(
 const char *lm,
 const char *fn
);


bool
cupti_modules_ignore
(
 load_module_t *module
);

//******************************************************************************
// notification stack
//******************************************************************************

void
cupti_correlation_handle
(
<<<<<<< HEAD
 cstack_node_t *node
=======
 cupti_entry_correlation_t *entry
>>>>>>> 03c73afa
);


void
cupti_activity_handle
(
<<<<<<< HEAD
 cstack_node_t *node
=======
 cupti_entry_activity_t *entry
>>>>>>> 03c73afa
);

#endif<|MERGE_RESOLUTION|>--- conflicted
+++ resolved
@@ -295,22 +295,14 @@
 void
 cupti_correlation_handle
 (
-<<<<<<< HEAD
- cstack_node_t *node
-=======
  cupti_entry_correlation_t *entry
->>>>>>> 03c73afa
 );
 
 
 void
 cupti_activity_handle
 (
-<<<<<<< HEAD
- cstack_node_t *node
-=======
  cupti_entry_activity_t *entry
->>>>>>> 03c73afa
 );
 
 #endif