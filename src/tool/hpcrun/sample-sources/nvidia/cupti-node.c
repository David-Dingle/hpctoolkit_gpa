#include <lib/prof-lean/stdatomic.h>
#include <hpcrun/memory/hpcrun-malloc.h>
#include <cupti_version.h>
#include <cupti_activity.h>
#include "cupti-node.h"
#include "cupti-analysis.h"

//-------------------------------------------------------------
// Read fields from a CUpti_Activity and assign to a cupti_node
// This function is only used by CUPTI thread.
// It is thread-safe as long as it does not access data structures
// shared by worker threads.
// ------------------------------------------------------------

void
cupti_entry_activity_set
(
 cupti_entry_activity_t *entry,
 CUpti_Activity *activity,
 cct_node_t *cct_node
)
{
  entry->cct_node = cct_node;
  switch (activity->kind) {
    case CUPTI_ACTIVITY_KIND_PC_SAMPLING:
      {
#if CUPTI_API_VERSION >= 10
        CUpti_ActivityPCSampling3 *activity_sample = (CUpti_ActivityPCSampling3 *)activity;
#else
        CUpti_ActivityPCSampling2 *activity_sample = (CUpti_ActivityPCSampling2 *)activity;
#endif
        entry->activity.kind = CUPTI_ACTIVITY_KIND_PC_SAMPLING;
        entry->activity.data.pc_sampling.stallReason = activity_sample->stallReason;
        entry->activity.data.pc_sampling.samples = activity_sample->samples;
        entry->activity.data.pc_sampling.latencySamples = activity_sample->latencySamples;
        break;
      }
    case CUPTI_ACTIVITY_KIND_PC_SAMPLING_RECORD_INFO:
      {
        CUpti_ActivityPCSamplingRecordInfo *activity_info =
          (CUpti_ActivityPCSamplingRecordInfo *)activity;
        entry->activity.kind = CUPTI_ACTIVITY_KIND_PC_SAMPLING_RECORD_INFO;
        entry->activity.data.pc_sampling_record_info.totalSamples = activity_info->totalSamples;
        entry->activity.data.pc_sampling_record_info.droppedSamples = activity_info->droppedSamples;
        entry->activity.data.pc_sampling_record_info.samplingPeriodInCycles = activity_info->samplingPeriodInCycles;
        uint64_t totalSamples = 0;
        uint64_t fullSMSamples = 0;
        cupti_sm_efficiency_analyze(activity_info, &totalSamples, &fullSMSamples);
        entry->activity.data.pc_sampling_record_info.fullSMSamples = fullSMSamples;
        break;
      }
    case CUPTI_ACTIVITY_KIND_MEMCPY:
      {
        CUpti_ActivityMemcpy *activity_memcpy = (CUpti_ActivityMemcpy *)activity;
        entry->activity.kind = CUPTI_ACTIVITY_KIND_MEMCPY;
        entry->activity.data.memcpy.copyKind = activity_memcpy->copyKind;
        entry->activity.data.memcpy.bytes = activity_memcpy->bytes;
        entry->activity.data.memcpy.start = activity_memcpy->start;
        entry->activity.data.memcpy.end = activity_memcpy->end;
        break;
      }
    case CUPTI_ACTIVITY_KIND_KERNEL:
<<<<<<< HEAD
    {
      CUpti_ActivityKernel4 *activity_kernel = (CUpti_ActivityKernel4 *)activity;
      entry->activity.kind = CUPTI_ACTIVITY_KIND_KERNEL;
      entry->activity.data.kernel.dynamicSharedMemory = activity_kernel->dynamicSharedMemory;
      entry->activity.data.kernel.staticSharedMemory = activity_kernel->staticSharedMemory;
      entry->activity.data.kernel.localMemoryTotal = activity_kernel->localMemoryTotal;
      entry->activity.data.kernel.start = activity_kernel->start;
      entry->activity.data.kernel.end = activity_kernel->end;
      uint32_t activeWarpsPerSM = 0;
      uint32_t maxActiveWarpsPerSM = 0;
      uint32_t schedulersPerSM = 0;
      uint32_t threadRegisters = 0;
      uint32_t blockThreads = 0;
      uint32_t blockSharedMemory = 0;
      cupti_occupancy_analyze(activity_kernel, &activeWarpsPerSM, &maxActiveWarpsPerSM,
        &schedulersPerSM, &threadRegisters, &blockThreads, &blockSharedMemory);
      entry->activity.data.kernel.activeWarpsPerSM = activeWarpsPerSM;
      entry->activity.data.kernel.maxActiveWarpsPerSM = maxActiveWarpsPerSM;
      entry->activity.data.kernel.threadRegisters = threadRegisters;
      entry->activity.data.kernel.blockThreads = blockThreads;
      entry->activity.data.kernel.blockSharedMemory = blockSharedMemory;
      entry->activity.data.kernel.schedulersPerSM = schedulersPerSM;
      break;
    }
=======
      {
        CUpti_ActivityKernel4 *activity_kernel = (CUpti_ActivityKernel4 *)activity;
        entry->activity.kind = CUPTI_ACTIVITY_KIND_KERNEL;
        entry->activity.data.kernel.dynamicSharedMemory = activity_kernel->dynamicSharedMemory;
        entry->activity.data.kernel.staticSharedMemory = activity_kernel->staticSharedMemory;
        entry->activity.data.kernel.localMemoryTotal = activity_kernel->localMemoryTotal;
        entry->activity.data.kernel.start = activity_kernel->start;
        entry->activity.data.kernel.end = activity_kernel->end;
        uint32_t activeWarpsPerSM = 0;
        uint32_t maxActiveWarpsPerSM = 0;
        uint32_t threadRegisters = 0;
        uint32_t blockThreads = 0;
        uint32_t blockSharedMemory = 0;
        cupti_occupancy_analyze(activity_kernel, &activeWarpsPerSM, &maxActiveWarpsPerSM,
          &threadRegisters, &blockThreads, &blockSharedMemory);
        entry->activity.data.kernel.activeWarpsPerSM = activeWarpsPerSM;
        entry->activity.data.kernel.maxActiveWarpsPerSM = maxActiveWarpsPerSM;
        entry->activity.data.kernel.threadRegisters = threadRegisters;
        entry->activity.data.kernel.blockThreads = blockThreads;
        entry->activity.data.kernel.blockSharedMemory = blockSharedMemory;
        break;
      }
>>>>>>> 74dde822
    case CUPTI_ACTIVITY_KIND_GLOBAL_ACCESS:
      {
        CUpti_ActivityGlobalAccess3 *activity_global_access = (CUpti_ActivityGlobalAccess3 *)activity;
        entry->activity.kind = CUPTI_ACTIVITY_KIND_GLOBAL_ACCESS;
        entry->activity.data.global_access.l2_transactions = activity_global_access->l2_transactions;
        entry->activity.data.global_access.theoreticalL2Transactions =
          activity_global_access->theoreticalL2Transactions;
        cupti_global_access_type_t type;
        if (activity_global_access->flags & (1<<8)) {
          if (activity_global_access->flags & (1<<9)) {
            type = CUPTI_GLOBAL_ACCESS_LOAD_CACHED;
          } else {
            type = CUPTI_GLOBAL_ACCESS_LOAD_UNCACHED;
          }
        } else {
          type = CUPTI_GLOBAL_ACCESS_STORE;
        }
        entry->activity.data.global_access.type = type;
        uint64_t bytes = (activity_global_access->flags & 0xFF) * activity_global_access->threadsExecuted;
        entry->activity.data.global_access.bytes = bytes;
        break;
      }
    case CUPTI_ACTIVITY_KIND_SHARED_ACCESS:
      {
        CUpti_ActivitySharedAccess *activity_shared_access = (CUpti_ActivitySharedAccess *)activity;
        entry->activity.kind = CUPTI_ACTIVITY_KIND_SHARED_ACCESS;
        entry->activity.data.shared_access.sharedTransactions = activity_shared_access->sharedTransactions;
        entry->activity.data.shared_access.theoreticalSharedTransactions =
          activity_shared_access->theoreticalSharedTransactions;
        cupti_shared_access_type_t type;
        if (activity_shared_access->flags & (1<<8)) {
          type = CUPTI_SHARED_ACCESS_LOAD;
        } else {
          type = CUPTI_SHARED_ACCESS_STORE;
        }
        entry->activity.data.shared_access.type = type;
        uint64_t bytes = (activity_shared_access->flags & 0xFF) * activity_shared_access->threadsExecuted;
        entry->activity.data.shared_access.bytes = bytes;
        break;
      }
    case CUPTI_ACTIVITY_KIND_BRANCH:
      {
        CUpti_ActivityBranch2 *activity_branch = (CUpti_ActivityBranch2 *)activity;
        entry->activity.kind = CUPTI_ACTIVITY_KIND_BRANCH;
        entry->activity.data.branch.diverged = activity_branch->diverged;
        entry->activity.data.branch.executed = activity_branch->executed;
        break;
      }
    case CUPTI_ACTIVITY_KIND_SYNCHRONIZATION:
      {
        CUpti_ActivitySynchronization *activity_sync = (CUpti_ActivitySynchronization *)activity;
        entry->activity.kind = CUPTI_ACTIVITY_KIND_SYNCHRONIZATION;
        entry->activity.data.synchronization.syncKind = activity_sync->type;
        entry->activity.data.synchronization.start = activity_sync->start;
        entry->activity.data.synchronization.end = activity_sync->end;
        break;
      }
    case CUPTI_ACTIVITY_KIND_MEMORY:
      {
        CUpti_ActivityMemory *activity_mem = (CUpti_ActivityMemory *)activity;
        entry->activity.kind = CUPTI_ACTIVITY_KIND_MEMORY;
        entry->activity.data.memory.memKind = activity_mem->memoryKind;
        entry->activity.data.memory.bytes = activity_mem->bytes;
        entry->activity.data.memory.start = activity_mem->start;
        entry->activity.data.memory.end = activity_mem->end;
        break;
      }
    case CUPTI_ACTIVITY_KIND_MEMSET:
      {
        CUpti_ActivityMemset *activity_memset = (CUpti_ActivityMemset *)activity;
        entry->activity.kind = CUPTI_ACTIVITY_KIND_MEMORY;
        entry->activity.data.memset.memKind = activity_memset->memoryKind;
        entry->activity.data.memset.bytes = activity_memset->bytes;
        entry->activity.data.memset.start = activity_memset->start;
        entry->activity.data.memset.end = activity_memset->end;
        break;
      }
    default:
      break;
  }
}


void
cupti_entry_correlation_set
(
 cupti_entry_correlation_t *entry,
 uint64_t host_op_id,
 void *activity_channel,
 cct_node_t *copy_node,
 cct_node_t *copyin_node,
 cct_node_t *copyout_node,
 cct_node_t *alloc_node,
 cct_node_t *delete_node,
 cct_node_t *sync_node,
 cct_node_t *kernel_node,
 cct_node_t *trace_node
)
{
  entry->activity_channel = activity_channel;
  entry->host_op_id = host_op_id;
  entry->copy_node = copy_node;
  entry->copyin_node = copyin_node;
  entry->copyout_node = copyout_node;
  entry->alloc_node = alloc_node;
  entry->delete_node = delete_node;
  entry->sync_node = sync_node;
  entry->kernel_node = kernel_node;
  entry->trace_node = trace_node;
}


void
cupti_entry_trace_set
(
 cupti_entry_trace_t *entry,
 uint64_t start,
 uint64_t end,
 cct_node_t *node
)
{
  entry->start = start;
  entry->end = end;
  entry->node = node;
}<|MERGE_RESOLUTION|>--- conflicted
+++ resolved
@@ -60,32 +60,6 @@
         break;
       }
     case CUPTI_ACTIVITY_KIND_KERNEL:
-<<<<<<< HEAD
-    {
-      CUpti_ActivityKernel4 *activity_kernel = (CUpti_ActivityKernel4 *)activity;
-      entry->activity.kind = CUPTI_ACTIVITY_KIND_KERNEL;
-      entry->activity.data.kernel.dynamicSharedMemory = activity_kernel->dynamicSharedMemory;
-      entry->activity.data.kernel.staticSharedMemory = activity_kernel->staticSharedMemory;
-      entry->activity.data.kernel.localMemoryTotal = activity_kernel->localMemoryTotal;
-      entry->activity.data.kernel.start = activity_kernel->start;
-      entry->activity.data.kernel.end = activity_kernel->end;
-      uint32_t activeWarpsPerSM = 0;
-      uint32_t maxActiveWarpsPerSM = 0;
-      uint32_t schedulersPerSM = 0;
-      uint32_t threadRegisters = 0;
-      uint32_t blockThreads = 0;
-      uint32_t blockSharedMemory = 0;
-      cupti_occupancy_analyze(activity_kernel, &activeWarpsPerSM, &maxActiveWarpsPerSM,
-        &schedulersPerSM, &threadRegisters, &blockThreads, &blockSharedMemory);
-      entry->activity.data.kernel.activeWarpsPerSM = activeWarpsPerSM;
-      entry->activity.data.kernel.maxActiveWarpsPerSM = maxActiveWarpsPerSM;
-      entry->activity.data.kernel.threadRegisters = threadRegisters;
-      entry->activity.data.kernel.blockThreads = blockThreads;
-      entry->activity.data.kernel.blockSharedMemory = blockSharedMemory;
-      entry->activity.data.kernel.schedulersPerSM = schedulersPerSM;
-      break;
-    }
-=======
       {
         CUpti_ActivityKernel4 *activity_kernel = (CUpti_ActivityKernel4 *)activity;
         entry->activity.kind = CUPTI_ACTIVITY_KIND_KERNEL;
@@ -108,7 +82,6 @@
         entry->activity.data.kernel.blockSharedMemory = blockSharedMemory;
         break;
       }
->>>>>>> 74dde822
     case CUPTI_ACTIVITY_KIND_GLOBAL_ACCESS:
       {
         CUpti_ActivityGlobalAccess3 *activity_global_access = (CUpti_ActivityGlobalAccess3 *)activity;
