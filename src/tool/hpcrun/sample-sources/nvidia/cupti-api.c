--- conflicted
+++ resolved
@@ -441,39 +441,7 @@
 //******************************************************************************
 
 #ifndef HPCRUN_STATIC_LINK
-<<<<<<< HEAD
 static const char *
-=======
-int
-cuda_path
-(
- struct dl_phdr_info *info,
- size_t size, 
- void *data
-)
-{
-  char *buffer = (char *) data;
-  const char *suffix = strstr(info->dlpi_name, "libcudart"); 
-  if (suffix) {
-    // CUDA library organization after 9.0
-    suffix = strstr(info->dlpi_name, "targets"); 
-    if (!suffix) {
-      // CUDA library organization in 9.0 or earlier
-      suffix = strstr(info->dlpi_name, "lib64"); 
-    }
-  }
-  if (suffix){
-    int len = suffix - info->dlpi_name;
-    strncpy(buffer, info->dlpi_name, len);
-    buffer[len] = 0;
-    return 1;
-  }
-  return 0;
-}
-
-
-const char *
->>>>>>> b6e50ba0
 cupti_path
 (
   void
