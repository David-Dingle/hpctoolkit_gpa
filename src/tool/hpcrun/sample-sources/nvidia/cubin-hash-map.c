--- conflicted
+++ resolved
@@ -50,13 +50,8 @@
   cubin_hash_map_entry_t *e;
   unsigned int hash_length = crypto_hash_length();
   e = (cubin_hash_map_entry_t *)
-<<<<<<< HEAD
-    hpcrun_malloc(sizeof(cubin_hash_map_entry_t) + hash_length);
-  e->cubin = cubin;
-=======
-    hpcrun_malloc_safe(sizeof(cubin_hash_map_entry_t) + hash_length);
+  hpcrun_malloc_safe(sizeof(cubin_hash_map_entry_t) + hash_length);
   e->cubin_id = cubin_id;
->>>>>>> b6e50ba0
   e->left = NULL;
   e->right = NULL;
   crypto_hash_compute(cubin, size, e->hash, hash_length);
