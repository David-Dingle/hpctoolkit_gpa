--- conflicted
+++ resolved
@@ -688,19 +688,12 @@
 #endif
   hpcrun_metricVal_t metric_delta = {.i = metric_incr};
 
-<<<<<<< HEAD
-  int metric_id = hpcrun_event2metric(&_itimer_obj, ITIMER_EVENT);
-=======
   int metric_id = hpcrun_event2metric(self, ITIMER_EVENT);
-  sample_val_t sv = hpcrun_sample_callpath(context, metric_id, 
-			metric_delta,
+  sample_val_t sv = hpcrun_sample_callpath(context, metric_id, metric_delta,
 					    0/*skipInner*/, 0/*isSync*/, NULL);
+
   blame_shift_apply(metric_id, sv.sample_node, metric_incr);
->>>>>>> 6053be57
-
-  sample_val_t sv = 
-    hpcrun_sample_callpath(context, metric_id, metric_incr,
-			   0/*skipInner*/, 0/*isSync*/);
+
 
   if(sv.sample_node) {
     blame_shift_apply(metric_id, sv.sample_node, metric_incr);
