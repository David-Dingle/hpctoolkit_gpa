--- conflicted
+++ resolved
@@ -957,13 +957,6 @@
       metricIncrement = 1;
     }
 
-<<<<<<< HEAD
-    hpcrun_safe_enter();
-    sample_val_t sv = hpcrun_sample_callpath(context, metric_id, 
-			(hpcrun_metricVal_t) {.i=metricIncrement},
-			0/*skipInner*/, 0/*isSync*/, NULL);
-    hpcrun_safe_exit();
-=======
     int time_based_metric = (hpcrun_cycles_metric_id == metric_id) ? 1 : 0;
 
     sampling_info_t info = {
@@ -975,7 +968,6 @@
     sample_val_t sv = hpcrun_sample_callpath(context, metric_id, 
 			(hpcrun_metricVal_t) {.i=metricIncrement},
 			0/*skipInner*/, 0/*isSync*/, &info);
->>>>>>> fbbb0b04
 
     blame_shift_apply(metric_id, sv.sample_node, 1 /*metricIncr*/);
   }
