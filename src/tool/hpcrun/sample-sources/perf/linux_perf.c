// -*-Mode: C++;-*- // technically C99

// * BeginRiceCopyright *****************************************************
//
// --------------------------------------------------------------------------
// Part of HPCToolkit (hpctoolkit.org)
//
// Information about sources of support for research and development of
// HPCToolkit is at 'hpctoolkit.org' and in 'README.Acknowledgments'.
// --------------------------------------------------------------------------
//
// Copyright ((c)) 2002-2019, Rice University
// All rights reserved.
//
// Redistribution and use in source and binary forms, with or without
// modification, are permitted provided that the following conditions are
// met:
//
// * Redistributions of source code must retain the above copyright
//   notice, this list of conditions and the following disclaimer.
//
// * Redistributions in binary form must reproduce the above copyright
//   notice, this list of conditions and the following disclaimer in the
//   documentation and/or other materials provided with the distribution.
//
// * Neither the name of Rice University (RICE) nor the names of its
//   contributors may be used to endorse or promote products derived from
//   this software without specific prior written permission.
//
// This software is provided by RICE and contributors "as is" and any
// express or implied warranties, including, but not limited to, the
// implied warranties of merchantability and fitness for a particular
// purpose are disclaimed. In no event shall RICE or contributors be
// liable for any direct, indirect, incidental, special, exemplary, or
// consequential damages (including, but not limited to, procurement of
// substitute goods or services; loss of use, data, or profits; or
// business interruption) however caused and on any theory of liability,
// whether in contract, strict liability, or tort (including negligence
// or otherwise) arising in any way out of the use of this software, even
// if advised of the possibility of such damage.
//
// ******************************************************* EndRiceCopyright *

//
// Linux perf sample source interface
//


/******************************************************************************
 * system includes
 *****************************************************************************/

#include <assert.h>
#include <errno.h>
#include <fcntl.h>
#include <signal.h>
#include <stdio.h>
#include <stdint.h>
#include <stdlib.h>
#include <string.h>
#include <time.h>
#include <unistd.h>
#include <math.h>

#include <sys/syscall.h> 
#include <sys/stat.h>
#include <sys/ioctl.h>
#include <sys/wait.h>

/******************************************************************************
 * linux specific headers
 *****************************************************************************/
#include <linux/perf_event.h>
#include <linux/version.h>


/******************************************************************************
 * libmonitor
 *****************************************************************************/
#include <monitor.h>



/******************************************************************************
 * local includes
 *****************************************************************************/

#include "sample-sources/simple_oo.h"
#include "sample-sources/sample_source_obj.h"
#include "sample-sources/common.h"
#include "sample-sources/ss-errno.h"
 
#include <hpcrun/cct_insert_backtrace.h>
#include <hpcrun/files.h>
#include <hpcrun/hpcrun_stats.h>
#include <hpcrun/loadmap.h>
#include <hpcrun/messages/messages.h>
#include <hpcrun/metrics.h>
#include <hpcrun/safe-sampling.h>
#include <hpcrun/sample_event.h>
#include <hpcrun/sample_sources_registered.h>
#include <hpcrun/sample-sources/blame-shift/blame-shift.h>
#include <hpcrun/utilities/tokenize.h>
#include <hpcrun/utilities/arch/context-pc.h>

#include <evlist.h>
#include <limits.h>   // PATH_MAX
#include <lib/prof-lean/hpcrun-metric.h> // prefix for metric helper
#include <lib/support-lean/OSUtil.h>     // hostid

#include <include/linux_info.h> 

#include "perfmon-util.h"

#include "perf-util.h"        // u64, u32 and perf_mmap_data_t
#include "perf_mmap.h"        // api for parsing mmapped buffer
#include "perf_skid.h"
#include "perf_event_open.h"

#include "event_custom.h"     // api for pre-defined events

#include "sample-sources/display.h" // api to display available events

#include "kernel_blocking.h"  // api for predefined kernel blocking event
#include "sample-sources/datacentric/datacentric.h"     // api for datacentric
#include "sample-sources/datacentric/memaddress.h"      // api for address centric

#include "lib/support-lean/compress.h"

//******************************************************************************
// macros
//******************************************************************************


#define LINUX_PERF_DEBUG 0

// default number of samples per second per thread
//
// linux perf has a default of 4000. this seems high, but the overhead for perf
// is still small.  however, for some processors (e.g., KNL), overhead 
// at such a high sampling rate is significant and as a result, the kernel
// will adjust the threshold to less than 100.
//
// 300 samples per sec with hpctoolkit has a similar overhead as perf
#define DEFAULT_THRESHOLD  HPCRUN_DEFAULT_SAMPLE_RATE

#ifndef sigev_notify_thread_id
#define sigev_notify_thread_id  _sigev_un._tid
#endif

// replace SIGIO with SIGRTMIN to support multiple events
// We know that:
// - realtime uses SIGRTMIN+3
// - PAPI uses SIGRTMIN+2
// so SIGRTMIN+4 is a safe bet (temporarily)
#define PERF_SIGNAL (SIGRTMIN+4)

#define PERF_EVENT_AVAILABLE_UNKNOWN 0
#define PERF_EVENT_AVAILABLE_NO      1
#define PERF_EVENT_AVAILABLE_YES     2

#define PERF_MULTIPLEX_RANGE 1.2

#define FILE_BUFFER_SIZE (1024*1024)

#define DEFAULT_COMPRESSION 5

#define PERIOD_THRESHOLD 1
#define PERIOD_FREQUENCY 2
#define PERIOD_DEFAULT 0

#define PERF_FD_FINALIZED (-2)


//******************************************************************************
// type declarations
//******************************************************************************



//******************************************************************************
// forward declarations 
//******************************************************************************

static void 
perf_thread_fini(int nevents, event_thread_t *event_thread);

static int 
perf_event_handler( int sig, siginfo_t* siginfo, void* context);


//******************************************************************************
// constants
//******************************************************************************

static const struct timespec nowait = {0, 0};



//******************************************************************************
// local variables
//******************************************************************************




/******************************************************************************
 * external thread-local variables
 *****************************************************************************/
extern __thread bool hpcrun_thread_suppress_sample;


//******************************************************************************
// private operations 
//******************************************************************************


/* 
 * determine whether the perf sample source has been finalized for this thread
 */ 
static int 
perf_was_finalized
(
 int nevents, 
 event_thread_t *event_thread
)
{
  return nevents >= 1 && event_thread[0].fd == PERF_FD_FINALIZED;
}


/*
 * Enable all the counters
 */ 
static void
perf_start_all(int nevents, event_thread_t *event_thread)
{
  int i, ret;

  for(i=0; i<nevents; i++) {
    int fd = event_thread[i].fd;
    if (fd<0) 
      continue; 
 
    ret = ioctl(fd, PERF_EVENT_IOC_ENABLE, 0);

    if (ret == -1) {
      EMSG("Can't enable event with fd: %d: %s", fd, strerror(errno));
    }
  }
}

/*
 * Disable all the counters
 */ 
static void
perf_stop_all(int nevents, event_thread_t *event_thread)
{
  int i, ret;

  for(i=0; i<nevents; i++) {
    int fd = event_thread[i].fd;
    if (fd<0) 
      continue; 
 
    ret = ioctl(fd, PERF_EVENT_IOC_DISABLE, 0);
    if (ret == -1) {
      EMSG("Can't disable event with fd: %d: %s", fd, strerror(errno));
    }
  }
}

static int
perf_get_pmu_support(const char *name, struct perf_event_attr *event_attr)
{
  return pfmu_getEventAttribute(name, event_attr);
}

/****
 * copy /proc/kallsyms file into hpctoolkit output directory
 * return
 *  1 if the copy is successful
 *  0 if the target file already exists
 *  -1 if something wrong happens
 */
static int
copy_kallsyms()
{
  char *source = LINUX_KERNEL_SYMBOL_FILE;

  FILE *infile = fopen(source, "r");
  if (infile == NULL)
    return -1;

  char  dest[PATH_MAX], kernel_name[PATH_MAX];
  char  dest_directory[PATH_MAX];
  const char *output_directory = hpcrun_files_output_directory();

  snprintf(dest_directory, PATH_MAX, "%s/%s", output_directory,
           KERNEL_SYMBOLS_DIRECTORY);

  OSUtil_setCustomKernelName(kernel_name, PATH_MAX);

  // we need to keep the host-id to be exactly the same template
  // as the hpcrun file. If the filename format changes in hpcun
  //  we need to adapt again here.

  snprintf(dest, PATH_MAX, "%s/%s", dest_directory, kernel_name);

  // test if the file already exist
  struct stat st = {0};
  if (stat(dest, &st) >= 0) {
    return 0; // file already exists
  }

  mkdir(dest_directory, S_IRWXU | S_IRGRP | S_IXGRP);

  FILE *outfile = fopen(dest, "wx");

  if (outfile == NULL)
    return -1;

  compress_deflate(infile, outfile, DEFAULT_COMPRESSION);

  fclose(infile);
  fclose(outfile);

  TMSG(LINUX_PERF, "copy %s into %s", source, dest);

  return 1;
}

//----------------------------------------------------------
// initialization
//----------------------------------------------------------

static void 
perf_init()
{
  // copy /proc/kallsyms file into hpctoolkit output directory
  // only if the value of kptr_restric is zero

  if (perf_util_is_ksym_available()) {
    //copy the kernel symbol table
    int ret = copy_kallsyms();
    TMSG(LINUX_PERF, "copy_kallsyms result: %d", ret);
  }

  perf_mmap_init();

  // initialize sigset to contain PERF_SIGNAL 
  sigset_t sig_mask;
  sigemptyset(&sig_mask);
  sigaddset(&sig_mask, PERF_SIGNAL);

  // arrange to block monitor shootdown signal while in perf_event_handler
  // FIXME: this assumes that monitor's shootdown signal is SIGRTMIN+8
  struct sigaction perf_sigaction;
  sigemptyset(&perf_sigaction.sa_mask);
  sigaddset(&perf_sigaction.sa_mask, SIGRTMIN+8);
  perf_sigaction.sa_flags = 0;

  monitor_sigaction(PERF_SIGNAL, &perf_event_handler, 0, &perf_sigaction);
  monitor_real_pthread_sigmask(SIG_UNBLOCK, &sig_mask, NULL);
}




//----------------------------------------------------------
// initialize an event
//  event_num: event number
//  name: name of event (has to be recognized by perf event)
//  threshold: sampling threshold 
//----------------------------------------------------------
static bool
perf_thread_init(event_info_t *event, event_thread_t *et)
{
  // ask sys to "create" the event
  // it returns -1 if it fails.
  et->fd = perf_event_open(&(event->attr),
            THREAD_SELF, CPU_ANY, GROUP_FD, PERF_FLAGS);
  TMSG(LINUX_PERF, "event fd: %d, skid: %d, code: %d, type: %d, period: %d, freq: %d",
        et->fd, event->attr.precise_ip, event->attr.config,
        event->attr.type, event->attr.sample_freq, event->attr.freq);

  // check if perf_event_open is successful
  if (et->fd < 0) {
    EMSG("linux perf event open failed"
         " fd: %d, skid: %d,"
         " config: %d, type: %d, sample_freq: %d,"
         " freq: %d, error: %s",
         et->fd, event->attr.precise_ip,
         event->attr.config, event->attr.type, event->attr.sample_freq,
         event->attr.freq, strerror(errno));
    return false;
  }

  // create mmap buffer for this file 
  et->mmap = set_mmap(et->fd);

  // make sure the file i/o is asynchronous
  int flag = fcntl(et->fd, F_GETFL, 0);
  int ret  = fcntl(et->fd, F_SETFL, flag | O_ASYNC );
  if (ret == -1) {
    EMSG("can't set notification for event fd: %d: %s",
         et->fd, strerror(errno));
  }

  // need to set perf_signal to this file descriptor
  // to avoid poll_hup in the signal handler
  ret = fcntl(et->fd, F_SETSIG, PERF_SIGNAL);
  if (ret == -1) {
    EMSG("can't set signal for event fd: %d: %s",
         et->fd, strerror(errno));
  }

  // set file descriptor owner to this specific thread
  struct f_owner_ex owner;
  owner.type = F_OWNER_TID;
  owner.pid  = syscall(SYS_gettid);
  ret = fcntl(et->fd, F_SETOWN_EX, &owner);
  if (ret == -1) {
    EMSG("can't set thread owner for event fd: %d: %s",
         et->fd, strerror(errno));
  }

  ret = ioctl(et->fd, PERF_EVENT_IOC_RESET, 0);
  if (ret == -1) {
    EMSG("can't reset event fd: %d: %s", 
      et->fd, strerror(errno));
  }
  return (ret >= 0);
}


//----------------------------------------------------------
// actions when the program terminates: 
//  - unmap the memory
//  - close file descriptors used by each event
//----------------------------------------------------------
static void
perf_thread_fini(int nevents, event_thread_t *event_thread)
{
  // suppress perf signal while we shut down perf monitoring
  sigset_t perf_sigset;
  sigemptyset(&perf_sigset);
  sigaddset(&perf_sigset, PERF_SIGNAL);
  monitor_real_pthread_sigmask(SIG_BLOCK, &perf_sigset, NULL);

  for(int i=0; i<nevents; i++) {
    if (!event_thread) {
       continue; // in some situations, it is possible a shutdown signal is delivered
       	         // while hpcrun is in the middle of abort.
		 // in this case, all information is null and we shouldn't
		 // start profiling.
    }
    if (event_thread[i].fd >= 0) {
      close(event_thread[i].fd);
      event_thread[i].fd = PERF_FD_FINALIZED;
    }

    if (event_thread[i].mmap) { 
      perf_unmmap(event_thread[i].mmap);
      event_thread[i].mmap = 0;
    }
  }

  // consume any pending perf signals for this thread
  for (;;) {
    siginfo_t siginfo;
    // negative return value means no signals left pending
    if (sigtimedwait(&perf_sigset,  &siginfo, &nowait) < 0) break;
  }
}


// ---------------------------------------------
// get the index of the file descriptor
// ---------------------------------------------

static int
get_fd_index(int nevents, int fd, event_thread_t *event_thread)
{
  for(int i=0; i<nevents; i++) {
    if (event_thread[i].fd == fd)
      return i;
  }
  return -1;
}

/***
 * record a sample.
 * output: sample node sv if successful
 *
 * return 1 node of the sample if successful
 * return 0 if fails
 */
static void
record_sample(event_thread_t *current, perf_mmap_data_t *mmap_data,
    void* context, int metric, int freq, sample_val_t *sv)
{
  if (current == NULL)
    return ;

  // ----------------------------------------------------------------------------
  // for event with frequency, we need to increase the counter by its period
  // sampling taken by perf event kernel
  // ----------------------------------------------------------------------------
  uint64_t metric_inc = 1;
  if (freq==1 && mmap_data->period > 0)
    metric_inc = mmap_data->period;

  // ----------------------------------------------------------------------------
  // record time enabled and time running
  // if the time enabled is not the same as running time, then it's multiplexed
  // ----------------------------------------------------------------------------
  u64 time_enabled = current->mmap->time_enabled;
  u64 time_running = current->mmap->time_running;

  // ----------------------------------------------------------------------------
  // the estimate count = raw_count * scale_factor
  //              = metric_inc * time_enabled / time running
  // ----------------------------------------------------------------------------
  double scale_f = (double) time_enabled / time_running;

  // for period-based sampling with no multiplexing, there is no need to adjust
  // the scale. also for software event. for them, the value of time_enabled
  //  and time_running are incorrect (the ratio is less than 1 which doesn't make sense)

  if (scale_f < 1.0)
    scale_f = 1.0;

  double counter = scale_f * metric_inc;

  // ----------------------------------------------------------------------------
  // set additional information for the metric description
  // ----------------------------------------------------------------------------
  thread_data_t *td = hpcrun_get_thread_data();
  metric_aux_info_t *info_aux = &(td->core_profile_trace_data.perf_event_info[metric]);

  // check if this event is multiplexed. we need to notify the user that a multiplexed
  //  event is not accurate at all.
  // note: perf event can report the scale to be close to 1 (like 1.02 or 0.99).
  //       we need to use a range of value to see if it's multiplexed or not
  info_aux->is_multiplexed    |= (scale_f>PERF_MULTIPLEX_RANGE);

  // case of multiplexed or frequency-based sampling, we need to store the mean and
  // the standard deviation of the sampling period
  info_aux->num_samples++;
  const double delta    = counter - info_aux->threshold_mean;
  info_aux->threshold_mean += delta / info_aux->num_samples;

  // ----------------------------------------------------------------------------
  // update the cct and add callchain if necessary
  // ----------------------------------------------------------------------------
  sampling_info_t info;

  info.sample_clock = 0;
  info.sample_custom_cct.update_before_fn = NULL;
#if kernel_sampling_enabled
  info.sample_custom_cct.update_after_fn  = (hpcrun_cct_update_after_t)perf_util_add_kernel_callchain;
#else
  info.sample_custom_cct.update_after_fn  = NULL;
#endif
  info.sample_custom_cct.data_aux         = mmap_data;

  *sv = hpcrun_sample_callpath(context, metric,
        (hpcrun_metricVal_t) {.r=counter},
        0/*skipinner*/, 0/*issync*/, &info);

  blame_shift_apply(metric, sv->sample_node, 
                    counter /*metricincr*/);
}

/**
 * return the position of precise_ip modifier if exist
 * if not exist, returns 0
 */
static size_t
exist_precise_ip_modifier(const char *original_event)
{
  size_t len = strlen(original_event);
  int is_precise = 0;

  if (len > 2) {
    // precise_ip modifier is either :p or :p at the end
    is_precise = (original_event[len-2] == ':') &&
        (original_event[len-1] == 'p' || original_event[len-1] == 'p');

    if (is_precise)
      return len-2;
  }
  return 0;
}

/******************************************************************************
 * method functions
 *****************************************************************************/

// --------------------------------------------------------------------------
// event occurs when the sample source is initialized
// this method is called first before others
// --------------------------------------------------------------------------
static void
METHOD_FN(init)
{
  TMSG(LINUX_PERF, "%d: init", self->sel_idx);

  pfmu_init();

  perf_util_init();

  // checking the option of multiplexing:
  // the env variable is set by hpcrun or by user (case for static exec)

  self->state = INIT;

  // init events
  kernel_blocking_init();
  datacentric_init();
  memcentric_init();

  TMSG(LINUX_PERF, "%d: init ok", self->sel_idx);
}


// --------------------------------------------------------------------------
// when a new thread is created and has been started
// this method is called after "start"
// --------------------------------------------------------------------------
static void
METHOD_FN(thread_init)
{
  TMSG(LINUX_PERF, "%d: thread init", self->sel_idx);

  TMSG(LINUX_PERF, "%d: thread init ok", self->sel_idx);
}


// --------------------------------------------------------------------------
// start of the thread
// --------------------------------------------------------------------------
static void
METHOD_FN(thread_init_action)
{
  TMSG(LINUX_PERF, "%d: thread init action", self->sel_idx);

  TMSG(LINUX_PERF, "%d: thread init action ok", self->sel_idx);
}


// --------------------------------------------------------------------------
// start of application thread
// --------------------------------------------------------------------------
static void
METHOD_FN(start)
{
  TMSG(LINUX_PERF, "%d: start", self->sel_idx);

  source_state_t my_state = TD_GET(ss_state)[self->sel_idx];

  // make LINUX_PERF start idempotent.  the application can turn on sampling
  // anywhere via the start-stop interface, so we can't control what
  // state LINUX_PERF is in.

  if (my_state == START) {
    TMSG(LINUX_PERF,"%d: *note* LINUX_PERF start called when already in state start",
         self->sel_idx);
    return;
  }

  int nevents        = (self->evl).nevents;
  event_thread_t *et = (event_thread_t *)TD_GET(ss_info)[self->sel_idx].ptr;

  //  enable all perf_events
  perf_start_all(nevents, et);

  thread_data_t* td = hpcrun_get_thread_data();
  td->ss_state[self->sel_idx] = START;

  TMSG(LINUX_PERF, "%d: start ok", self->sel_idx);
}

// --------------------------------------------------------------------------
// end of thread
// --------------------------------------------------------------------------
static void
METHOD_FN(thread_fini_action)
{
  TMSG(LINUX_PERF, "%d: unregister thread", self->sel_idx);

  METHOD_CALL(self, stop); // stop the sample source 

  event_thread_t *event_thread = TD_GET(ss_info)[self->sel_idx].ptr;
  int nevents = self->evl.nevents;

  perf_thread_fini(nevents, event_thread);

  self->state = UNINIT;

  TMSG(LINUX_PERF, "%d: unregister thread ok", self->sel_idx);
}


// --------------------------------------------------------------------------
// end of the application
// --------------------------------------------------------------------------
static void
METHOD_FN(stop)
{
  TMSG(LINUX_PERF, "%d: stop", self->sel_idx);

  source_state_t my_state = TD_GET(ss_state)[self->sel_idx];
  if (my_state == STOP) {
    TMSG(LINUX_PERF,"%d: *note* perf stop called when already in state stop",
         self->sel_idx);
    return;
  }

  if (my_state != START) {
    TMSG(LINUX_PERF,"%d: *warning* perf stop called when not in state start",
         self->sel_idx);
    return;
  }

  event_thread_t *event_thread = TD_GET(ss_info)[self->sel_idx].ptr;
  int nevents = self->evl.nevents;

  perf_stop_all(nevents, event_thread);

  thread_data_t* td = hpcrun_get_thread_data();
  td->ss_state[self->sel_idx] = STOP;

  TMSG(LINUX_PERF, "%d: stop ok", self->sel_idx);
}

// --------------------------------------------------------------------------
// really end
// --------------------------------------------------------------------------
static void
METHOD_FN(shutdown)
{
  TMSG(LINUX_PERF, "shutdown");

  METHOD_CALL(self, stop); // stop the sample source 

  event_thread_t *event_thread = TD_GET(ss_info)[self->sel_idx].ptr;
  int nevents = self->evl.nevents;

  perf_thread_fini(nevents, event_thread);

  self->state = UNINIT;

  TMSG(LINUX_PERF, "shutdown ok");
}


// --------------------------------------------------------------------------
// return true if linux perf recognizes the name, whether supported or not.
// we'll handle unsupported events later.
// --------------------------------------------------------------------------
static bool
METHOD_FN(supports_event, const char *ev_str)
{
  TMSG(LINUX_PERF, "supports event %s", ev_str);

  if (self->state == UNINIT){
    METHOD_CALL(self, init);
  }

  // extract the event name and the threshold (unneeded in this phase)
  long thresh;
  char *ev_tmp;

  // check if the user specifies explicitly precise event
  perf_skid_parse_event(ev_str, &ev_tmp);

  hpcrun_extract_ev_thresh(ev_tmp, strlen(ev_tmp), ev_tmp, &thresh, 0) ;

  // check if the event is a predefined event
  if (event_custom_find(ev_tmp) != NULL) {
    free(ev_tmp);
    return true;
  }

  size_t precise_ip_pos = exist_precise_ip_modifier(ev_tmp);
  if (precise_ip_pos > 0) {
	  ev_tmp[precise_ip_pos] = '\0';
  }
  // this is not a predefined event, we need to consult to perfmon (if enabled)
  bool retval = pfmu_isSupported(ev_tmp) >= 0;
  free(ev_tmp);
  return retval;
}


 
// --------------------------------------------------------------------------
// handle a list of events
// --------------------------------------------------------------------------
static void
METHOD_FN(process_event_list, int lush_metrics)
{
  TMSG(LINUX_PERF, "process event list");

  metric_desc_properties_t prop = metric_property_none;
  char *event;
  char *evlist = METHOD_CALL(self, get_event_str);
  int i=0;

  struct event_threshold_s default_threshold;
  perf_util_get_default_threshold( &default_threshold );

  // ----------------------------------------------------------------------
  // for each perf's event, create the metric descriptor which will be used later
  // during thread initialization for perf event creation
  // ----------------------------------------------------------------------
  for (event = start_tok(evlist); more_tok(); event = next_tok(), i++) {
    char *name;
    long threshold = 1;

    TMSG(LINUX_PERF,"checking event spec = %s",event);

    perf_skid_parse_event(event, &name);
    int period_type = hpcrun_extract_ev_thresh(name, strlen(name), name, &threshold,
        default_threshold.threshold_num);

    // ------------------------------------------------------------
    // need a special case if we have our own customized  predefined  event
    // this "customized" event will use one or more perf events
    // ------------------------------------------------------------

    if (event_custom_create_event(self, name) > 0) {
      continue;
    }

    // remove precise_ip modifier from event's name when necessary
    size_t precise_ip_pos = exist_precise_ip_modifier(name);
    if (precise_ip_pos > 0) {
    	name[precise_ip_pos] = '\0';
    }

    event_info_t *event = (event_info_t*) hpcrun_malloc(sizeof(event_info_t));
    struct perf_event_attr *event_attr = &event->attr;

    int ispmu = perf_get_pmu_support(name, event_attr);
    if (ispmu < 0)
      // case for unknown event
      // it is impossible to be here, unless the code is buggy
      continue;

    bool is_period = (period_type == PERIOD_THRESHOLD);

    // ------------------------------------------------------------
    // initialize the generic perf event attributes for this event
    // all threads and file descriptor will reuse the same attributes.
    // ------------------------------------------------------------
    perf_util_attr_init(name, event_attr, is_period, threshold, 0);

    if (precise_ip_pos>0) {
    	perf_skid_set_max_precise_ip(event_attr);
    }
    // ------------------------------------------------------------
    // initialize the property of the metric
    // if the metric's name has "cycles" it mostly a cycle metric 
    //  this assumption is not true, but it's quite closed
    // ------------------------------------------------------------

    if (strcasestr(name, "cycles") != NULL) {
      prop = metric_property_cycles;
      blame_shift_source_register(bs_type_cycles);
    } else {
      prop = metric_property_none;
    }

    char *name_dup = strdup(name); // we need to duplicate the name of the metric until the end
                                   // since the os will free it, we don't have to do it in hpcrun
    int metric = hpcrun_new_metric();
   
    // ------------------------------------------------------------
    // if we use frequency (event_type=1) then the period is not deterministic,
    // it can change dynamically. in this case, the period is 1
    // ------------------------------------------------------------
    if (!is_period) {
      threshold = 1;
    }
    metric_desc_t *metric_desc = hpcrun_set_metric_info_and_period(metric, name_dup,
            MetricFlags_ValFmt_Real, threshold, prop);

    if (metric_desc == NULL) {
      EMSG("error: unable to create metric #%d: %s", index, name);
    } else {
      metric_desc->is_frequency_metric = (event->attr.freq == 1);
    }

    int index = METHOD_CALL(self, store_event_and_info,
                         event_attr->config, threshold, metric, event);;
    if (index < 0) {
      EMSG("error: cannot create event %s (%d)", name, event_attr->config);
    }
    free(name);
  }

  int nevents = self->evl.nevents;
  if (nevents > 0)
    perf_init();
}


// --------------------------------------------------------------------------
// --------------------------------------------------------------------------
static void
METHOD_FN(gen_event_set, int lush_metrics)
{
  TMSG(LINUX_PERF, "gen_event_set");

  int nevents 	  = self->evl.nevents;
  int num_metrics = hpcrun_get_num_metrics();

  // -------------------------------------------------------------------------
  // TODO: we need to fix this allocation.
  //       there is no need to allocate a memory if we are reusing thread data
  // -------------------------------------------------------------------------

  // a list of event information, private for each thread
  event_thread_t  *event_thread = (event_thread_t*) hpcrun_malloc(sizeof(event_thread_t) * nevents);

  // allocate and initialize perf_event additional metric info

  size_t mem_metrics_size     = num_metrics * sizeof(metric_aux_info_t);
  metric_aux_info_t* aux_info = (metric_aux_info_t*) hpcrun_malloc(mem_metrics_size);
  memset(aux_info, 0, mem_metrics_size);

  thread_data_t* td = hpcrun_get_thread_data();

  td->core_profile_trace_data.perf_event_info = aux_info;
  td->ss_info[self->sel_idx].ptr = event_thread;

  // setup all requested events
  // if an event cannot be initialized, we still keep it in our list
  //  but there will be no samples
  for (int i=0; i<nevents; i++)
  {
<<<<<<< HEAD
    event_info_t *event_desc = (event_info_t*) self->evl.events[i].event_info;
    // initialize this event. if it's valid, we set the metric for the event
    if (!perf_thread_init( event_desc, &(event_thread[i]) ) ) {
      metric_desc_t *mdesc = hpcrun_id2metric(i);
      EEMSG("Failed to initialize event %d (%s)", i, mdesc->name);
=======
    // initialize this event. If it's valid, we set the metric for the event
    if (!perf_thread_init( &(event_desc[i]), &(event_thread[i])) ) {
      EEMSG("Failed to initialize the %s event.: %s", event_desc[i].metric_desc->name,
             strerror(errno));
      exit(1);
>>>>>>> 5f56e1a0
    }
  }

  TMSG(LINUX_PERF, "gen_event_set OK");
}


// --------------------------------------------------------------------------
// list events
// --------------------------------------------------------------------------
static void
METHOD_FN(display_events)
{
  event_custom_display(stdout);

  display_header(stdout, "Available Linux perf events");

  pfmu_showEventList();
  printf("\n");
}


// --------------------------------------------------------------------------
// read a counter from the file descriptor,
//  and returns the value of the counter
// Note: this function is used for debugging purpose in gdb
// --------------------------------------------------------------------------
long
read_fd(int fd)
{
  char buffer[1024];
  if (fd <= 0)
    return 0;

  size_t t = read(fd, buffer, 1024);
  if (t>0) {
    return atoi(buffer);
  }
  return -1;
}



/***************************************************************************
 * object
 ***************************************************************************/

#define ss_name linux_perf
#define ss_cls SS_HARDWARE
#define ss_sort_order  60

#include "sample-sources/ss_obj.h"

// ---------------------------------------------
// signal handler
// ---------------------------------------------

static int
perf_event_handler(
  int sig, 
  siginfo_t* siginfo, 
  void* context
)
{
  HPCTOOLKIT_APPLICATION_ERRNO_SAVE();

  // ----------------------------------------------------------------------------
  // check #0:
  // if the interrupt came while inside our code, then drop the sample
  // and return and avoid the potential for deadlock.
  // ----------------------------------------------------------------------------

  void *pc = hpcrun_context_pc(context);

  if (! hpcrun_safe_enter_async(pc)) {
    hpcrun_stats_num_samples_blocked_async_inc();

    HPCTOOLKIT_APPLICATION_ERRNO_RESTORE();

    return 0; // tell monitor that the signal has been handled
  }

  // ----------------------------------------------------------------------------
  // disable all counters
  // ----------------------------------------------------------------------------

  sample_source_t *self = &obj_name();
  event_thread_t *event_thread = TD_GET(ss_info)[self->sel_idx].ptr;

  int nevents = self->evl.nevents;

  // if finalized already, refuse to handle any more samples
  if (perf_was_finalized(nevents, event_thread)) {
    HPCTOOLKIT_APPLICATION_ERRNO_RESTORE();

    return 0; // tell monitor that the signal has been handled
  }

  perf_stop_all(nevents, event_thread);

  // ----------------------------------------------------------------------------
  // check #1: check if signal generated by kernel for profiling
  // ----------------------------------------------------------------------------

  if (siginfo->si_code < 0) {
    TMSG(LINUX_PERF, "signal si_code %d < 0 indicates not from kernel", 
         siginfo->si_code);
    perf_start_all(nevents, event_thread);

    HPCTOOLKIT_APPLICATION_ERRNO_RESTORE();

    return 1; // tell monitor the signal has not been handled
  }

  // ----------------------------------------------------------------------------
  // check #2:
  // if sampling disabled explicitly for this thread, skip all processing
  // ----------------------------------------------------------------------------
  if (hpcrun_thread_suppress_sample) {
    HPCTOOLKIT_APPLICATION_ERRNO_RESTORE();

    return 0; // tell monitor that the signal has been handled
  }

  int fd = siginfo->si_fd;

  // ----------------------------------------------------------------------------
  // check #3: we expect only POLL_HUP, not POLL_IN
  // Sometimes we have signal code other than POll_HUP
  // and still has a valid information (x86 on les).
  // ----------------------------------------------------------------------------
#if 0
  if (siginfo->si_code != POLL_HUP) {
    TMSG(LINUX_PERF, "signal si_code %d (fd: %d) not generated by signal %d",
        siginfo->si_code, siginfo->si_fd, PERF_SIGNAL);

    restart_perf_event(fd);
    perf_start_all(nevents, event_thread);

    HPCTOOLKIT_APPLICATION_ERRNO_RESTORE();

    return 0; // tell monitor the signal has not been handled.
  }
#endif

  // ----------------------------------------------------------------------------
  // check #4:
  // check the index of the file descriptor (if we have multiple events)
  // if the file descriptor is not on the list, we shouldn't store the 
  // metrics. Perhaps we should throw away?
  // ----------------------------------------------------------------------------

  int event_index = get_fd_index(nevents, fd, event_thread);
  event_thread_t *current = &(event_thread[event_index]);

  if (current == NULL) {
    // signal not from perf event
    TMSG(LINUX_PERF, "signal si_code %d with fd %d: unknown perf event",
       siginfo->si_code, fd);
    hpcrun_safe_exit();

    perf_start_all(nevents, event_thread);

    HPCTOOLKIT_APPLICATION_ERRNO_RESTORE();

    return 1; // tell monitor the signal has not been handled
  }

  // ----------------------------------------------------------------------------
  // parse the buffer until it finishes reading all buffers
  // ----------------------------------------------------------------------------
  event_info_t *event_info = (event_info_t *)self->evl.events[event_index].event_info;
  struct perf_event_attr *attr = &event_info->attr;

  int more_data = 0;
  do {
    perf_mmap_data_t mmap_data;
    memset(&mmap_data, 0, sizeof(perf_mmap_data_t));

    // reading info from mmapped buffer
    more_data = read_perf_buffer(current->mmap, attr, &mmap_data);

    sample_val_t sv;
    memset(&sv, 0, sizeof(sample_val_t));

    event_info_t *event_info = (event_info_t*) self->evl.events[event_index].event_info;

    if (mmap_data.header_type == PERF_RECORD_SAMPLE) {

      int freq   = event_info->attr.freq;
      int metric = self->evl.events[event_index].metric_id;

      record_sample(current, &mmap_data, context, metric, freq, &sv);
    }
    event_custom_handler(event_info, context, sv, &mmap_data);

  } while (more_data);

  perf_start_all(nevents, event_thread);

  hpcrun_safe_exit();

  HPCTOOLKIT_APPLICATION_ERRNO_RESTORE();

  return 0; // tell monitor that the signal has been handled
}
<|MERGE_RESOLUTION|>--- conflicted
+++ resolved
@@ -942,19 +942,12 @@
   //  but there will be no samples
   for (int i=0; i<nevents; i++)
   {
-<<<<<<< HEAD
+    // initialize this event. If it's valid, we set the metric for the event
     event_info_t *event_desc = (event_info_t*) self->evl.events[i].event_info;
-    // initialize this event. if it's valid, we set the metric for the event
-    if (!perf_thread_init( event_desc, &(event_thread[i]) ) ) {
+    if (!perf_thread_init( event_desc, &(event_thread[i])) ) {
       metric_desc_t *mdesc = hpcrun_id2metric(i);
-      EEMSG("Failed to initialize event %d (%s)", i, mdesc->name);
-=======
-    // initialize this event. If it's valid, we set the metric for the event
-    if (!perf_thread_init( &(event_desc[i]), &(event_thread[i])) ) {
-      EEMSG("Failed to initialize the %s event.: %s", event_desc[i].metric_desc->name,
-             strerror(errno));
+      EEMSG("Failed to initialize event %d (%s): %s", i, mdesc->name, strerror(errno));
       exit(1);
->>>>>>> 5f56e1a0
     }
   }
 
