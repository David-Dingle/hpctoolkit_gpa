// -*-Mode: C++;-*- // technically C99

// * BeginRiceCopyright *****************************************************
//
// --------------------------------------------------------------------------
// Part of HPCToolkit (hpctoolkit.org)
//
// Information about sources of support for research and development of
// HPCToolkit is at 'hpctoolkit.org' and in 'README.Acknowledgments'.
// --------------------------------------------------------------------------
//
// Copyright ((c)) 2002-2018, Rice University
// All rights reserved.
//
// Redistribution and use in source and binary forms, with or without
// modification, are permitted provided that the following conditions are
// met:
//
// * Redistributions of source code must retain the above copyright
//   notice, this list of conditions and the following disclaimer.
//
// * Redistributions in binary form must reproduce the above copyright
//   notice, this list of conditions and the following disclaimer in the
//   documentation and/or other materials provided with the distribution.
//
// * Neither the name of Rice University (RICE) nor the names of its
//   contributors may be used to endorse or promote products derived from
//   this software without specific prior written permission.
//
// This software is provided by RICE and contributors "as is" and any
// express or implied warranties, including, but not limited to, the
// implied warranties of merchantability and fitness for a particular
// purpose are disclaimed. In no event shall RICE or contributors be
// liable for any direct, indirect, incidental, special, exemplary, or
// consequential damages (including, but not limited to, procurement of
// substitute goods or services; loss of use, data, or profits; or
// business interruption) however caused and on any theory of liability,
// whether in contract, strict liability, or tort (including negligence
// or otherwise) arising in any way out of the use of this software, even
// if advised of the possibility of such damage.
//
// ******************************************************* EndRiceCopyright *

//
// Linux perf sample source interface
//


/******************************************************************************
 * system includes
 *****************************************************************************/

#include <assert.h>
#include <errno.h>
#include <fcntl.h>
#include <signal.h>
#include <stdio.h>
#include <stdint.h>
#include <stdlib.h>
#include <string.h>
#include <time.h>
#include <unistd.h>
#include <math.h>

#include <sys/syscall.h> 
#include <sys/stat.h>
#include <sys/ioctl.h>
#include <sys/wait.h>

/******************************************************************************
 * linux specific headers
 *****************************************************************************/
#include <linux/perf_event.h>
#include <linux/version.h>


/******************************************************************************
 * libmonitor
 *****************************************************************************/
#include <monitor.h>



/******************************************************************************
 * local includes
 *****************************************************************************/

#include "sample-sources/simple_oo.h"
#include "sample-sources/sample_source_obj.h"
#include "sample-sources/common.h"

#include <hpcrun/cct_insert_backtrace.h>
#include <hpcrun/files.h>
#include <hpcrun/hpcrun_stats.h>
#include <hpcrun/loadmap.h>
#include <hpcrun/messages/messages.h>
#include <hpcrun/metrics.h>
#include <hpcrun/safe-sampling.h>
#include <hpcrun/sample_event.h>
#include <hpcrun/sample_sources_registered.h>
#include <hpcrun/sample-sources/blame-shift/blame-shift.h>
#include <hpcrun/utilities/tokenize.h>
#include <hpcrun/utilities/arch/context-pc.h>

#include <evlist.h>
#include <limits.h>   // PATH_MAX
#include <lib/prof-lean/hpcrun-metric.h> // prefix for metric helper
#include <lib/support-lean/OSUtil.h>     // hostid

#include <include/linux_info.h> 

#include "perfmon-util.h"

#include "perf-util.h"        // u64, u32 and perf_mmap_data_t
#include "perf_mmap.h"        // api for parsing mmapped buffer
#include "event_custom.h"     // api for pre-defined events

#include "sample-sources/display.h" // api to display available events

#include "kernel_blocking.h"  // api for predefined kernel blocking event
#include "sample-sources/datacentric/datacentric.h"     // api for datacentric
#include "sample-sources/datacentric/memaddress.h"      // api for address centric

#include "lib/support-lean/compress.h"

//******************************************************************************
// macros
//******************************************************************************


#define LINUX_PERF_DEBUG 0

// default number of samples per second per thread
//
// linux perf has a default of 4000. this seems high, but the overhead for perf
// is still small.  however, for some processors (e.g., KNL), overhead 
// at such a high sampling rate is significant and as a result, the kernel
// will adjust the threshold to less than 100.
//
// 300 samples per sec with hpctoolkit has a similar overhead as perf
#define DEFAULT_THRESHOLD  HPCRUN_DEFAULT_SAMPLE_RATE

#ifndef sigev_notify_thread_id
#define sigev_notify_thread_id  _sigev_un._tid
#endif

// replace SIGIO with SIGRTMIN to support multiple events
// We know that:
// - realtime uses SIGRTMIN+3
// - PAPI uses SIGRTMIN+2
// so SIGRTMIN+4 is a safe bet (temporarily)
#define PERF_SIGNAL (SIGRTMIN+4)

#define PERF_EVENT_AVAILABLE_UNKNOWN 0
#define PERF_EVENT_AVAILABLE_NO      1
#define PERF_EVENT_AVAILABLE_YES     2

#define RAW_NONE        0
#define RAW_IBS_FETCH   1
#define RAW_IBS_OP      2

#define PERF_MULTIPLEX_RANGE 1.2

#define FILE_BUFFER_SIZE (1024*1024)

#define DEFAULT_COMPRESSION 5

#define PERIOD_THRESHOLD 1
#define PERIOD_FREQUENCY 2
#define PERIOD_DEFAULT 0

#define PERF_FD_FINALIZED (-2)

//******************************************************************************
// type declarations
//******************************************************************************



//******************************************************************************
// forward declarations 
//******************************************************************************

static void 
perf_thread_fini(int nevents, event_thread_t *event_thread);

static int 
perf_event_handler( int sig, siginfo_t* siginfo, void* context);


//******************************************************************************
// constants
//******************************************************************************

static const struct timespec nowait = {0, 0};



//******************************************************************************
// local variables
//******************************************************************************




/******************************************************************************
 * external thread-local variables
 *****************************************************************************/
extern __thread bool hpcrun_thread_suppress_sample;


//******************************************************************************
// private operations 
//******************************************************************************

/* 
 * determine whether the perf sample source has been finalized for this thread
 */ 
static int 
perf_was_finalized
(
 int nevents, 
 event_thread_t *event_thread
)
{
  return nevents >= 1 && event_thread[0].fd == PERF_FD_FINALIZED;
}


/*
 * Enable all the counters
 */ 
static void
perf_start_all(int nevents, event_thread_t *event_thread)
{
  int i, ret;

  for(i=0; i<nevents; i++) {
    int fd = event_thread[i].fd;
    if (fd<0) 
      continue; 
 
    ret = ioctl(fd, PERF_EVENT_IOC_ENABLE, 0);

    if (ret == -1) {
      EMSG("Can't enable event with fd: %d: %s", fd, strerror(errno));
    }
  }
}

/*
 * Disable all the counters
 */ 
static void
perf_stop_all(int nevents, event_thread_t *event_thread)
{
  int i, ret;

  for(i=0; i<nevents; i++) {
    int fd = event_thread[i].fd;
    if (fd<0) 
      continue; 
 
    ret = ioctl(fd, PERF_EVENT_IOC_DISABLE, 0);
    if (ret == -1) {
      EMSG("Can't disable event with fd: %d: %s", fd, strerror(errno));
    }
  }
}

static int
perf_get_pmu_support(const char *name, struct perf_event_attr *event_attr)
{
  return pfmu_getEventAttribute(name, event_attr);
}

/****
 * copy /proc/kallsyms file into hpctoolkit output directory
 * return
 *  1 if the copy is successful
 *  0 if the target file already exists
 *  -1 if something wrong happens
 */
static int
copy_kallsyms()
{
  char *source = LINUX_KERNEL_SYMBOL_FILE;

  FILE *infile = fopen(source, "r");
  if (infile == NULL)
    return -1;

  char  dest[PATH_MAX], kernel_name[PATH_MAX];
  char  dest_directory[PATH_MAX];
  const char *output_directory = hpcrun_files_output_directory();

  snprintf(dest_directory, PATH_MAX, "%s/%s", output_directory,
           KERNEL_SYMBOLS_DIRECTORY);

  OSUtil_setCustomKernelName(kernel_name, PATH_MAX);

  // we need to keep the host-id to be exactly the same template
  // as the hpcrun file. If the filename format changes in hpcun
  //  we need to adapt again here.

  snprintf(dest, PATH_MAX, "%s/%s", dest_directory, kernel_name);

  // test if the file already exist
  struct stat st = {0};
  if (stat(dest, &st) >= 0) {
    return 0; // file already exists
  }

  mkdir(dest_directory, S_IRWXU | S_IRGRP | S_IXGRP);

  FILE *outfile = fopen(dest, "wx");

  if (outfile == NULL)
    return -1;

  compress_deflate(infile, outfile, DEFAULT_COMPRESSION);

  fclose(infile);
  fclose(outfile);

  TMSG(LINUX_PERF, "copy %s into %s", source, dest);

  return 1;
}

//----------------------------------------------------------
// initialization
//----------------------------------------------------------

static void 
perf_init()
{
  // copy /proc/kallsyms file into hpctoolkit output directory
  // only if the value of kptr_restric is zero

  if (perf_util_is_ksym_available()) {
    //copy the kernel symbol table
    int ret = copy_kallsyms();
    TMSG(LINUX_PERF, "copy_kallsyms result: %d", ret);
  }

  perf_mmap_init();

  // initialize sigset to contain PERF_SIGNAL 
  sigset_t sig_mask;
  sigemptyset(&sig_mask);
  sigaddset(&sig_mask, PERF_SIGNAL);

  // arrange to block monitor shootdown signal while in perf_event_handler
  // FIXME: this assumes that monitor's shootdown signal is SIGRTMIN+8
  struct sigaction perf_sigaction;
  sigemptyset(&perf_sigaction.sa_mask);
  sigaddset(&perf_sigaction.sa_mask, SIGRTMIN+8);
  perf_sigaction.sa_flags = 0;

  monitor_sigaction(PERF_SIGNAL, &perf_event_handler, 0, &perf_sigaction);
  monitor_real_pthread_sigmask(SIG_UNBLOCK, &sig_mask, NULL);
}




//----------------------------------------------------------
// initialize an event
//  event_num: event number
//  name: name of event (has to be recognized by perf event)
//  threshold: sampling threshold 
//----------------------------------------------------------
static bool
perf_thread_init(event_thread_t *et, struct perf_event_attr *attr)
{
  // ask sys to "create" the event
  // it returns -1 if it fails.
  et->fd = perf_util_event_open(attr,
            THREAD_SELF, CPU_ANY, GROUP_FD, PERF_FLAGS);
  TMSG(LINUX_PERF, "event fd: %d, skid: %d, code: %d, type: %d, period: %d, freq: %d",
        et->fd, attr->precise_ip, attr->config,
        attr->type, attr->sample_freq, attr->freq);

  // check if perf_event_open is successful
  if (et->fd < 0) {
    EMSG("Linux perf event open failed"
         " fd: %d, skid: %d,"
         " config: %d, type: %d, sample_freq: %d,"
         " freq: %d, error: %s",
         et->fd, attr->precise_ip,
         attr->config, attr->type, attr->sample_freq,
         attr->freq, strerror(errno));
    return false;
  }

  // create mmap buffer for this file 
  et->mmap = set_mmap(et->fd);

  // make sure the file I/O is asynchronous
  int flag = fcntl(et->fd, F_GETFL, 0);
  int ret  = fcntl(et->fd, F_SETFL, flag | O_ASYNC );
  if (ret == -1) {
    EMSG("Can't set notification for event fd: %d: %s",
         et->fd, strerror(errno));
  }

  // need to set PERF_SIGNAL to this file descriptor
  // to avoid POLL_HUP in the signal handler
  ret = fcntl(et->fd, F_SETSIG, PERF_SIGNAL);
  if (ret == -1) {
    EMSG("Can't set signal for event fd: %d: %s",
         et->fd, strerror(errno));
  }

  // set file descriptor owner to this specific thread
  struct f_owner_ex owner;
  owner.type = F_OWNER_TID;
  owner.pid  = syscall(SYS_gettid);
  ret = fcntl(et->fd, F_SETOWN_EX, &owner);
  if (ret == -1) {
    EMSG("Can't set thread owner for event fd: %d: %s",
         et->fd, strerror(errno));
  }

  ret = ioctl(et->fd, PERF_EVENT_IOC_RESET, 0);
  if (ret == -1) {
    EMSG("Can't reset event fd: %d: %s", 
      et->fd, strerror(errno));
  }
  return (ret >= 0);
}


//----------------------------------------------------------
// actions when the program terminates: 
//  - unmap the memory
//  - close file descriptors used by each event
//----------------------------------------------------------
static void
perf_thread_fini(int nevents, event_thread_t *event_thread)
{
  // suppress perf signal while we shut down perf monitoring
  sigset_t perf_sigset;
  sigemptyset(&perf_sigset);
  sigaddset(&perf_sigset, PERF_SIGNAL);
  monitor_real_pthread_sigmask(SIG_BLOCK, &perf_sigset, NULL);

  for(int i=0; i<nevents; i++) {
    if (event_thread[i].fd >= 0) {
      close(event_thread[i].fd);
      event_thread[i].fd = PERF_FD_FINALIZED;
    }

    if (event_thread[i].mmap) { 
      perf_unmmap(event_thread[i].mmap);
      event_thread[i].mmap = 0;
    }
  }

  // consume any pending PERF signals for this thread
  for (;;) {
    siginfo_t siginfo;
    // negative return value means no signals left pending
    if (sigtimedwait(&perf_sigset,  &siginfo, &nowait) < 0) break;
  }
}


// ---------------------------------------------
// get the index of the file descriptor
// ---------------------------------------------

static int
get_fd_index(int nevents, int fd, event_thread_t *event_thread)
{
  for(int i=0; i<nevents; i++) {
    if (event_thread[i].fd == fd)
      return i;
  }
  return -1;
}

/***
 * record a sample.
 * output: sample node sv if successful
 *
 * return 1 node of the sample if successful
 * return 0 if fails
 */
<<<<<<< HEAD
static int
=======
static void
>>>>>>> 24ceff61
record_sample(event_thread_t *current, perf_mmap_data_t *mmap_data,
    void* context, int metric, int freq, sample_val_t *sv)
{
  if (current == NULL)
<<<<<<< HEAD
    return 0;
=======
    return ;
>>>>>>> 24ceff61

  // ----------------------------------------------------------------------------
  // for event with frequency, we need to increase the counter by its period
  // sampling taken by perf event kernel
  // ----------------------------------------------------------------------------
  uint64_t metric_inc = 1;
  if (freq==1 && mmap_data->period > 0)
    metric_inc = mmap_data->period;

  // ----------------------------------------------------------------------------
  // record time enabled and time running
  // if the time enabled is not the same as running time, then it's multiplexed
  // ----------------------------------------------------------------------------
  u64 time_enabled = current->mmap->time_enabled;
  u64 time_running = current->mmap->time_running;

  // ----------------------------------------------------------------------------
  // the estimate count = raw_count * scale_factor
  //              = metric_inc * time_enabled / time running
  // ----------------------------------------------------------------------------
  double scale_f = (double) time_enabled / time_running;

  // for period-based sampling with no multiplexing, there is no need to adjust
  // the scale. Also for software event. For them, the value of time_enabled
  //  and time_running are incorrect (the ratio is less than 1 which doesn't make sense)

  if (scale_f < 1.0)
    scale_f = 1.0;

  double counter = scale_f * metric_inc;

  // ----------------------------------------------------------------------------
  // set additional information for the metric description
  // ----------------------------------------------------------------------------
  thread_data_t *td = hpcrun_get_thread_data();
  metric_aux_info_t *info_aux = &(td->core_profile_trace_data.perf_event_info[metric]);

  // check if this event is multiplexed. we need to notify the user that a multiplexed
  //  event is not accurate at all.
  // Note: perf event can report the scale to be close to 1 (like 1.02 or 0.99).
  //       we need to use a range of value to see if it's multiplexed or not
  info_aux->is_multiplexed    |= (scale_f>PERF_MULTIPLEX_RANGE);

  // case of multiplexed or frequency-based sampling, we need to store the mean and
  // the standard deviation of the sampling period
  info_aux->num_samples++;
  const double delta    = counter - info_aux->threshold_mean;
  info_aux->threshold_mean += delta / info_aux->num_samples;

  // ----------------------------------------------------------------------------
  // update the cct and add callchain if necessary
  // ----------------------------------------------------------------------------
  sampling_info_t info;

  info.sample_clock = 0;
  info.sample_custom_cct.update_before_fn = NULL;
#if KERNEL_SAMPLING_ENABLED
  info.sample_custom_cct.update_after_fn  = (hpcrun_cct_update_after_t)perf_util_add_kernel_callchain;
#else
  info.sample_custom_cct.update_after_fn  = NULL;
#endif
  info.sample_custom_cct.data_aux         = mmap_data;

  *sv = hpcrun_sample_callpath(context, metric,
        (hpcrun_metricVal_t) {.r=counter},
        0/*skipInner*/, 0/*isSync*/, &info);

  blame_shift_apply(metric, sv->sample_node, 
                    counter /*metricIncr*/);
}

/**
 * return the position of precise_ip modifier if exist
 * if not exist, returns 0
 */
static size_t
exist_precise_ip_modifier(const char *original_event)
{
  size_t len = strlen(original_event);
  int is_precise = 0;

  if (len > 2) {
    // precise_ip modifier is either :p or :P at the end
    is_precise = (original_event[len-2] == ':') &&
        (original_event[len-1] == 'p' || original_event[len-1] == 'P');

    if (is_precise)
      return len-2;
  }
  return 0;
}

/******************************************************************************
 * method functions
 *****************************************************************************/

// --------------------------------------------------------------------------
// event occurs when the sample source is initialized
// this method is called first before others
// --------------------------------------------------------------------------
static void
METHOD_FN(init)
{
  TMSG(LINUX_PERF, "%d: init", self->sel_idx);

  pfmu_init();

  perf_util_init();

  // checking the option of multiplexing:
  // the env variable is set by hpcrun or by user (case for static exec)

  self->state = INIT;

  // init events
  kernel_blocking_init();
  datacentric_init();
  memcentric_init();

  TMSG(LINUX_PERF, "%d: init OK", self->sel_idx);
}


// --------------------------------------------------------------------------
// when a new thread is created and has been started
// this method is called after "start"
// --------------------------------------------------------------------------
static void
METHOD_FN(thread_init)
{
  TMSG(LINUX_PERF, "%d: thread init", self->sel_idx);

  TMSG(LINUX_PERF, "%d: thread init OK", self->sel_idx);
}


// --------------------------------------------------------------------------
// start of the thread
// --------------------------------------------------------------------------
static void
METHOD_FN(thread_init_action)
{
  TMSG(LINUX_PERF, "%d: thread init action", self->sel_idx);

  TMSG(LINUX_PERF, "%d: thread init action OK", self->sel_idx);
}


// --------------------------------------------------------------------------
// start of application thread
// --------------------------------------------------------------------------
static void
METHOD_FN(start)
{
  TMSG(LINUX_PERF, "%d: start", self->sel_idx);

  source_state_t my_state = TD_GET(ss_state)[self->sel_idx];

  // make LINUX_PERF start idempotent.  the application can turn on sampling
  // anywhere via the start-stop interface, so we can't control what
  // state LINUX_PERF is in.

  if (my_state == START) {
    TMSG(LINUX_PERF,"%d: *NOTE* LINUX_PERF start called when already in state START",
         self->sel_idx);
    return;
  }

  int nevents        = (self->evl).nevents;
  event_thread_t *et = (event_thread_t *)TD_GET(ss_info)[self->sel_idx].ptr;

  //  enable all perf_events
  perf_start_all(nevents, et);

  thread_data_t* td = hpcrun_get_thread_data();
  td->ss_state[self->sel_idx] = START;

  TMSG(LINUX_PERF, "%d: start OK", self->sel_idx);
}

// --------------------------------------------------------------------------
// end of thread
// --------------------------------------------------------------------------
static void
METHOD_FN(thread_fini_action)
{
  TMSG(LINUX_PERF, "%d: unregister thread", self->sel_idx);

  METHOD_CALL(self, stop); // stop the sample source 

  event_thread_t *event_thread = TD_GET(ss_info)[self->sel_idx].ptr;
  int nevents = self->evl.nevents;

  perf_thread_fini(nevents, event_thread);

  self->state = UNINIT;

  TMSG(LINUX_PERF, "%d: unregister thread OK", self->sel_idx);
}


// --------------------------------------------------------------------------
// end of the application
// --------------------------------------------------------------------------
static void
METHOD_FN(stop)
{
  TMSG(LINUX_PERF, "%d: stop", self->sel_idx);

  source_state_t my_state = TD_GET(ss_state)[self->sel_idx];
  if (my_state == STOP) {
    TMSG(LINUX_PERF,"%d: *NOTE* PERF stop called when already in state STOP",
         self->sel_idx);
    return;
  }

  if (my_state != START) {
    TMSG(LINUX_PERF,"%d: *WARNING* PERF stop called when not in state START",
         self->sel_idx);
    return;
  }

  event_thread_t *event_thread = TD_GET(ss_info)[self->sel_idx].ptr;
  int nevents = self->evl.nevents;

  perf_stop_all(nevents, event_thread);

  thread_data_t* td = hpcrun_get_thread_data();
  td->ss_state[self->sel_idx] = STOP;

  TMSG(LINUX_PERF, "%d: stop OK", self->sel_idx);
}

// --------------------------------------------------------------------------
// really end
// --------------------------------------------------------------------------
static void
METHOD_FN(shutdown)
{
  TMSG(LINUX_PERF, "shutdown");

  METHOD_CALL(self, stop); // stop the sample source 

  event_thread_t *event_thread = TD_GET(ss_info)[self->sel_idx].ptr;
  int nevents = self->evl.nevents;

  perf_thread_fini(nevents, event_thread);

  self->state = UNINIT;

  TMSG(LINUX_PERF, "shutdown OK");
}


// --------------------------------------------------------------------------
// Return true if Linux perf recognizes the name, whether supported or not.
// We'll handle unsupported events later.
// --------------------------------------------------------------------------
static bool
METHOD_FN(supports_event, const char *ev_str)
{
  TMSG(LINUX_PERF, "supports event %s", ev_str);

  if (self->state == UNINIT){
    METHOD_CALL(self, init);
  }

  // extract the event name and the threshold (unneeded in this phase)
  long thresh;
  char ev_tmp[1024];
  hpcrun_extract_ev_thresh(ev_str, sizeof(ev_tmp), ev_tmp, &thresh, 0) ;

  // check if the event is a predefined event
  if (event_custom_find(ev_tmp) != NULL)
    return true;

  size_t precise_ip_pos = exist_precise_ip_modifier(ev_tmp);
  if (precise_ip_pos > 0) {
	  ev_tmp[precise_ip_pos] = '\0';
  }
  // this is not a predefined event, we need to consult to perfmon (if enabled)
  return pfmu_isSupported(ev_tmp) >= 0;
}


 
// --------------------------------------------------------------------------
// handle a list of events
// --------------------------------------------------------------------------
static void
METHOD_FN(process_event_list, int lush_metrics)
{
  TMSG(LINUX_PERF, "process event list");

  metric_desc_properties_t prop = metric_property_none;
  char *event;
  char *evlist = METHOD_CALL(self, get_event_str);
  int i=0;

  struct event_threshold_s default_threshold;
  perf_util_get_default_threshold( &default_threshold );

  // ----------------------------------------------------------------------
  // for each perf's event, create the metric descriptor which will be used later
  // during thread initialization for perf event creation
  // ----------------------------------------------------------------------
  for (event = start_tok(evlist); more_tok(); event = next_tok(), i++) {
    char name[1024];
    long threshold = 1;

    TMSG(LINUX_PERF,"checking event spec = %s",event);

    int period_type = hpcrun_extract_ev_thresh(event, sizeof(name), name, &threshold,
        default_threshold.threshold_num);

    // ------------------------------------------------------------
    // need a special case if we have our own customized  predefined  event
    // This "customized" event will use one or more perf events
    // ------------------------------------------------------------

    if (event_custom_create_event(self, name) > 0) {
      continue;
    }

    // remove precise_ip modifier from event's name when necessary
    size_t precise_ip_pos = exist_precise_ip_modifier(name);
    if (precise_ip_pos > 0) {
    	name[precise_ip_pos] = '\0';
    }

    event_info_t *event = (event_info_t*) hpcrun_malloc(sizeof(event_info_t));
    struct perf_event_attr *event_attr = &event->attr;

    int isPMU = perf_get_pmu_support(name, event_attr);
    if (isPMU < 0)
      // case for unknown event
      // it is impossible to be here, unless the code is buggy
      continue;

    bool is_period = (period_type == PERIOD_THRESHOLD);

    // ------------------------------------------------------------
    // initialize the generic perf event attributes for this event
    // all threads and file descriptor will reuse the same attributes.
    // ------------------------------------------------------------
    perf_util_attr_init(event_attr, is_period, threshold, 0);

    if (precise_ip_pos>0) {
    	perf_util_set_max_precise_ip(event_attr);
    }
    // ------------------------------------------------------------
    // initialize the property of the metric
    // if the metric's name has "CYCLES" it mostly a cycle metric 
    //  this assumption is not true, but it's quite closed
    // ------------------------------------------------------------

    if (strcasestr(name, "CYCLES") != NULL) {
      prop = metric_property_cycles;
      blame_shift_source_register(bs_type_cycles);
    } else {
      prop = metric_property_none;
    }

    char *name_dup = strdup(name); // we need to duplicate the name of the metric until the end
                                   // since the OS will free it, we don't have to do it in hpcrun
    int metric = hpcrun_new_metric();
   
    // ------------------------------------------------------------
    // if we use frequency (event_type=1) then the period is not deterministic,
    // it can change dynamically. In this case, the period is 1
    // ------------------------------------------------------------
    if (!is_period) {
      threshold = 1;
    }
    metric_desc_t *metric_desc = hpcrun_set_metric_info_and_period(metric, name_dup,
            MetricFlags_ValFmt_Real, threshold, prop);

    if (metric_desc == NULL) {
      EMSG("Error: unable to create metric #%d: %s", index, name);
    } else {
      metric_desc->is_frequency_metric = (event->attr.freq == 1);
    }

    int index = METHOD_CALL(self, store_event_and_info,
                         event_attr->config, threshold, metric, event);;
    if (index < 0) {
      EMSG("Error: cannot create event %s (%d)", name, event_attr->config);
    }
  }

  int nevents = self->evl.nevents;
  if (nevents > 0)
    perf_init();
}


// --------------------------------------------------------------------------
// --------------------------------------------------------------------------
static void
METHOD_FN(gen_event_set, int lush_metrics)
{
  TMSG(LINUX_PERF, "gen_event_set");

  int nevents 	  = self->evl.nevents;
  int num_metrics = hpcrun_get_num_metrics();

  // a list of event information, private for each thread
  event_thread_t  *event_thread = (event_thread_t*) hpcrun_malloc(sizeof(event_thread_t) * nevents);

  // allocate and initialize perf_event additional metric info

  size_t mem_metrics_size = num_metrics * sizeof(metric_aux_info_t);
  metric_aux_info_t* aux_info = (metric_aux_info_t*) hpcrun_malloc(mem_metrics_size);
  memset(aux_info, 0, mem_metrics_size);

  thread_data_t* td = hpcrun_get_thread_data();

  td->core_profile_trace_data.perf_event_info = aux_info;
  td->ss_info[self->sel_idx].ptr = event_thread;

  // setup all requested events
  // if an event cannot be initialized, we still keep it in our list
  //  but there will be no samples
  int i;
  for (i=0; i<nevents; i++)
  {
    event_thread_t *et  = &(event_thread[i]);
    event_info_t *einfo = (event_info_t *) self->evl.events[i].event_info;
    struct perf_event_attr *attr = &einfo->attr;

    // initialize this event. If it's valid, we set the metric for the event
    if (!perf_thread_init(et, attr) ) {
<<<<<<< HEAD
      TMSG(LINUX_PERF, "FAIL to initialize fd=%d", event_thread[i].fd);
=======
      metric_desc_t *mdesc = hpcrun_id2metric(i);
      EEMSG("Failed to initialize event %d (%s)", i, mdesc->name);
>>>>>>> 24ceff61
    }
  }

  TMSG(LINUX_PERF, "gen_event_set OK");
}


// --------------------------------------------------------------------------
// list events
// --------------------------------------------------------------------------
static void
METHOD_FN(display_events)
{
  event_custom_display(stdout);

  display_header(stdout, "Available Linux perf events");

  pfmu_showEventList();
  printf("\n");
}


// --------------------------------------------------------------------------
// read a counter from the file descriptor,
//  and returns the value of the counter
// Note: this function is used for debugging purpose in gdb
// --------------------------------------------------------------------------
long
read_fd(int fd)
{
  char buffer[1024];
  if (fd <= 0)
    return 0;

  size_t t = read(fd, buffer, 1024);
  if (t>0) {
    return atoi(buffer);
  }
  return -1;
}



/***************************************************************************
 * object
 ***************************************************************************/

#define ss_name linux_perf
#define ss_cls SS_HARDWARE
#define ss_sort_order  60

#include "sample-sources/ss_obj.h"

// ---------------------------------------------
// signal handler
// ---------------------------------------------

static int
perf_event_handler(
  int sig, 
  siginfo_t* siginfo, 
  void* context
)
{
  // ----------------------------------------------------------------------------
  // check #0:
  // if the interrupt came while inside our code, then drop the sample
  // and return and avoid the potential for deadlock.
  // ----------------------------------------------------------------------------

  void *pc = hpcrun_context_pc(context);

  if (! hpcrun_safe_enter_async(pc)) {
    hpcrun_stats_num_samples_blocked_async_inc();

    return 0; // tell monitor the signal has been handled.
  }

  // ----------------------------------------------------------------------------
  // disable all counters
  // ----------------------------------------------------------------------------

  sample_source_t *self = &obj_name();
  event_thread_t *event_thread = TD_GET(ss_info)[self->sel_idx].ptr;

  int nevents = self->evl.nevents;

  // if finalized already, refuse to handle any more samples
  if (perf_was_finalized(nevents, event_thread)) {
    return 0;
  }

  perf_stop_all(nevents, event_thread);

  // ----------------------------------------------------------------------------
  // check #1: check if signal generated by kernel for profiling
  // ----------------------------------------------------------------------------

  if (siginfo->si_code < 0) {
    TMSG(LINUX_PERF, "signal si_code %d < 0 indicates not from kernel", 
         siginfo->si_code);
    perf_start_all(nevents, event_thread);

    return 1; // tell monitor the signal has not been handled.
  }

  // ----------------------------------------------------------------------------
  // check #2:
  // if sampling disabled explicitly for this thread, skip all processing
  // ----------------------------------------------------------------------------
  if (hpcrun_thread_suppress_sample) {
    return 0;
  }

  int fd = siginfo->si_fd;

  // ----------------------------------------------------------------------------
  // check #3: we expect only POLL_HUP, not POLL_IN
  // Sometimes we have signal code other than POll_HUP
  // and still has a valid information (x86 on les).
  // ----------------------------------------------------------------------------
#if 0
  if (siginfo->si_code != POLL_HUP) {
    TMSG(LINUX_PERF, "signal si_code %d (fd: %d) not generated by signal %d",
        siginfo->si_code, siginfo->si_fd, PERF_SIGNAL);

    restart_perf_event(fd);
    perf_start_all(nevents, event_thread);

    return 0; // tell monitor the signal has not been handled.
  }
#endif

  // ----------------------------------------------------------------------------
  // check #4:
  // check the index of the file descriptor (if we have multiple events)
  // if the file descriptor is not on the list, we shouldn't store the 
  // metrics. Perhaps we should throw away?
  // ----------------------------------------------------------------------------

  int event_index = get_fd_index(nevents, fd, event_thread);
  event_thread_t *current = &(event_thread[event_index]);

  if (current == NULL) {
    // signal not from perf event
    TMSG(LINUX_PERF, "signal si_code %d with fd %d: unknown perf event",
       siginfo->si_code, fd);
    hpcrun_safe_exit();

    perf_start_all(nevents, event_thread);

    return 1; // tell monitor the signal has not been handled.
  }

  // ----------------------------------------------------------------------------
  // parse the buffer until it finishes reading all buffers
  // ----------------------------------------------------------------------------
  event_info_t *event_info = (event_info_t *)self->evl.events[event_index].event_info;
  struct perf_event_attr *attr = &event_info->attr;

  int more_data = 0;
  do {
    perf_mmap_data_t mmap_data;
    memset(&mmap_data, 0, sizeof(perf_mmap_data_t));

    // reading info from mmapped buffer
    more_data = read_perf_buffer(current->mmap, attr, &mmap_data);

    sample_val_t sv;
    memset(&sv, 0, sizeof(sample_val_t));

    event_info_t *event_info = (event_info_t*) self->evl.events[event_index].event_info;

    if (mmap_data.header_type == PERF_RECORD_SAMPLE) {

      int freq   = event_info->attr.freq;
      int metric = self->evl.events[event_index].metric_id;

      record_sample(current, &mmap_data, context, metric, freq, &sv);
    }
    event_custom_handler(event_info, context, sv, &mmap_data);

  } while (more_data);

  perf_start_all(nevents, event_thread);

  hpcrun_safe_exit();

  return 0; // tell monitor the signal has been handled.
}
<|MERGE_RESOLUTION|>--- conflicted
+++ resolved
@@ -488,20 +488,12 @@
  * return 1 node of the sample if successful
  * return 0 if fails
  */
-<<<<<<< HEAD
-static int
-=======
-static void
->>>>>>> 24ceff61
+static void
 record_sample(event_thread_t *current, perf_mmap_data_t *mmap_data,
     void* context, int metric, int freq, sample_val_t *sv)
 {
   if (current == NULL)
-<<<<<<< HEAD
-    return 0;
-=======
     return ;
->>>>>>> 24ceff61
 
   // ----------------------------------------------------------------------------
   // for event with frequency, we need to increase the counter by its period
@@ -934,12 +926,8 @@
 
     // initialize this event. If it's valid, we set the metric for the event
     if (!perf_thread_init(et, attr) ) {
-<<<<<<< HEAD
-      TMSG(LINUX_PERF, "FAIL to initialize fd=%d", event_thread[i].fd);
-=======
       metric_desc_t *mdesc = hpcrun_id2metric(i);
       EEMSG("Failed to initialize event %d (%s)", i, mdesc->name);
->>>>>>> 24ceff61
     }
   }
 
