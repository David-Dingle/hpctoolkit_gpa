// -*-Mode: C++;-*- // technically C99

// * BeginRiceCopyright *****************************************************
//
// --------------------------------------------------------------------------
// Part of HPCToolkit (hpctoolkit.org)
//
// Information about sources of support for research and development of
// HPCToolkit is at 'hpctoolkit.org' and in 'README.Acknowledgments'.
// --------------------------------------------------------------------------
//
// Copyright ((c)) 2002-2020, Rice University
// All rights reserved.
//
// Redistribution and use in source and binary forms, with or without
// modification, are permitted provided that the following conditions are
// met:
//
// * Redistributions of source code must retain the above copyright
//   notice, this list of conditions and the following disclaimer.
//
// * Redistributions in binary form must reproduce the above copyright
//   notice, this list of conditions and the following disclaimer in the
//   documentation and/or other materials provided with the distribution.
//
// * Neither the name of Rice University (RICE) nor the names of its
//   contributors may be used to endorse or promote products derived from
//   this software without specific prior written permission.
//
// This software is provided by RICE and contributors "as is" and any
// express or implied warranties, including, but not limited to, the
// implied warranties of merchantability and fitness for a particular
// purpose are disclaimed. In no event shall RICE or contributors be
// liable for any direct, indirect, incidental, special, exemplary, or
// consequential damages (including, but not limited to, procurement of
// substitute goods or services; loss of use, data, or profits; or
// business interruption) however caused and on any theory of liability,
// whether in contract, strict liability, or tort (including negligence
// or otherwise) arising in any way out of the use of this software, even
// if advised of the possibility of such damage.
//
// ******************************************************* EndRiceCopyright *

//
// Linux perf sample source interface
//


/******************************************************************************
 * system includes
 *****************************************************************************/

#include <assert.h>
#include <errno.h>
#include <fcntl.h>
#include <signal.h>
#include <stdio.h>
#include <stdint.h>
#include <stdlib.h>
#include <string.h>
#include <time.h>
#include <unistd.h>
#include <math.h>

#include <sys/syscall.h> 
#include <sys/stat.h>
#include <sys/ioctl.h>
#include <sys/wait.h>

/******************************************************************************
 * linux specific headers
 *****************************************************************************/
#include <linux/perf_event.h>
#include <linux/version.h>


/******************************************************************************
 * libmonitor
 *****************************************************************************/
#include <monitor.h>



/******************************************************************************
 * local includes
 *****************************************************************************/

#include "sample-sources/simple_oo.h"
#include "sample-sources/sample_source_obj.h"
#include "sample-sources/common.h"
#include "sample-sources/ss-errno.h"
 
#include <hpcrun/main.h>
#include <hpcrun/cct_insert_backtrace.h>
#include <hpcrun/files.h>
#include <hpcrun/hpcrun_stats.h>
#include <hpcrun/loadmap.h>
#include <hpcrun/messages/messages.h>
#include <hpcrun/metrics.h>
#include <hpcrun/cct2metrics.h>
#include <hpcrun/safe-sampling.h>
#include <hpcrun/sample_event.h>
#include <hpcrun/sample_sources_registered.h>
#include <hpcrun/sample-sources/blame-shift/blame-shift.h>
#include <hpcrun/utilities/tokenize.h>
#include <hpcrun/utilities/arch/context-pc.h>

#include <evlist.h>
#include <limits.h>   // PATH_MAX
#include <lib/prof-lean/hpcrun-metric.h> // prefix for metric helper
#include <lib/support-lean/OSUtil.h>     // hostid

#include <include/linux_info.h> 

#include "perfmon-util.h"

#include "perf-util.h"        // u64, u32 and perf_mmap_data_t
#include "perf_mmap.h"        // api for parsing mmapped buffer
#include "perf_skid.h"
#include "perf_event_open.h"

#include "event_custom.h"     // api for pre-defined events

#include "sample-sources/display.h" // api to display available events

#include "kernel_blocking.h"  // api for predefined kernel blocking event
#include "sample-sources/datacentric/datacentric.h"     // api for datacentric
#include "sample-sources/stall/stall.h"                 // api for stall event

#include "lib/support-lean/compress.h"

//******************************************************************************
// macros
//******************************************************************************


#define LINUX_PERF_DEBUG 0

// default number of samples per second per thread
//
// linux perf has a default of 4000. this seems high, but the overhead for perf
// is still small.  however, for some processors (e.g., KNL), overhead 
// at such a high sampling rate is significant and as a result, the kernel
// will adjust the threshold to less than 100.
//
// 300 samples per sec with hpctoolkit has a similar overhead as perf
#define DEFAULT_THRESHOLD  HPCRUN_DEFAULT_SAMPLE_RATE

#ifndef sigev_notify_thread_id
#define sigev_notify_thread_id  _sigev_un._tid
#endif

// replace SIGIO with SIGRTMIN to support multiple events
// We know that:
// - realtime uses SIGRTMIN+3
// - PAPI uses SIGRTMIN+2
// so SIGRTMIN+4 is a safe bet (temporarily)
#define PERF_SIGNAL (SIGRTMIN+4)

#define PERF_EVENT_AVAILABLE_UNKNOWN 0
#define PERF_EVENT_AVAILABLE_NO      1
#define PERF_EVENT_AVAILABLE_YES     2

#define PERF_MULTIPLEX_RANGE 1.2

#define FILE_BUFFER_SIZE (1024*1024)

#define DEFAULT_COMPRESSION 5

#define PERIOD_THRESHOLD 1
#define PERIOD_FREQUENCY 2
#define PERIOD_DEFAULT 0

#define PERF_FD_FINALIZED (-2)


//******************************************************************************
// type declarations
//******************************************************************************



//******************************************************************************
// forward declarations 
//******************************************************************************

static void 
perf_thread_fini(int nevents, event_thread_t *event_thread);

static int 
perf_event_handler( int sig, siginfo_t* siginfo, void* context);


//******************************************************************************
// constants
//******************************************************************************

static const struct timespec nowait = {0, 0};



//******************************************************************************
// local variables
//******************************************************************************


<<<<<<< HEAD


/******************************************************************************
 * external thread-local variables
 *****************************************************************************/
extern __thread bool hpcrun_thread_suppress_sample;

=======
// a list of main description of events, shared between threads
// once initialize, this list doesn't change (but event description can change)
static event_info_t  *event_desc = NULL;

static struct event_threshold_s default_threshold = {DEFAULT_THRESHOLD, FREQUENCY};

static kind_info_t *lnux_kind;
>>>>>>> 69000245

//******************************************************************************
// private operations 
//******************************************************************************


/* 
 * determine whether the perf sample source has been finalized for this thread
 */ 
static int 
perf_was_finalized
(
 int nevents, 
 event_thread_t *event_thread
)
{
  return nevents >= 1 && event_thread[0].fd == PERF_FD_FINALIZED;
}


/*
 * Enable all the counters
 */ 
static void
perf_start_all(int nevents, event_thread_t *event_thread)
{
  int i, ret;

  for(i=0; i<nevents; i++) {
    int fd = event_thread[i].fd;
    if (fd<0) 
      continue; 
 
    ret = ioctl(fd, PERF_EVENT_IOC_ENABLE, 0);

    if (ret == -1) {
      EMSG("Can't enable event with fd: %d: %s", fd, strerror(errno));
    }
  }
}

/*
 * Disable all the counters
 */ 
static void
perf_stop_all(int nevents, event_thread_t *event_thread)
{
  int i, ret;

  for(i=0; i<nevents; i++) {
    int fd = event_thread[i].fd;
    if (fd<0) 
      continue; 
 
    ret = ioctl(fd, PERF_EVENT_IOC_DISABLE, 0);
    if (ret == -1) {
      EMSG("Can't disable event with fd: %d: %s", fd, strerror(errno));
    }
  }
}

static int
perf_get_pmu_support(const char *name, struct perf_event_attr *event_attr)
{
  return pfmu_getEventAttribute(name, event_attr);
}

/****
 * copy /proc/kallsyms file into hpctoolkit output directory
 * return
 *  1 if the copy is successful
 *  0 if the target file already exists
 *  -1 if something wrong happens
 */
static int
copy_kallsyms()
{
  char *source = LINUX_KERNEL_SYMBOL_FILE;

  FILE *infile = fopen(source, "r");
  if (infile == NULL)
    return -1;

  char  dest[PATH_MAX], kernel_name[PATH_MAX];
  char  dest_directory[PATH_MAX];
  const char *output_directory = hpcrun_files_output_directory();

  snprintf(dest_directory, PATH_MAX, "%s/%s", output_directory,
           KERNEL_SYMBOLS_DIRECTORY);

  OSUtil_setCustomKernelName(kernel_name, PATH_MAX);

  // we need to keep the host-id to be exactly the same template
  // as the hpcrun file. If the filename format changes in hpcun
  //  we need to adapt again here.

  snprintf(dest, PATH_MAX, "%s/%s", dest_directory, kernel_name);

  // test if the file already exist
  struct stat st = {0};
  if (stat(dest, &st) >= 0) {
    return 0; // file already exists
  }

  mkdir(dest_directory, S_IRWXU | S_IRGRP | S_IXGRP);

  FILE *outfile = fopen(dest, "wx");

  if (outfile == NULL)
    return -1;

  compress_deflate(infile, outfile, DEFAULT_COMPRESSION);

  fclose(infile);
  fclose(outfile);

  TMSG(LINUX_PERF, "copy %s into %s", source, dest);

  return 1;
}

//----------------------------------------------------------
// initialization
//----------------------------------------------------------

static void 
perf_init()
{
  // copy /proc/kallsyms file into hpctoolkit output directory
  // only if the value of kptr_restric is zero

  if (perf_util_is_ksym_available()) {
    //copy the kernel symbol table
    int ret = copy_kallsyms();
    TMSG(LINUX_PERF, "copy_kallsyms result: %d", ret);
  }

  perf_mmap_init();

  // initialize sigset to contain PERF_SIGNAL 
  sigset_t sig_mask;
  sigemptyset(&sig_mask);
  sigaddset(&sig_mask, PERF_SIGNAL);

  // arrange to block monitor shootdown signal while in perf_event_handler
  // FIXME: this assumes that monitor's shootdown signal is SIGRTMIN+8
  struct sigaction perf_sigaction;
  sigemptyset(&perf_sigaction.sa_mask);
  sigaddset(&perf_sigaction.sa_mask, SIGRTMIN+8);
  perf_sigaction.sa_flags = 0;

  monitor_sigaction(PERF_SIGNAL, &perf_event_handler, 0, &perf_sigaction);
  monitor_real_pthread_sigmask(SIG_UNBLOCK, &sig_mask, NULL);
}




//----------------------------------------------------------
// initialize an event
//  event_num: event number
//  name: name of event (has to be recognized by perf event)
//  threshold: sampling threshold 
//----------------------------------------------------------
static bool
perf_thread_init(event_info_t *event, event_thread_t *et)
{
  // ask sys to "create" the event
  // it returns -1 if it fails.
  et->fd = perf_event_open(&(event->attr),
            THREAD_SELF, CPU_ANY, GROUP_FD, PERF_FLAGS);
  TMSG(LINUX_PERF, "event fd: %d, skid: %d, code: %d, type: %d, period: %d, freq: %d",
        et->fd, event->attr.precise_ip, event->attr.config,
        event->attr.type, event->attr.sample_freq, event->attr.freq);

  // check if perf_event_open is successful
  if (et->fd < 0) {
    EMSG("linux perf event open failed"
         " fd: %d, skid: %d,"
         " config: %d, type: %d, sample_freq: %d,"
         " freq: %d, error: %s",
         et->fd, event->attr.precise_ip,
         event->attr.config, event->attr.type, event->attr.sample_freq,
         event->attr.freq, strerror(errno));
    return false;
  }

  // create mmap buffer for this file 
  et->mmap = set_mmap(et->fd);

  // make sure the file i/o is asynchronous
  int flag = fcntl(et->fd, F_GETFL, 0);
  int ret  = fcntl(et->fd, F_SETFL, flag | O_ASYNC );
  if (ret == -1) {
    EMSG("can't set notification for event fd: %d: %s",
         et->fd, strerror(errno));
  }

  // need to set perf_signal to this file descriptor
  // to avoid poll_hup in the signal handler
  ret = fcntl(et->fd, F_SETSIG, PERF_SIGNAL);
  if (ret == -1) {
    EMSG("can't set signal for event fd: %d: %s",
         et->fd, strerror(errno));
  }

  // set file descriptor owner to this specific thread
  struct f_owner_ex owner;
  owner.type = F_OWNER_TID;
  owner.pid  = syscall(SYS_gettid);
  ret = fcntl(et->fd, F_SETOWN_EX, &owner);
  if (ret == -1) {
    EMSG("can't set thread owner for event fd: %d: %s",
         et->fd, strerror(errno));
  }

  ret = ioctl(et->fd, PERF_EVENT_IOC_RESET, 0);
  if (ret == -1) {
    EMSG("can't reset event fd: %d: %s", 
      et->fd, strerror(errno));
  }
  return (ret >= 0);
}


//----------------------------------------------------------
// actions when the program terminates: 
//  - unmap the memory
//  - close file descriptors used by each event
//----------------------------------------------------------
static void
perf_thread_fini(int nevents, event_thread_t *event_thread)
{
  // suppress perf signal while we shut down perf monitoring
  sigset_t perf_sigset;
  sigemptyset(&perf_sigset);
  sigaddset(&perf_sigset, PERF_SIGNAL);
  monitor_real_pthread_sigmask(SIG_BLOCK, &perf_sigset, NULL);

  for(int i=0; i<nevents; i++) {
    if (!event_thread) {
       continue; // in some situations, it is possible a shutdown signal is delivered
       	         // while hpcrun is in the middle of abort.
		 // in this case, all information is null and we shouldn't
		 // start profiling.
    }
    if (event_thread[i].fd >= 0) {
      close(event_thread[i].fd);
      event_thread[i].fd = PERF_FD_FINALIZED;
    }

    if (event_thread[i].mmap) { 
      perf_unmmap(event_thread[i].mmap);
      event_thread[i].mmap = 0;
    }
  }

  // consume any pending perf signals for this thread
  for (;;) {
    siginfo_t siginfo;
    // negative return value means no signals left pending
    if (sigtimedwait(&perf_sigset,  &siginfo, &nowait) < 0) break;
  }
}


// ---------------------------------------------
// get the index of the file descriptor
// ---------------------------------------------

static int
get_fd_index(int nevents, int fd, event_thread_t *event_thread)
{
  for(int i=0; i<nevents; i++) {
    if (event_thread[i].fd == fd)
      return i;
  }
  return -1;
}

/***
 * record a sample.
 * output: pointer to sample node sv if successful
 *
 * return 0 is the record is not valid
 * return metric value if successful
 */
static double
record_sample(event_thread_t *current, perf_mmap_data_t *mmap_data,
    void* context, int metric, int freq, sample_val_t *sv)
{
<<<<<<< HEAD
  if (current == NULL)
    return 0.0;
=======
  if (current == NULL || current->event == NULL || current->event->perf_metric_id < 0)
    return NULL;
>>>>>>> 69000245

  // ----------------------------------------------------------------------------
  // for event with frequency, we need to increase the counter by its period
  // sampling taken by perf event kernel
  // ----------------------------------------------------------------------------
  uint64_t metric_inc = 1;
  if (freq==1 && mmap_data->period > 0)
    metric_inc = mmap_data->period;

  // ----------------------------------------------------------------------------
  // record time enabled and time running
  // if the time enabled is not the same as running time, then it's multiplexed
  // ----------------------------------------------------------------------------
  u64 time_enabled = current->mmap->time_enabled;
  u64 time_running = current->mmap->time_running;

  // ----------------------------------------------------------------------------
  // the estimate count = raw_count * scale_factor
  //              = metric_inc * time_enabled / time running
  // ----------------------------------------------------------------------------
  double scale_f = (double) time_enabled / time_running;

  // for period-based sampling with no multiplexing, there is no need to adjust
  // the scale. also for software event. for them, the value of time_enabled
  //  and time_running are incorrect (the ratio is less than 1 which doesn't make sense)

  if (scale_f < 1.0)
    scale_f = 1.0;

  // if PERF_SAMPLE_WEIGHT is enabled, we need to consider the counter with the weight
  // to emphasize its costness

  int weight = (mmap_data->weight < 1 ? 1 : mmap_data->weight);

  double counter = scale_f * metric_inc * (double) weight;

  // ----------------------------------------------------------------------------
  // set additional information for the metric description
  // ----------------------------------------------------------------------------
  thread_data_t *td = hpcrun_get_thread_data();
<<<<<<< HEAD
  metric_aux_info_t *info_aux = &(td->core_profile_trace_data.perf_event_info[metric]);
=======
  metric_aux_info_t *info_aux = &(td->core_profile_trace_data.perf_event_info[current->event->perf_metric_id]);
>>>>>>> 69000245

  // check if this event is multiplexed. we need to notify the user that a multiplexed
  //  event is not accurate at all.
  // note: perf event can report the scale to be close to 1 (like 1.02 or 0.99).
  //       we need to use a range of value to see if it's multiplexed or not
  info_aux->is_multiplexed    |= (scale_f>PERF_MULTIPLEX_RANGE);

  // case of multiplexed or frequency-based sampling, we need to store the mean and
  // the standard deviation of the sampling period
  info_aux->num_samples++;
  const double delta = counter - info_aux->threshold_mean;
  info_aux->threshold_mean += delta / info_aux->num_samples;

  // ----------------------------------------------------------------------------
  // update the cct and add callchain if necessary
  // ----------------------------------------------------------------------------
  sampling_info_t info;

  info.flags = 0;
  info.sample_clock = 0;
  info.sample_custom_cct.update_before_fn = NULL;
#if kernel_sampling_enabled
  info.sample_custom_cct.update_after_fn  = (hpcrun_cct_update_after_t)perf_util_add_kernel_callchain;
#else
  info.sample_custom_cct.update_after_fn  = (hpcrun_cct_update_after_t)perf_util_precise_ip;
#endif
  info.sample_custom_cct.data_aux         = mmap_data;

  hpcrun_metricVal_t value = {.r = counter};

<<<<<<< HEAD
  *sv = hpcrun_sample_callpath(context, metric, value,
        0/*skipinner*/, 0/*issync*/, &info);

  blame_shift_apply(metric, sv->sample_node, counter /*metricincr*/);
=======
  *sv = hpcrun_sample_callpath(context, current->event->hpcrun_metric_id,
        (hpcrun_metricVal_t) {.r=counter},
        0/*skipInner*/, 0/*isSync*/, &info);

  blame_shift_apply(current->event->hpcrun_metric_id, sv->sample_node, 
                    counter /*metricIncr*/);
>>>>>>> 69000245

  return counter;
}

/**
 * return the position of precise_ip modifier if exist
 * if not exist, returns 0
 */
static size_t
exist_precise_ip_modifier(const char *original_event)
{
  size_t len = strlen(original_event);
  int is_precise = 0;

  if (len > 2) {
    // precise_ip modifier is either :p or :p at the end
    is_precise = (original_event[len-2] == ':') &&
        (original_event[len-1] == 'p' || original_event[len-1] == 'p');

    if (is_precise)
      return len-2;
  }
  return 0;
}

/******************************************************************************
 * method functions
 *****************************************************************************/

// --------------------------------------------------------------------------
// event occurs when the sample source is initialized
// this method is called first before others
// --------------------------------------------------------------------------
static void
METHOD_FN(init)
{
  TMSG(LINUX_PERF, "%d: init", self->sel_idx);

  pfmu_init();

  perf_util_init();

  // checking the option of multiplexing:
  // the env variable is set by hpcrun or by user (case for static exec)

  self->state = INIT;

  // init events
  kernel_blocking_init();
  datacentric_init();
  stall_init();

  TMSG(LINUX_PERF, "%d: init ok", self->sel_idx);
}


// --------------------------------------------------------------------------
// when a new thread is created and has been started
// this method is called after "start"
// --------------------------------------------------------------------------
static void
METHOD_FN(thread_init)
{
  TMSG(LINUX_PERF, "%d: thread init", self->sel_idx);

  TMSG(LINUX_PERF, "%d: thread init ok", self->sel_idx);
}


// --------------------------------------------------------------------------
// start of the thread
// --------------------------------------------------------------------------
static void
METHOD_FN(thread_init_action)
{
  TMSG(LINUX_PERF, "%d: thread init action", self->sel_idx);

  TMSG(LINUX_PERF, "%d: thread init action ok", self->sel_idx);
}


// --------------------------------------------------------------------------
// start of application thread
// --------------------------------------------------------------------------
static void
METHOD_FN(start)
{
  TMSG(LINUX_PERF, "%d: start", self->sel_idx);

  source_state_t my_state = TD_GET(ss_state)[self->sel_idx];

  // make LINUX_PERF start idempotent.  the application can turn on sampling
  // anywhere via the start-stop interface, so we can't control what
  // state LINUX_PERF is in.

  if (my_state == START) {
    TMSG(LINUX_PERF,"%d: *note* LINUX_PERF start called when already in state start",
         self->sel_idx);
    return;
  }

  int nevents        = (self->evl).nevents;
  event_thread_t *et = (event_thread_t *)TD_GET(ss_info)[self->sel_idx].ptr;

  //  enable all perf_events
  perf_start_all(nevents, et);

  thread_data_t* td = hpcrun_get_thread_data();
  td->ss_state[self->sel_idx] = START;

  TMSG(LINUX_PERF, "%d: start ok", self->sel_idx);
}

// --------------------------------------------------------------------------
// end of thread
// --------------------------------------------------------------------------
static void
METHOD_FN(thread_fini_action)
{
  TMSG(LINUX_PERF, "%d: unregister thread", self->sel_idx);

  METHOD_CALL(self, stop); // stop the sample source 

  event_thread_t *event_thread = TD_GET(ss_info)[self->sel_idx].ptr;
  int nevents = self->evl.nevents;

  perf_thread_fini(nevents, event_thread);

  self->state = UNINIT;

  TMSG(LINUX_PERF, "%d: unregister thread ok", self->sel_idx);
}


// --------------------------------------------------------------------------
// end of the application
// --------------------------------------------------------------------------
static void
METHOD_FN(stop)
{
  TMSG(LINUX_PERF, "%d: stop", self->sel_idx);

  source_state_t my_state = TD_GET(ss_state)[self->sel_idx];
  if (my_state == STOP) {
    TMSG(LINUX_PERF,"%d: *note* perf stop called when already in state stop",
         self->sel_idx);
    return;
  }

  if (my_state != START) {
    TMSG(LINUX_PERF,"%d: *warning* perf stop called when not in state start",
         self->sel_idx);
    return;
  }

  event_thread_t *event_thread = TD_GET(ss_info)[self->sel_idx].ptr;
  int nevents = self->evl.nevents;

  perf_stop_all(nevents, event_thread);

  thread_data_t* td = hpcrun_get_thread_data();
  td->ss_state[self->sel_idx] = STOP;

  TMSG(LINUX_PERF, "%d: stop ok", self->sel_idx);
}

// --------------------------------------------------------------------------
// really end
// --------------------------------------------------------------------------
static void
METHOD_FN(shutdown)
{
  TMSG(LINUX_PERF, "shutdown");

  METHOD_CALL(self, stop); // stop the sample source 

  event_thread_t *event_thread = TD_GET(ss_info)[self->sel_idx].ptr;
  int nevents = self->evl.nevents;

  perf_thread_fini(nevents, event_thread);

  self->state = UNINIT;

  TMSG(LINUX_PERF, "shutdown ok");
}


// --------------------------------------------------------------------------
// return true if linux perf recognizes the name, whether supported or not.
// we'll handle unsupported events later.
// --------------------------------------------------------------------------
static bool
METHOD_FN(supports_event, const char *ev_str)
{
  TMSG(LINUX_PERF, "supports event %s", ev_str);

  if (self->state == UNINIT){
    METHOD_CALL(self, init);
  }

  // extract the event name and the threshold (unneeded in this phase)
  long thresh;
  char *ev_tmp;

  // check if the user specifies explicitly precise event
  perf_skid_parse_event(ev_str, &ev_tmp);

  hpcrun_extract_ev_thresh(ev_tmp, strlen(ev_tmp), ev_tmp, &thresh, 0) ;

  // check if the event is a predefined event
  if (event_custom_find(ev_tmp) != NULL) {
    free(ev_tmp);
    return true;
  }

  size_t precise_ip_pos = exist_precise_ip_modifier(ev_tmp);
  if (precise_ip_pos > 0) {
	  ev_tmp[precise_ip_pos] = '\0';
  }
  // this is not a predefined event, we need to consult to perfmon (if enabled)
  bool retval = pfmu_isSupported(ev_tmp) >= 0;
  free(ev_tmp);
  return retval;
}


 
// --------------------------------------------------------------------------
// handle a list of events
// --------------------------------------------------------------------------
static void
METHOD_FN(process_event_list, int lush_metrics)
{
  TMSG(LINUX_PERF, "process event list");

  metric_desc_properties_t prop = metric_property_none;
  char *event;
  char *evlist = METHOD_CALL(self, get_event_str);
<<<<<<< HEAD
=======
  int num_events = 0;

  // TODO: stupid way to count the number of events

  for (event = start_tok(evlist); more_tok(); event = next_tok(), num_events++);
  
  // setup all requested events
  // if an event cannot be initialized, we still keep it in our list
  //  but there will be no samples

  size_t size = sizeof(event_info_t) * num_events;
  event_desc = (event_info_t*) hpcrun_malloc(size);
  if (event_desc == NULL) {
	  EMSG("Unable to allocate %d bytes", size);
	  return;
  }
  memset(event_desc, 0, size);

  lnux_kind = hpcrun_metrics_new_kind();
>>>>>>> 69000245
  int i=0;

  struct event_threshold_s default_threshold;
  perf_util_get_default_threshold( &default_threshold );

  // ----------------------------------------------------------------------
  // for each perf's event, create the metric descriptor which will be used later
  // during thread initialization for perf event creation
  // ----------------------------------------------------------------------
  for (event = start_tok(evlist); more_tok(); event = next_tok(), i++) {
    char *name;
    long threshold = 1;

    TMSG(LINUX_PERF,"checking event spec = %s",event);

    int precise_ip = perf_skid_parse_event(event, &name);
    int period_type = hpcrun_extract_ev_thresh(name, strlen(name), name, &threshold,
        default_threshold.threshold_num);

    // ------------------------------------------------------------
    // need a special case if we have our own customized  predefined  event
    // this "customized" event will use one or more perf events
    // ------------------------------------------------------------
<<<<<<< HEAD

    if (event_custom_create_event(self, name) > 0) {
      continue;
=======
    event_desc[i].metric_custom = event_custom_find(name);
    event_desc[i].perf_metric_id = i;

    if (event_desc[i].metric_custom != NULL) {
      if (event_desc[i].metric_custom->register_fn != NULL) {
    	// special registration for customized event
        event_desc[i].metric_custom->register_fn( lnux_kind, &event_desc[i] );
        METHOD_CALL(self, store_event, event_desc[i].attr.config, threshold);
        continue;
      }
>>>>>>> 69000245
    }

    event_info_t *event_info = (event_info_t*) hpcrun_malloc(sizeof(event_info_t));
    struct perf_event_attr *event_attr = &event_info->attr;

    int ispmu = perf_get_pmu_support(name, event_attr);
    if (ispmu < 0)
      // case for unknown event
      // it is impossible to be here, unless the code is buggy
      continue;

    bool is_period = (period_type == PERIOD_THRESHOLD);

    // ------------------------------------------------------------
    // initialize the generic perf event attributes for this event
    // all threads and file descriptor will reuse the same attributes.
    // ------------------------------------------------------------
    perf_util_attr_init(name, event_attr, is_period, threshold, 0);

    if (precise_ip>0 && precise_ip <= PERF_EVENT_AUTODETECT_SKID) {

      if (precise_ip == PERF_EVENT_AUTODETECT_SKID) {
        perf_skid_set_max_precise_ip(event_attr);
      }
    	event_attr->precise_ip             = precise_ip;
    }
    // ------------------------------------------------------------
    // initialize the property of the metric
    // if the metric's name has "cycles" it mostly a cycle metric 
    //  this assumption is not true, but it's quite closed
    // ------------------------------------------------------------

    if (strcasestr(name, "cycles") != NULL) {
      prop = metric_property_cycles;
      blame_shift_source_register(bs_type_cycles);
    } else {
      prop = metric_property_none;
    }

    char *name_dup = strdup(name); // we need to duplicate the name of the metric until the end
<<<<<<< HEAD
                                   // since the os will free it, we don't have to do it in hpcrun
    int metric = hpcrun_new_metric();
=======
                                   // since the OS will free it, we don't have to do it in hpcrun
    const char *desc = pfmu_getEventDescription(name);

    // set the metric for this perf event
    event_desc[i].hpcrun_metric_id = hpcrun_set_new_metric_desc_and_period(lnux_kind, name_dup,
            desc, MetricFlags_ValFmt_Real, threshold, prop);
>>>>>>> 69000245
   
    // ------------------------------------------------------------
    // if we use frequency (event_type=1) then the period is not deterministic,
    // it can change dynamically. in this case, the period is 1
    // ------------------------------------------------------------
    if (!is_period) {
      threshold = 1;
    }
<<<<<<< HEAD
    metric_desc_t *metric_desc = hpcrun_set_metric_info_and_period(metric, name_dup,
            MetricFlags_ValFmt_Real, threshold, prop);

    if (metric_desc == NULL) {
      EMSG("error: unable to create metric #%d: %s", index, name);
    } else {
      metric_desc->is_frequency_metric = (event_info->attr.freq == 1);
    }

    int index = METHOD_CALL(self, store_event_and_info,
                         event_attr->config, threshold, metric, event_info);;
    if (index < 0) {
      EMSG("error: cannot create event %s (%d)", name, event_attr->config);
    }
=======
    METHOD_CALL(self, store_event, event_attr->config, threshold);
>>>>>>> 69000245
    free(name);
  }
  while (i--) {
    metric_desc_t *m = hpcrun_id2metric_linked(event_desc[i].hpcrun_metric_id);

    m->is_frequency_metric = (event_desc[i].attr.freq == 1);
    event_desc[i].metric_desc = m;
  }
  hpcrun_close_kind(lnux_kind);

  int nevents = self->evl.nevents;
  if (nevents > 0)
    perf_init();
}


static void
METHOD_FN(finalize_event_list)
{
}

// --------------------------------------------------------------------------
// --------------------------------------------------------------------------
static void
METHOD_FN(gen_event_set, int lush_metrics)
{
  TMSG(LINUX_PERF, "gen_event_set");

<<<<<<< HEAD
  int nevents 	  = self->evl.nevents;
  int num_metrics = hpcrun_get_num_metrics();
=======
  int nevents 	  = (self->evl).nevents;
  int num_metrics = hpcrun_get_num_metrics(lnux_kind);
>>>>>>> 69000245

  // -------------------------------------------------------------------------
  // TODO: we need to fix this allocation.
  //       there is no need to allocate a memory if we are reusing thread data
  // -------------------------------------------------------------------------

  // a list of event information, private for each thread
  event_thread_t  *event_thread = (event_thread_t*) hpcrun_malloc(sizeof(event_thread_t) * nevents);

  // allocate and initialize perf_event additional metric info

  size_t mem_metrics_size     = num_metrics * sizeof(metric_aux_info_t);
  metric_aux_info_t* aux_info = (metric_aux_info_t*) hpcrun_malloc(mem_metrics_size);
  memset(aux_info, 0, mem_metrics_size);

  thread_data_t* td = hpcrun_get_thread_data();

  td->core_profile_trace_data.perf_event_info = aux_info;
  td->ss_info[self->sel_idx].ptr = event_thread;

  // setup all requested events
  // if an event cannot be initialized, we still keep it in our list
  //  but there will be no samples
  for (int i=0; i<nevents; i++)
  {
    // initialize this event. If it's valid, we set the metric for the event
    event_info_t *event_desc = (event_info_t*) self->evl.events[i].event_info;
    if (!perf_thread_init( event_desc, &(event_thread[i])) ) {
      metric_desc_t *mdesc = hpcrun_id2metric(i);
      EEMSG("Failed to initialize event %d (%s): %s", i, mdesc->name, strerror(errno));
      exit(1);
    }
  }

  TMSG(LINUX_PERF, "gen_event_set OK");
}


// --------------------------------------------------------------------------
// list events
// --------------------------------------------------------------------------
static void
METHOD_FN(display_events)
{
  event_custom_display(stdout);

  display_header(stdout, "Available Linux perf events");

  pfmu_showEventList();
  printf("\n");
}


// --------------------------------------------------------------------------
// read a counter from the file descriptor,
//  and returns the value of the counter
// Note: this function is used for debugging purpose in gdb
// --------------------------------------------------------------------------
long
read_fd(int fd)
{
  char buffer[1024];
  if (fd <= 0)
    return 0;

  size_t t = read(fd, buffer, 1024);
  if (t>0) {
    return atoi(buffer);
  }
  return -1;
}



/***************************************************************************
 * object
 ***************************************************************************/

#define ss_name linux_perf
#define ss_cls SS_HARDWARE
#define ss_sort_order  60

#include "sample-sources/ss_obj.h"

// ---------------------------------------------
// signal handler
// ---------------------------------------------

static int
perf_event_handler(
  int sig, 
  siginfo_t* siginfo, 
  void* context
)
{
  HPCTOOLKIT_APPLICATION_ERRNO_SAVE();

  // ----------------------------------------------------------------------------
  // check #0:
  // if the interrupt came while inside our code, then drop the sample
  // and return and avoid the potential for deadlock.
  // ----------------------------------------------------------------------------

  void *pc = hpcrun_context_pc(context);

  if (! hpcrun_safe_enter_async(pc)) {
    hpcrun_stats_num_samples_blocked_async_inc();

    HPCTOOLKIT_APPLICATION_ERRNO_RESTORE();

    return 0; // tell monitor that the signal has been handled
  }

  // ----------------------------------------------------------------------------
  // disable all counters
  // ----------------------------------------------------------------------------

  sample_source_t *self = &obj_name();
  event_thread_t *event_thread = TD_GET(ss_info)[self->sel_idx].ptr;

  int nevents = self->evl.nevents;

  // if finalized already, refuse to handle any more samples
  if (event_thread == NULL || 
      nevents <= 0         || 
      perf_was_finalized(nevents, event_thread)) {

    hpcrun_safe_exit();
    HPCTOOLKIT_APPLICATION_ERRNO_RESTORE();

    return 0; // tell monitor that the signal has been handled
  }

  perf_stop_all(nevents, event_thread);

  // ----------------------------------------------------------------------------
  // check #1: check if signal generated by kernel for profiling
  // ----------------------------------------------------------------------------

  if (siginfo->si_code < 0  ||  siginfo->si_fd < 0) {
    TMSG(LINUX_PERF, "signal si_code %d < 0 indicates not from kernel", 
         siginfo->si_code);
    perf_start_all(nevents, event_thread);
    hpcrun_safe_exit();

    HPCTOOLKIT_APPLICATION_ERRNO_RESTORE();

    return 1; // tell monitor the signal has not been handled
  }

  // ----------------------------------------------------------------------------
  // check #2:
  // if sampling disabled explicitly for this thread, skip all processing
  // ----------------------------------------------------------------------------
  if (hpcrun_suppress_sample()) {
    HPCTOOLKIT_APPLICATION_ERRNO_RESTORE();

    return 0; // tell monitor that the signal has been handled
  }

  int fd = siginfo->si_fd;

  // ----------------------------------------------------------------------------
  // check #3: we expect only POLL_HUP, not POLL_IN
  // Sometimes we have signal code other than POll_HUP
  // and still has a valid information (x86 on les).
  // ----------------------------------------------------------------------------
#if 0
  if (siginfo->si_code != POLL_HUP) {
    TMSG(LINUX_PERF, "signal si_code %d (fd: %d) not generated by signal %d",
        siginfo->si_code, siginfo->si_fd, PERF_SIGNAL);

    restart_perf_event(fd);
    perf_start_all(nevents, event_thread);

    HPCTOOLKIT_APPLICATION_ERRNO_RESTORE();

    return 0; // tell monitor the signal has not been handled.
  }
#endif

  // ----------------------------------------------------------------------------
  // check #4:
  // check the index of the file descriptor (if we have multiple events)
  // if the file descriptor is not on the list, we shouldn't store the 
  // metrics. Perhaps we should throw away?
  // ----------------------------------------------------------------------------

  int event_index = get_fd_index(nevents, fd, event_thread);

  if (event_index < 0) {
    // signal not from perf event
    TMSG(LINUX_PERF, "signal si_code %d with fd %d: unknown perf event",
       siginfo->si_code, fd);

    perf_start_all(nevents, event_thread);
    hpcrun_safe_exit();

    HPCTOOLKIT_APPLICATION_ERRNO_RESTORE();

    return 1; // tell monitor the signal has not been handled
  }
  event_thread_t *current = &(event_thread[event_index]);

  if (current == NULL || current->mmap == NULL || current->fd < 0) {
    TMSG(LINUX_PERF, "Corrupt data for fd: %d, current->fd: %d", fd, current->fd);
    perf_start_all(nevents, event_thread);
    hpcrun_safe_exit();

    HPCTOOLKIT_APPLICATION_ERRNO_RESTORE();

    return 1; // tell monitor the signal has not been handled
  }

  // ----------------------------------------------------------------------------
  // parse the buffer until it finishes reading all buffers
  // ----------------------------------------------------------------------------
  event_info_t *event_info     = (event_info_t *)self->evl.events[event_index].event_info;
  struct perf_event_attr *attr = &event_info->attr;

  int metric    = self->evl.events[event_index].metric_id;
  int more_data = 0;

  do {
    perf_mmap_data_t mmap_data;
    memset(&mmap_data, 0, sizeof(perf_mmap_data_t));

    // reading info from mmapped buffer
    more_data = read_perf_buffer(current->mmap, attr, &mmap_data);

    sample_val_t sv;
    memset(&sv, 0, sizeof(sample_val_t));

    event_info_t *event_info = (event_info_t*) self->evl.events[event_index].event_info;

    if (mmap_data.header_type == PERF_RECORD_SAMPLE) {

      event_handler_arg_t arg;
      arg.context = context;
      arg.current = event_info;
      arg.data    = &mmap_data;
      arg.metric  = metric;
      arg.sample  = NULL;
      arg.metric_value = 0.0;

      double val = record_sample(current, &mmap_data, context,
                                 metric, event_info->attr.freq, &sv);
      arg.sample  = &sv;
      arg.metric_value = val;

      event_custom_post_handler(&arg);
    }

  } while (more_data);

  perf_start_all(nevents, event_thread);

  hpcrun_safe_exit();

  HPCTOOLKIT_APPLICATION_ERRNO_RESTORE();

  return 0; // tell monitor that the signal has been handled
}
<|MERGE_RESOLUTION|>--- conflicted
+++ resolved
@@ -203,24 +203,8 @@
 // local variables
 //******************************************************************************
 
-
-<<<<<<< HEAD
-
-
-/******************************************************************************
- * external thread-local variables
- *****************************************************************************/
-extern __thread bool hpcrun_thread_suppress_sample;
-
-=======
-// a list of main description of events, shared between threads
-// once initialize, this list doesn't change (but event description can change)
-static event_info_t  *event_desc = NULL;
-
-static struct event_threshold_s default_threshold = {DEFAULT_THRESHOLD, FREQUENCY};
-
 static kind_info_t *lnux_kind;
->>>>>>> 69000245
+
 
 //******************************************************************************
 // private operations 
@@ -512,13 +496,8 @@
 record_sample(event_thread_t *current, perf_mmap_data_t *mmap_data,
     void* context, int metric, int freq, sample_val_t *sv)
 {
-<<<<<<< HEAD
-  if (current == NULL)
+  if (current == NULL || current->mmap == NULL)
     return 0.0;
-=======
-  if (current == NULL || current->event == NULL || current->event->perf_metric_id < 0)
-    return NULL;
->>>>>>> 69000245
 
   // ----------------------------------------------------------------------------
   // for event with frequency, we need to increase the counter by its period
@@ -559,11 +538,7 @@
   // set additional information for the metric description
   // ----------------------------------------------------------------------------
   thread_data_t *td = hpcrun_get_thread_data();
-<<<<<<< HEAD
   metric_aux_info_t *info_aux = &(td->core_profile_trace_data.perf_event_info[metric]);
-=======
-  metric_aux_info_t *info_aux = &(td->core_profile_trace_data.perf_event_info[current->event->perf_metric_id]);
->>>>>>> 69000245
 
   // check if this event is multiplexed. we need to notify the user that a multiplexed
   //  event is not accurate at all.
@@ -594,19 +569,10 @@
 
   hpcrun_metricVal_t value = {.r = counter};
 
-<<<<<<< HEAD
   *sv = hpcrun_sample_callpath(context, metric, value,
         0/*skipinner*/, 0/*issync*/, &info);
 
   blame_shift_apply(metric, sv->sample_node, counter /*metricincr*/);
-=======
-  *sv = hpcrun_sample_callpath(context, current->event->hpcrun_metric_id,
-        (hpcrun_metricVal_t) {.r=counter},
-        0/*skipInner*/, 0/*isSync*/, &info);
-
-  blame_shift_apply(current->event->hpcrun_metric_id, sv->sample_node, 
-                    counter /*metricIncr*/);
->>>>>>> 69000245
 
   return counter;
 }
@@ -845,29 +811,9 @@
   metric_desc_properties_t prop = metric_property_none;
   char *event;
   char *evlist = METHOD_CALL(self, get_event_str);
-<<<<<<< HEAD
-=======
-  int num_events = 0;
-
-  // TODO: stupid way to count the number of events
-
-  for (event = start_tok(evlist); more_tok(); event = next_tok(), num_events++);
-  
-  // setup all requested events
-  // if an event cannot be initialized, we still keep it in our list
-  //  but there will be no samples
-
-  size_t size = sizeof(event_info_t) * num_events;
-  event_desc = (event_info_t*) hpcrun_malloc(size);
-  if (event_desc == NULL) {
-	  EMSG("Unable to allocate %d bytes", size);
-	  return;
-  }
-  memset(event_desc, 0, size);
+  int i=0;
 
   lnux_kind = hpcrun_metrics_new_kind();
->>>>>>> 69000245
-  int i=0;
 
   struct event_threshold_s default_threshold;
   perf_util_get_default_threshold( &default_threshold );
@@ -890,22 +836,9 @@
     // need a special case if we have our own customized  predefined  event
     // this "customized" event will use one or more perf events
     // ------------------------------------------------------------
-<<<<<<< HEAD
-
-    if (event_custom_create_event(self, name) > 0) {
+
+    if (event_custom_create_event(self, lnux_kind, name) > 0) {
       continue;
-=======
-    event_desc[i].metric_custom = event_custom_find(name);
-    event_desc[i].perf_metric_id = i;
-
-    if (event_desc[i].metric_custom != NULL) {
-      if (event_desc[i].metric_custom->register_fn != NULL) {
-    	// special registration for customized event
-        event_desc[i].metric_custom->register_fn( lnux_kind, &event_desc[i] );
-        METHOD_CALL(self, store_event, event_desc[i].attr.config, threshold);
-        continue;
-      }
->>>>>>> 69000245
     }
 
     event_info_t *event_info = (event_info_t*) hpcrun_malloc(sizeof(event_info_t));
@@ -946,18 +879,16 @@
     }
 
     char *name_dup = strdup(name); // we need to duplicate the name of the metric until the end
-<<<<<<< HEAD
-                                   // since the os will free it, we don't have to do it in hpcrun
-    int metric = hpcrun_new_metric();
-=======
                                    // since the OS will free it, we don't have to do it in hpcrun
     const char *desc = pfmu_getEventDescription(name);
 
     // set the metric for this perf event
-    event_desc[i].hpcrun_metric_id = hpcrun_set_new_metric_desc_and_period(lnux_kind, name_dup,
+    int metric = hpcrun_set_new_metric_desc_and_period(lnux_kind, name_dup,
             desc, MetricFlags_ValFmt_Real, threshold, prop);
->>>>>>> 69000245
-   
+
+    metric_desc_t *mdesc = hpcrun_id2metric_linked(metric);
+    mdesc->is_frequency_metric = event_attr->freq == 1;
+
     // ------------------------------------------------------------
     // if we use frequency (event_type=1) then the period is not deterministic,
     // it can change dynamically. in this case, the period is 1
@@ -965,32 +896,10 @@
     if (!is_period) {
       threshold = 1;
     }
-<<<<<<< HEAD
-    metric_desc_t *metric_desc = hpcrun_set_metric_info_and_period(metric, name_dup,
-            MetricFlags_ValFmt_Real, threshold, prop);
-
-    if (metric_desc == NULL) {
-      EMSG("error: unable to create metric #%d: %s", index, name);
-    } else {
-      metric_desc->is_frequency_metric = (event_info->attr.freq == 1);
-    }
-
-    int index = METHOD_CALL(self, store_event_and_info,
-                         event_attr->config, threshold, metric, event_info);;
-    if (index < 0) {
-      EMSG("error: cannot create event %s (%d)", name, event_attr->config);
-    }
-=======
     METHOD_CALL(self, store_event, event_attr->config, threshold);
->>>>>>> 69000245
     free(name);
   }
-  while (i--) {
-    metric_desc_t *m = hpcrun_id2metric_linked(event_desc[i].hpcrun_metric_id);
-
-    m->is_frequency_metric = (event_desc[i].attr.freq == 1);
-    event_desc[i].metric_desc = m;
-  }
+
   hpcrun_close_kind(lnux_kind);
 
   int nevents = self->evl.nevents;
@@ -1011,13 +920,8 @@
 {
   TMSG(LINUX_PERF, "gen_event_set");
 
-<<<<<<< HEAD
-  int nevents 	  = self->evl.nevents;
-  int num_metrics = hpcrun_get_num_metrics();
-=======
   int nevents 	  = (self->evl).nevents;
   int num_metrics = hpcrun_get_num_metrics(lnux_kind);
->>>>>>> 69000245
 
   // -------------------------------------------------------------------------
   // TODO: we need to fix this allocation.
