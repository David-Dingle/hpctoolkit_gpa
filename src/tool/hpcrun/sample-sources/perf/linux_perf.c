--- conflicted
+++ resolved
@@ -351,16 +351,9 @@
   event_info_t *event = et->event;
   et->fd = perf_util_event_open(&(event->attr),
             THREAD_SELF, CPU_ANY, GROUP_FD, PERF_FLAGS);
-<<<<<<< HEAD
-
-  TMSG(LINUX_PERF, "dbg register event fd: %d, skid: %d, c: %d, t: %d, period: %d, freq: %d",
-    	et->fd, et->event->attr.precise_ip, et->event->attr.config,
-	et->event->attr.type, et->event->attr.sample_freq, et->event->attr.freq);
-=======
   TMSG(LINUX_PERF, "event fd: %d, skid: %d, code: %d, type: %d, period: %d, freq: %d",
         et->fd, event->attr.precise_ip, event->attr.config,
         event->attr.type, event->attr.sample_freq, event->attr.freq);
->>>>>>> acbe6676
 
   // check if perf_event_open is successful
   if (et->fd < 0) {
