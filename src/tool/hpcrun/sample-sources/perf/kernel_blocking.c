--- conflicted
+++ resolved
@@ -231,21 +231,13 @@
   // ------------------------------------------
   // create metric to store context switches
   // ------------------------------------------
-<<<<<<< HEAD
-  event_desc->metric = 
-=======
   event_desc->hpcrun_metric_id = 
->>>>>>> a7e2b8e8
     hpcrun_set_new_metric_info_and_period(
       kb_kind, EVNAME_CONTEXT_SWITCHES,
       MetricFlags_ValFmt_Real, 1 /* period*/, metric_property_none);
 
   event_desc->metric_desc = 
-<<<<<<< HEAD
-    hpcrun_id2metric_linked(event_desc->metric); 
-=======
     hpcrun_id2metric_linked(event_desc->hpcrun_metric_id); 
->>>>>>> a7e2b8e8
 
   // ------------------------------------------
   // set context switch event description to be used when creating
