// -*-Mode: C++;-*- // technically C99

// * BeginRiceCopyright *****************************************************
//
// $HeadURL$
// $Id$
//
// --------------------------------------------------------------------------
// Part of HPCToolkit (hpctoolkit.org)
//
// Information about sources of support for research and development of
// HPCToolkit is at 'hpctoolkit.org' and in 'README.Acknowledgments'.
// --------------------------------------------------------------------------
//
// Copyright ((c)) 2002-2018, Rice University
// All rights reserved.
//
// Redistribution and use in source and binary forms, with or without
// modification, are permitted provided that the following conditions are
// met:
//
// * Redistributions of source code must retain the above copyright
//   notice, this list of conditions and the following disclaimer.
//
// * Redistributions in binary form must reproduce the above copyright
//   notice, this list of conditions and the following disclaimer in the
//   documentation and/or other materials provided with the distribution.
//
// * Neither the name of Rice University (RICE) nor the names of its
//   contributors may be used to endorse or promote products derived from
//   this software without specific prior written permission.
//
// This software is provided by RICE and contributors "as is" and any
// express or implied warranties, including, but not limited to, the
// implied warranties of merchantability and fitness for a particular
// purpose are disclaimed. In no event shall RICE or contributors be

#ifndef __PERF_UTIL_H__
#define __PERF_UTIL_H__

#include <sys/syscall.h> 

#include <unistd.h>

#include <linux/types.h>
#include <linux/perf_event.h>
#include <linux/version.h>

#include <lib/prof-lean/hpcrun-fmt.h>
#include <sample_event.h>

<<<<<<< HEAD
=======
#include "perf_constants.h"
#include "event_custom.h"
>>>>>>> 186baccc

/******************************************************************************
 * macros
 *****************************************************************************/

<<<<<<< HEAD
#define KERNEL_SAMPLING_ENABLED (LINUX_VERSION_CODE >= KERNEL_VERSION(3,7,0))


#define THREAD_SELF     0
#define CPU_ANY        -1
#define GROUP_FD       -1
#define PERF_FLAGS      0
#define PERF_REQUEST_0_SKID      2
#define PERF_WAKEUP_EACH_SAMPLE  1
=======
>>>>>>> 186baccc


// the number of maximum frames (call chains) 
// For kernel only call chain, I think 32 is a good number.
// If we include user call chains, it should be bigger than that.
#define MAX_CALLCHAIN_FRAMES 32

<<<<<<< HEAD
// --------------------------------------------------------------------
// threshold data structure (period or frequency
// --------------------------------------------------------------------

enum threshold_e { PERIOD, FREQUENCY };

struct event_threshold_s {
  long             threshold_num;
  enum threshold_e threshold_type;
};

// --------------------------------------------------------------------
// perf event mmap data
// --------------------------------------------------------------------
=======

/******************************************************************************
 * Data types
 *****************************************************************************/
>>>>>>> 186baccc

// data from perf's mmap. See perf_event_open man page
typedef struct perf_mmap_data_s {
  struct perf_event_header header;
  u64    sample_id;  /* if PERF_SAMPLE_IDENTIFIER */
  u64    ip;         /* if PERF_SAMPLE_IP */
  u32    pid, tid;   /* if PERF_SAMPLE_TID */
  u64    time;       /* if PERF_SAMPLE_TIME */
  u64    addr;       /* if PERF_SAMPLE_ADDR */
  u64    id;         /* if PERF_SAMPLE_ID */
  u64    stream_id;  /* if PERF_SAMPLE_STREAM_ID */
  u32    cpu, res;   /* if PERF_SAMPLE_CPU */
  u64    period;     /* if PERF_SAMPLE_PERIOD */
                     /* if PERF_SAMPLE_READ */
  u64    nr;         /* if PERF_SAMPLE_CALLCHAIN */
  u64    ips[MAX_CALLCHAIN_FRAMES];       /* if PERF_SAMPLE_CALLCHAIN */
  u32    size;       /* if PERF_SAMPLE_RAW */
  char   *data;      /* if PERF_SAMPLE_RAW */
  /* if PERF_SAMPLE_BRANCH_STACK */
  
                     /* if PERF_SAMPLE_BRANCH_STACK */
  u64    abi;        /* if PERF_SAMPLE_REGS_USER */
  u64    *regs;
                     /* if PERF_SAMPLE_REGS_USER */
  u64    stack_size;             /* if PERF_SAMPLE_STACK_USER */
  char   *stack_data; /* if PERF_SAMPLE_STACK_USER */
  u64    stack_dyn_size;         /* if PERF_SAMPLE_STACK_USER &&
                                     size != 0 */
  u64    weight;     /* if PERF_SAMPLE_WEIGHT */
  u64    data_src;   /* if PERF_SAMPLE_DATA_SRC */
  u64    transaction;/* if PERF_SAMPLE_TRANSACTION */
  u64    intr_abi;        /* if PERF_SAMPLE_REGS_INTR */
  u64    *intr_regs;
                     /* if PERF_SAMPLE_REGS_INTR */

  // header information in the buffer
  u32   header_misc; /* information about the sample */
  u32   header_type; /* either sample record or other */

  // only for PERF_RECORD_SWITCH
  u64 	context_switch_time;

} perf_mmap_data_t;

// forward declaratio for custom event
struct event_custom_s;

// --------------------------------------------------------------
// main data structure to store the information of an event.
// this structure is designed to be created once during the initialization.
// this code doesn't work if the number of events change dynamically.
//
// this data is designed to be stored in evlist.h's _ev_t.event_info
// --------------------------------------------------------------
typedef struct event_info_s {

  struct perf_event_attr attr; // the event attribute
  struct event_custom_s *metric_custom;	// pointer to the predefined metric

} event_info_t;


typedef struct perf_event_mmap_page pe_mmap_t;


// --------------------------------------------------------------
// data perf event per thread per event
// this data is designed to be used within a thread
// --------------------------------------------------------------
typedef struct event_thread_s {

  pe_mmap_t    *mmap;  // mmap buffer
  int          fd;     // file descriptor of the event

} event_thread_t;


<<<<<<< HEAD

// --------------------------------------------------------------------
// API
// --------------------------------------------------------------------


// returns the id of kernel load module
uint16_t get_perf_kernel_lm_id();

// calling perf event open system call
long
perf_util_event_open(struct perf_event_attr *hw_event, pid_t pid,
         int cpu, int group_fd, unsigned long flags);
=======
>>>>>>> 186baccc

/******************************************************************************
 * Interfaces
 *****************************************************************************/

void
perf_util_init();

int
perf_util_attr_init(
  char *event_name,
  struct perf_event_attr *attr,
  bool usePeriod, u64 threshold,
  u64  sampletype
);

bool
perf_util_is_ksym_available();

int
perf_util_get_paranoid_level();

<<<<<<< HEAD
#if KERNEL_SAMPLING_ENABLED
cct_node_t *
perf_util_add_kernel_callchain( cct_node_t *leaf, void *data_aux);
#endif

void
perf_util_get_default_threshold(struct event_threshold_s *threshold);

u64
perf_util_set_max_precise_ip(struct perf_event_attr *attr);
=======
int
perf_util_get_max_sample_rate();

int
perf_util_check_precise_ip_suffix(char *event);
>>>>>>> 186baccc

#endif<|MERGE_RESOLUTION|>--- conflicted
+++ resolved
@@ -49,28 +49,14 @@
 #include <lib/prof-lean/hpcrun-fmt.h>
 #include <sample_event.h>
 
-<<<<<<< HEAD
-=======
 #include "perf_constants.h"
-#include "event_custom.h"
->>>>>>> 186baccc
 
 /******************************************************************************
  * macros
  *****************************************************************************/
 
-<<<<<<< HEAD
 #define KERNEL_SAMPLING_ENABLED (LINUX_VERSION_CODE >= KERNEL_VERSION(3,7,0))
 
-
-#define THREAD_SELF     0
-#define CPU_ANY        -1
-#define GROUP_FD       -1
-#define PERF_FLAGS      0
-#define PERF_REQUEST_0_SKID      2
-#define PERF_WAKEUP_EACH_SAMPLE  1
-=======
->>>>>>> 186baccc
 
 
 // the number of maximum frames (call chains) 
@@ -78,7 +64,6 @@
 // If we include user call chains, it should be bigger than that.
 #define MAX_CALLCHAIN_FRAMES 32
 
-<<<<<<< HEAD
 // --------------------------------------------------------------------
 // threshold data structure (period or frequency
 // --------------------------------------------------------------------
@@ -90,15 +75,10 @@
   enum threshold_e threshold_type;
 };
 
-// --------------------------------------------------------------------
-// perf event mmap data
-// --------------------------------------------------------------------
-=======
 
 /******************************************************************************
  * Data types
  *****************************************************************************/
->>>>>>> 186baccc
 
 // data from perf's mmap. See perf_event_open man page
 typedef struct perf_mmap_data_s {
@@ -176,22 +156,7 @@
 } event_thread_t;
 
 
-<<<<<<< HEAD
 
-// --------------------------------------------------------------------
-// API
-// --------------------------------------------------------------------
-
-
-// returns the id of kernel load module
-uint16_t get_perf_kernel_lm_id();
-
-// calling perf event open system call
-long
-perf_util_event_open(struct perf_event_attr *hw_event, pid_t pid,
-         int cpu, int group_fd, unsigned long flags);
-=======
->>>>>>> 186baccc
 
 /******************************************************************************
  * Interfaces
@@ -204,7 +169,8 @@
 perf_util_attr_init(
   char *event_name,
   struct perf_event_attr *attr,
-  bool usePeriod, u64 threshold,
+  bool usePeriod, 
+  u64 threshold,
   u64  sampletype
 );
 
@@ -214,7 +180,6 @@
 int
 perf_util_get_paranoid_level();
 
-<<<<<<< HEAD
 #if KERNEL_SAMPLING_ENABLED
 cct_node_t *
 perf_util_add_kernel_callchain( cct_node_t *leaf, void *data_aux);
@@ -223,14 +188,7 @@
 void
 perf_util_get_default_threshold(struct event_threshold_s *threshold);
 
-u64
-perf_util_set_max_precise_ip(struct perf_event_attr *attr);
-=======
-int
-perf_util_get_max_sample_rate();
-
 int
 perf_util_check_precise_ip_suffix(char *event);
->>>>>>> 186baccc
 
 #endif