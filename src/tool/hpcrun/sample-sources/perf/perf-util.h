// -*-Mode: C++;-*- // technically C99

// * BeginRiceCopyright *****************************************************
//
// $HeadURL$
// $Id$
//
// --------------------------------------------------------------------------
// Part of HPCToolkit (hpctoolkit.org)
//
// Information about sources of support for research and development of
// HPCToolkit is at 'hpctoolkit.org' and in 'README.Acknowledgments'.
// --------------------------------------------------------------------------
//
// Copyright ((c)) 2002-2020, Rice University
// All rights reserved.
//
// Redistribution and use in source and binary forms, with or without
// modification, are permitted provided that the following conditions are
// met:
//
// * Redistributions of source code must retain the above copyright
//   notice, this list of conditions and the following disclaimer.
//
// * Redistributions in binary form must reproduce the above copyright
//   notice, this list of conditions and the following disclaimer in the
//   documentation and/or other materials provided with the distribution.
//
// * Neither the name of Rice University (RICE) nor the names of its
//   contributors may be used to endorse or promote products derived from
//   this software without specific prior written permission.
//
// This software is provided by RICE and contributors "as is" and any
// express or implied warranties, including, but not limited to, the
// implied warranties of merchantability and fitness for a particular
// purpose are disclaimed. In no event shall RICE or contributors be

#ifndef __PERF_UTIL_H__
#define __PERF_UTIL_H__

#include <sys/syscall.h> 

#include <unistd.h>

#include <linux/types.h>
#include <linux/perf_event.h>
#include <linux/version.h>

#include <lib/prof-lean/hpcrun-fmt.h>
#include <sample_event.h>

#include "perf_constants.h"

/******************************************************************************
 * macros
 *****************************************************************************/

#define KERNEL_SAMPLING_ENABLED (LINUX_VERSION_CODE >= KERNEL_VERSION(3,7,0))



// the number of maximum frames (call chains) 
// For kernel only call chain, I think 32 is a good number.
// If we include user call chains, it should be bigger than that.
#define MAX_CALLCHAIN_FRAMES 32

// --------------------------------------------------------------------
// threshold data structure (period or frequency
// --------------------------------------------------------------------

enum threshold_e { PERIOD, FREQUENCY };

struct event_threshold_s {
  long             threshold_num;
  enum threshold_e threshold_type;
};


/******************************************************************************
 * Data types
 *****************************************************************************/

// data from perf's mmap. See perf_event_open man page
typedef struct perf_mmap_data_s {
  struct perf_event_header header;
  u64    sample_id;  /* if PERF_SAMPLE_IDENTIFIER */
  u64    ip;         /* if PERF_SAMPLE_IP */
  u32    pid, tid;   /* if PERF_SAMPLE_TID */
  u64    time;       /* if PERF_SAMPLE_TIME */
  u64    addr;       /* if PERF_SAMPLE_ADDR */
  u64    id;         /* if PERF_SAMPLE_ID */
  u64    stream_id;  /* if PERF_SAMPLE_STREAM_ID */
  u32    cpu, res;   /* if PERF_SAMPLE_CPU */
  u64    period;     /* if PERF_SAMPLE_PERIOD */
                     /* if PERF_SAMPLE_READ */
  u64    nr;         /* if PERF_SAMPLE_CALLCHAIN */
  u64    ips[MAX_CALLCHAIN_FRAMES];       /* if PERF_SAMPLE_CALLCHAIN */
  u32    size;       /* if PERF_SAMPLE_RAW */
  char   *data;      /* if PERF_SAMPLE_RAW */
  /* if PERF_SAMPLE_BRANCH_STACK */
  
                     /* if PERF_SAMPLE_BRANCH_STACK */
  u64    abi;        /* if PERF_SAMPLE_REGS_USER */
  u64    *regs;
                     /* if PERF_SAMPLE_REGS_USER */
  u64    stack_size;                       /* if PERF_SAMPLE_STACK_USER */
  char   stack_data[MAX_CALLCHAIN_FRAMES]; /* if PERF_SAMPLE_STACK_USER */
  u64    stack_dyn_size;                   /* if PERF_SAMPLE_STACK_USER &&
                                               size != 0 */
  u64    weight;     /* if PERF_SAMPLE_WEIGHT */
  u64    data_src;   /* if PERF_SAMPLE_DATA_SRC */
  u64    transaction;/* if PERF_SAMPLE_TRANSACTION */
  u64    intr_abi;        /* if PERF_SAMPLE_REGS_INTR */
  u64    *intr_regs;
                     /* if PERF_SAMPLE_REGS_INTR */

  // header information in the buffer
  u32   header_misc; /* information about the sample */
  u32   header_type; /* either sample record or other */

} perf_mmap_data_t;

// forward declaratio for custom event
struct event_custom_s;

// --------------------------------------------------------------
// main data structure to store the information of an event.
// this structure is designed to be created once during the initialization.
// this code doesn't work if the number of events change dynamically.
//
// this data is designed to be stored in evlist.h's _ev_t.event_info
// --------------------------------------------------------------
typedef struct event_info_s {
<<<<<<< HEAD
=======
  int    id;
  struct perf_event_attr attr; // the event attribute
  int    perf_metric_id;
  int    hpcrun_metric_id;
  metric_desc_t *metric_desc;  // pointer on hpcrun metric descriptor
>>>>>>> 69000245

  const char *id;  // unique event ID. Usually the name of the event.

  struct perf_event_attr attr;          // perf event attribute
  struct event_custom_s *metric_custom;	// pointer to the predefined metric

} event_info_t;


typedef struct perf_event_mmap_page pe_mmap_t;


// --------------------------------------------------------------
// data perf event per thread per event
// this data is designed to be used within a thread
// --------------------------------------------------------------
typedef struct event_thread_s {

  pe_mmap_t    *mmap;  // mmap buffer
  int          fd;     // file descriptor of the event

} event_thread_t;




/******************************************************************************
 * Interfaces
 *****************************************************************************/

void
perf_util_init();

int
perf_util_attr_init(
  const char *event_name,
  struct perf_event_attr *attr,
  bool usePeriod, 
  u64 threshold,
  u64  sampletype
);

bool
perf_util_is_ksym_available();

int
perf_util_get_paranoid_level();

cct_node_t*
perf_util_precise_ip(cct_node_t *leaf, void *data_aux);

#if KERNEL_SAMPLING_ENABLED
cct_node_t *
perf_util_add_kernel_callchain( cct_node_t *leaf, void *data_aux);
#endif

void
perf_util_get_default_threshold(struct event_threshold_s *threshold);

int
perf_util_check_precise_ip_suffix(char *event);

#endif<|MERGE_RESOLUTION|>--- conflicted
+++ resolved
@@ -131,14 +131,6 @@
 // this data is designed to be stored in evlist.h's _ev_t.event_info
 // --------------------------------------------------------------
 typedef struct event_info_s {
-<<<<<<< HEAD
-=======
-  int    id;
-  struct perf_event_attr attr; // the event attribute
-  int    perf_metric_id;
-  int    hpcrun_metric_id;
-  metric_desc_t *metric_desc;  // pointer on hpcrun metric descriptor
->>>>>>> 69000245
 
   const char *id;  // unique event ID. Usually the name of the event.
 
