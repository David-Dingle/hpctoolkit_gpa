--- conflicted
+++ resolved
@@ -77,9 +77,5 @@
 int
 read_perf_buffer(pe_mmap_t *current_perf_mmap,
     struct perf_event_attr *attr, perf_mmap_data_t *mmap_info);
-<<<<<<< HEAD
-=======
-
->>>>>>> 7d2583f4
 
 #endif