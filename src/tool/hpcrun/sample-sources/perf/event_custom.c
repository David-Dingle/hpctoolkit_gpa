--- conflicted
+++ resolved
@@ -78,11 +78,7 @@
 
   // check if we already have the event
   SLIST_FOREACH(item, &list_events_head, entries) {
-<<<<<<< HEAD
 	if (item != NULL && strcasecmp(item->event->name, name)==0)
-=======
-	if (item != NULL &&	strcasecmp(item->event->name, name)==0)
->>>>>>> 7d2583f4
 	  return item->event;
   }
   return NULL;
