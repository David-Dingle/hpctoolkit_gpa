--- conflicted
+++ resolved
@@ -759,13 +759,10 @@
     }
 
     device_finalizer_apply(device_finalizer_type_flush);
-<<<<<<< HEAD
 
     int is_process = 0;
     thread_finalize(is_process);
-=======
-  }
->>>>>>> 1e081af4
+  }
     
   // inform thread manager that we are terminating the thread
   // thread manager may enqueue the thread_data (in compact mode)
