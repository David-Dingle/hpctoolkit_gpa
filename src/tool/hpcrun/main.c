// -*-Mode: C++;-*- // technically C99

// * BeginRiceCopyright *****************************************************
//
// $HeadURL$
// $Id$
//
// --------------------------------------------------------------------------
// Part of HPCToolkit (hpctoolkit.org)
//
// Information about sources of support for research and development of
// HPCToolkit is at 'hpctoolkit.org' and in 'README.Acknowledgments'.
// --------------------------------------------------------------------------
//
// Copyright ((c)) 2002-2020, Rice University
// All rights reserved.
//
// Redistribution and use in source and binary forms, with or without
// modification, are permitted provided that the following conditions are
// met:
//
// * Redistributions of source code must retain the above copyright
//   notice, this list of conditions and the following disclaimer.
//
// * Redistributions in binary form must reproduce the above copyright
//   notice, this list of conditions and the following disclaimer in the
//   documentation and/or other materials provided with the distribution.
//
// * Neither the name of Rice University (RICE) nor the names of its
//   contributors may be used to endorse or promote products derived from
//   this software without specific prior written permission.
//
// This software is provided by RICE and contributors "as is" and any
// express or implied warranties, including, but not limited to, the
// implied warranties of merchantability and fitness for a particular
// purpose are disclaimed. In no event shall RICE or contributors be
// liable for any direct, indirect, incidental, special, exemplary, or
// consequential damages (including, but not limited to, procurement of
// substitute goods or services; loss of use, data, or profits; or
// business interruption) however caused and on any theory of liability,
// whether in contract, strict liability, or tort (including negligence
// or otherwise) arising in any way out of the use of this software, even
// if advised of the possibility of such damage.
//
// ******************************************************* EndRiceCopyright *

//***************************************************************************
// system include files 
//***************************************************************************

#include <sys/types.h>
#include <pthread.h>
#include <unistd.h>
#include <setjmp.h>
#include <stdbool.h>
#include <stdint.h>
#include <inttypes.h>
#include <dlfcn.h>
#include <stdlib.h>
#include <string.h>

#ifdef LINUX
#include <linux/unistd.h>
#include <linux/limits.h>
#endif

//***************************************************************************
// libmonitor include files
//***************************************************************************

#include <monitor.h>


//***************************************************************************
// user include files 
//***************************************************************************

#include <include/uint.h>

#include <include/hpctoolkit-config.h>

#include "main.h"

#include "disabled.h"
#include "env.h"
#include "loadmap.h"
#include "files.h"
#include "fnbounds_interface.h"
#include "fnbounds_table_interface.h"
#include "hpcrun-initializers.h"
#include "hpcrun_options.h"
#include "hpcrun_return_codes.h"
#include "hpcrun_stats.h"
#include "name.h"
#include "start-stop.h"
#include "custom-init.h"
#include "cct_insert_backtrace.h"
#include "safe-sampling.h"

#include "metrics.h"

#include "sample_event.h"
#include <sample-sources/none.h>
#include <sample-sources/itimer.h>

#include "sample_sources_registered.h"
#include "sample_sources_all.h"
#include "segv_handler.h"
#include "sample_prob.h"
#include "term_handler.h"

#include "device-initializers.h"
#include "device-finalizers.h"
#include "module-ignore-map.h"
#include "control-knob.h"
#include "epoch.h"
#include "thread_data.h"
#include "threadmgr.h"
#include "thread_finalize.h"
#include "thread_use.h"
#include "trace.h"
#include "write_data.h"
#include "sample-sources/itimer.h"
#include <utilities/token-iter.h>

#include <memory/hpcrun-malloc.h>
#include <memory/mmap.h>
#include <tool/hpcrun/sample-sources/gpu/stream-tracing.h>
#include <monitor-exts/monitor_ext.h>

#include <cct/cct.h>

#include <unwind/common/backtrace.h>
#include <unwind/common/unwind.h>

#include <utilities/arch/context-pc.h>

#include <lush/lush-backtrace.h>
#include <lush/lush-pthread.h>

#include <lib/prof-lean/hpcrun-fmt.h>
#include <lib/prof-lean/hpcio.h>
#include <lib/prof-lean/spinlock.h>
#include <lib/prof-lean/vdso.h>

#include <messages/messages.h>
#include <messages/debug-flag.h>

#include <loadmap.h>

<<<<<<< HEAD
// Gotcha only applies to the dynamic case.
// If this grows, then move to a separate file.
#ifndef HPCRUN_STATIC_LINK
#include <gotcha/gotcha.h>

static const char* library_to_intercept = "libunwind.so";
static gotcha_wrappee_handle_t wrappee_dl_iterate_phdr_handle;
struct gotcha_binding_t wrap_actions [] = {
  { "dl_iterate_phdr", hpcrun_loadmap_iterate, &wrappee_dl_iterate_phdr_handle}    
};

// The auditor also only applies to the dynamic case.
#include "audit/audit-api.h"
#endif

=======
>>>>>>> 768f9891
extern void hpcrun_set_retain_recursion_mode(bool mode);

#ifdef HPCRUN_HAVE_CUSTOM_UNWINDER
extern void hpcrun_dump_intervals(void* addr);
#endif


//***************************************************************************
// macros
//***************************************************************************

#define MONITOR_INITIALIZE 1

#if  MONITOR_INITIALIZE == 0
#define monitor_initialize() \
    assert(0 && "entry into hpctoolkit prior to initialization");
#endif


//***************************************************************************
// local data types. Primarily for passing data between pre_PHASE, PHASE, and post_PHASE
//***************************************************************************

typedef struct local_thread_data_t {
  cct_ctxt_t* thr_ctxt;
} local_thread_data_t;

typedef struct fork_data_t {
  int flag;
  bool is_child;
} fork_data_t;


//***************************************************************************
// constants
//***************************************************************************

enum _local_const {
  PROC_NAME_LEN = 2048
};

//***************************** concrete data structure definition **********
struct hpcrun_aux_cleanup_t {
  void  (* func) (void *); // function to invoke on cleanup
  void * arg; // argument to pass to func
  struct hpcrun_aux_cleanup_t * next;
  struct hpcrun_aux_cleanup_t * prev;
};

//***************************************************************************
// forward declarations
//***************************************************************************

static int
dump_interval_handler(int sig, siginfo_t* info, void* ctxt)
__attribute__ ((unused));

//***************************************************************************
// global variables
//***************************************************************************

int lush_metrics = 0; // FIXME: global variable for now

bool hpcrun_no_unwind = false;

/******************************************************************************
 * (public declaration) thread-local variables
 *****************************************************************************/
static __thread bool hpcrun_thread_suppress_sample = true;


//***************************************************************************
// local variables 
//***************************************************************************

static hpcrun_options_t opts;
static bool hpcrun_is_initialized_private = false;
static bool hpcrun_dlopen_forced = false;
static bool safe_to_sync_sample = false;
static void* main_addr = NULL;
static void* main_lower = NULL;
static void* main_upper = (void*) (intptr_t) -1;
#ifndef HPCRUN_STATIC_LINK
static void* main_addr_dl = NULL;
static void* main_lower_dl = NULL;
static void* main_upper_dl = (void*) (intptr_t) -1;
#endif
static spinlock_t hpcrun_aux_cleanup_lock = SPINLOCK_UNLOCKED;
static hpcrun_aux_cleanup_t * hpcrun_aux_cleanup_list_head = NULL;
static hpcrun_aux_cleanup_t * hpcrun_aux_cleanup_free_list_head = NULL;
static char execname[PATH_MAX] = {'\0'};

//***************************************************************************
// Interface functions for suppressing samples
//***************************************************************************

bool hpcrun_suppress_sample()
{
  return hpcrun_thread_suppress_sample;
}


//
// Local functions
//
static void
setup_main_bounds_check(void* main_addr)
{
  // record bound information for the symbol main statically linked 
  // into an executable, or a PLT stub named main and the function
  // to which it will be dynamically bound. these function bounds will
  // later be used to validate unwinds in the main thread by the function 
  // hpcrun_inbounds_main.

  load_module_t* lm = NULL;

  // record bound information about the function bounds of the 'main'
  // function passed into libc_start_main as real_main. this might be
  // a trampoline in the PLT.
  if (main_addr) {
#if defined(__PPC64__) || defined(HOST_CPU_IA64)
    main_addr = *((void**) main_addr);
#endif
    fnbounds_enclosing_addr(main_addr, &main_lower, &main_upper, &lm);
  }

#ifndef HPCRUN_STATIC_LINK
  // record bound information about the function bounds of a global
  // dynamic symbol named 'main' (if any).
  // passed into libc_start_main as real_main. this might be a
  // trampoline in the PLT.
  dlerror();
  main_addr_dl = dlsym(RTLD_NEXT,"main");
  if (main_addr_dl) {
    fnbounds_enclosing_addr(main_addr_dl, &main_lower_dl, &main_upper_dl, &lm);
  }
#endif
}

//
// Derive the full executable name from the
// process name. Store in a local variable.
//
static void
copy_execname(char* process_name)
{
  char tmp[PATH_MAX] = {'\0'};
  char* rpath = realpath(process_name, tmp);
  char* src = (rpath != NULL) ? rpath : process_name;

  strncpy(execname, src, sizeof(execname));
}

//
// *** Accessor functions ****
//

void
hpcrun_force_dlopen(bool forced)
{
  hpcrun_dlopen_forced = forced;
}

bool
hpcrun_is_initialized()
{
  return hpcrun_is_initialized_private;
}

void*
hpcrun_get_addr_main(void)
{
  return main_addr;
}

bool
hpcrun_inbounds_main(void* addr)
{
  // address is in a main routine statically linked into the executable
  int in_static_main = (main_lower <= addr) & (addr <= main_upper);
  int in_main = in_static_main;

#ifndef HPCRUN_STATIC_LINK
  // address is in a main routine dynamically linked into the executable
  int in_dynamic_main = (main_lower_dl <= addr) & (addr <= main_upper_dl);
  in_main |= in_dynamic_main;
#endif

  return in_main;
}

//
// fetch the execname
// note: execname has no value before main().
//
char*
hpcrun_get_execname(void)
{
  return execname;
}

//
// the char* fn argument is for debugging:
//  It has no effect in this incarnation
//
bool
hpcrun_is_safe_to_sync(const char* fn)
{
  return safe_to_sync_sample;
}

void
hpcrun_set_safe_to_sync(void)
{
  safe_to_sync_sample = true;
}

//***************************************************************************
// *** Important note about libmonitor callbacks ***
//
//  In libmonitor callbacks, block two things:
//
//   1. Skip the callback if hpcrun is not yet initialized.
//   2. Block async reentry for the duration of the callback.
//
// Init-process and init-thread are where we do the initialization, so
// they're special.  Also, libmonitor promises that init and fini process
// and thread are run in sequence, but dlopen, fork, pthread-create
// can occur out of sequence (in init constructor).
//***************************************************************************

//***************************************************************************
// internal operations 
//***************************************************************************

static int
abort_timeout_handler(int sig, siginfo_t* siginfo, void* context)
{
  EEMSG("hpcrun: abort timeout activated - context pc %p", 
    hpcrun_context_pc(context)); 
  monitor_real_abort();
  
  return 0; /* keep compiler happy, but can't get here */
}


static void 
hpcrun_set_abort_timeout()
{
  char *error_timeout = getenv("HPCRUN_ABORT_TIMEOUT");
  if (error_timeout) {
     int seconds = atoi(error_timeout);
     if (seconds != 0) {
       EEMSG("hpcrun: abort timeout armed");
       monitor_sigaction(SIGALRM, &abort_timeout_handler, 0, NULL);
       alarm(seconds);
     }
  }
}

//------------------------------------
// ** local routines & data to support interval dumping **
//------------------------------------

siglongjmp_fcn* hpcrun_get_real_siglongjmp(void);

#ifdef HPCRUN_HAVE_CUSTOM_UNWINDER
static sigjmp_buf ivd_jb;

static int
dump_interval_handler(int sig, siginfo_t* info, void* ctxt)
{
  (*hpcrun_get_real_siglongjmp())(ivd_jb, 9);
  return 0;
}
#endif

//------------------------------------
// process level 
//------------------------------------

void
hpcrun_init_internal(bool is_child)
{
<<<<<<< HEAD
#ifndef HPCRUN_STATIC_LINK
  gotcha_filter_libraries_by_name(library_to_intercept);
  gotcha_wrap(wrap_actions, sizeof(wrap_actions)/sizeof(struct gotcha_binding_t), "hpctoolkit");
  gotcha_restore_library_filter_func();
#endif
=======
  hpcrun_initLoadmap();
>>>>>>> 768f9891

  hpcrun_memory_reinit();
  hpcrun_mmap_init();
  hpcrun_thread_data_init(0, NULL, is_child, hpcrun_get_num_sample_sources());

  main_addr = monitor_get_addr_main();
  setup_main_bounds_check(main_addr);
  TMSG(MAIN_BOUNDS, "main addr %p ==> lower %p, upper %p", main_addr, main_lower, main_upper);

  hpcrun_options__init(&opts);
  hpcrun_options__getopts(&opts);

  hpcrun_trace_init(); // this must go after thread initialization
  hpcrun_trace_open(&(TD_GET(core_profile_trace_data)));

  // Decide whether to retain full single recursion, or collapse recursive calls to
  // first instance of recursive call
  hpcrun_set_retain_recursion_mode(getenv("HPCRUN_RETAIN_RECURSION") != NULL);

  // Initialize logical unwinding agents (LUSH)
  if (opts.lush_agent_paths[0] != '\0') {
    epoch_t* epoch = TD_GET(core_profile_trace_data.epoch);
    TMSG(MALLOC," -init_internal-: lush allocation");
    lush_agents = (lush_agent_pool_t*)hpcrun_malloc(sizeof(lush_agent_pool_t));
    hpcrun_logicalUnwind(true);
    lush_agent_pool__init(lush_agents, opts.lush_agent_paths);
    EMSG("Logical Unwinding Agent: %s (%p / %p)", opts.lush_agent_paths,
         epoch, lush_agents);
  }

  lush_metrics = (lush_agents) ? 1 : 0;

  // tallent: this is harmless, but should really only occur for pthread agent
  lushPthr_processInit();

  hpcrun_setup_segv();


#ifdef HPCRUN_HAVE_CUSTOM_UNWINDER
  if (getenv("HPCRUN_ONLY_DUMP_INTERVALS")) {
    fnbounds_table_t table = fnbounds_fetch_executable_table();
    TMSG(INTERVALS_PRINT, "table data = %p", table.table);
    TMSG(INTERVALS_PRINT, "table length = %d", table.len);

    if (monitor_sigaction(SIGSEGV, &dump_interval_handler, 0, NULL)) {
      fprintf(stderr, "Could not install dump interval segv handler\n");
      monitor_real_exit(1);
    }

    for (void** e = table.table; e < table.table + table.len - 1; e++) {
      fprintf(stderr, "======== %p Intervals ========\n", *e);
      if (e > table.table || ! sigsetjmp(ivd_jb, 1))
        hpcrun_dump_intervals(*e);
      else
        fprintf(stderr, "--Error: skipped--\n");
      fprintf(stderr, "\n");
      fflush(stderr);
    }
    exit(0);
  }
#endif  // HPCRUN_HAVE_CUSTOM_UNWINDER

  hpcrun_stats_reinit();
  hpcrun_start_stop_internal_init();

  // sample source setup

  TMSG(PROCESS, "Sample source setup");
  //
  // NOTE: init step no longer necessary.
  //       -all- possible (e.g. registered) sample sources call their own init method
  //       no need to do it twice.
  //

  if (! is_child) {
    SAMPLE_SOURCES(process_event_list, lush_metrics);
    SAMPLE_SOURCES(finalize_event_list);
    hpcrun_metrics_data_finalize();
  }
  SAMPLE_SOURCES(gen_event_set, lush_metrics);

  // set up initial 'epoch'

  TMSG(EPOCH,"process init setting up initial epoch/loadmap");
  hpcrun_epoch_init(NULL);

#ifdef SPECIAL_DUMP_INTERVALS
  {
      // temporary debugging code for x86 / ppc64

      extern void hpcrun_dump_intervals(void* addr2);
      char* addr1 = getenv("ADDR1");
      char* addr2 = getenv("ADDR2");

      if (addr1 != NULL) {
        addr1 = (void*) (uintptr_t) strtol(addr1, NULL, 0);
        fprintf(stderr,"address 1 = %p\n", addr1);
        hpcrun_dump_intervals(addr1);
        fflush(NULL);
      }

      if (addr2 != NULL) {
        addr2 = (void*) (uintptr_t) strtol(addr2, NULL, 0);
        fprintf(stderr,"address 2 = %p\n", addr2);
        hpcrun_dump_intervals(addr2);
        fflush(NULL);
      }
      if (addr1 || addr2) monitor_real_exit(0);
    }
#endif

  hpcrun_initializers_apply();

  // start the sampling process

  hpcrun_enable_sampling();
  hpcrun_set_safe_to_sync();

  // release the wallclock handler -for this thread-
  hpcrun_itimer_wallclock_ok(true);

  // NOTE: hack to ensure that sample source start can be delayed until mpi_init
  if (hpctoolkit_sampling_is_active() && ! getenv("HPCRUN_MPI_ONLY")) {
    SAMPLE_SOURCES(start);
  }

  hpcrun_is_initialized_private = true;

  // FIXME: this isn't in master-gpu-trace. how is it managed?
  // stream_tracing_init();
}

#define GET_NEW_AUX_CLEANUP_NODE(node_ptr) do {                               \
if (hpcrun_aux_cleanup_free_list_head) {                                      \
node_ptr = hpcrun_aux_cleanup_free_list_head;                                 \
hpcrun_aux_cleanup_free_list_head = hpcrun_aux_cleanup_free_list_head->next;  \
} else {                                                                      \
node_ptr = (hpcrun_aux_cleanup_t *) hpcrun_malloc(sizeof(hpcrun_aux_cleanup_t));         \
}                                                                             \
} while(0)

#define ADD_TO_FREE_AUX_CLEANUP_LIST(node_ptr) do { (node_ptr)->next = hpcrun_aux_cleanup_free_list_head; \
hpcrun_aux_cleanup_free_list_head = (node_ptr); }while(0)

// Add a callback function and its argument to a doubly-linked list of things to cleanup at process termination. 
// Don't rely on sample source data in the implementation of the callback.
// Caller needs to ensure that the entry is safe.

hpcrun_aux_cleanup_t * hpcrun_process_aux_cleanup_add( void (*func) (void *), void * arg) 
{
  spinlock_lock(&hpcrun_aux_cleanup_lock); 
  hpcrun_aux_cleanup_t * node;
  GET_NEW_AUX_CLEANUP_NODE(node);
  node->func = func;
  node->arg = arg;
 
  node->prev = NULL;
  node->next = hpcrun_aux_cleanup_list_head;
  if (hpcrun_aux_cleanup_list_head) {
    hpcrun_aux_cleanup_list_head->prev = node;
  }
  hpcrun_aux_cleanup_list_head = node;
  spinlock_unlock(&hpcrun_aux_cleanup_lock); 
  return node;
}

// Delete a node from cleanup list.
// Caller needs to ensure that the entry is safe.
void hpcrun_process_aux_cleanup_remove(hpcrun_aux_cleanup_t * node)
{
  assert (node != NULL);
  spinlock_lock(&hpcrun_aux_cleanup_lock); 
  if (node->prev) {
    if (node->next) {
      node->next->prev = node->prev;
    }
    node->prev->next = node->next;
  } else {
    if (node->next) {
      node->next->prev = NULL;
    }
    hpcrun_aux_cleanup_list_head = node->next;
  }
  ADD_TO_FREE_AUX_CLEANUP_LIST(node);   
  spinlock_unlock(&hpcrun_aux_cleanup_lock); 
}

// This will be called after sample sources have been shutdown.
// Don't rely on sample source data in the implementation of the callback.
static void hpcrun_process_aux_cleanup_action()
{
  // Assumed to be single threaded and hence not taking any locks here
  hpcrun_aux_cleanup_t * p = hpcrun_aux_cleanup_list_head;
  hpcrun_aux_cleanup_t * q;
  while (p) {
    p->func(p->arg);
    q = p;
    p = p->next;
    ADD_TO_FREE_AUX_CLEANUP_LIST(q);
  }
  hpcrun_aux_cleanup_list_head = NULL;
}

/***
 * This routine is called at the end of the program to:
 *   call sample-sources to stop and shutdown 
 *   clean hpcrun action
 *   clean thread manager (write profile data and closing resources)
 *   terminate hpcfnbounds
 ***/ 
void
hpcrun_fini_internal()
{
  hpcrun_disable_sampling();

  TMSG(FINI, "process");

//  hpcrun_unthreaded_data();

  if (hpcrun_is_initialized()) {
    hpcrun_is_initialized_private = false;

    TMSG(FINI, "process attempting sample shutdown");

    SAMPLE_SOURCES(stop);
    SAMPLE_SOURCES(shutdown);

    // shutdown LUSH agents
    if (lush_agents) {
      lush_agent_pool__fini(lush_agents);
      lush_agents = NULL;
    }

    // N.B. short-circuit, if monitoring is disabled
    if (hpcrun_get_disabled()) {
      return;
    }

    // Call all registered auxiliary functions before termination.
    // This typically means flushing files that were not done by their creators.
    device_finalizer_apply(device_finalizer_type_flush);
    device_finalizer_apply(device_finalizer_type_shutdown);

    hpcrun_process_aux_cleanup_action();

    int is_process = 1;
    thread_finalize(is_process);

// FIXME: this isn't in master-gpu-trace. how is it managed?
    // stream_tracing_fini();

    // write all threads' profile data and close trace file
    hpcrun_threadMgr_data_fini(hpcrun_get_thread_data());

    fnbounds_fini();
    hpcrun_stats_print_summary();
    messages_fini();
  }
}


//------------------------------------
// thread level 
//------------------------------------

#ifdef USE_GCC_THREAD
extern __thread monitor_tid;
#endif // USE_GCC_THREAD

void
hpcrun_init_thread_support()
{
  hpcrun_init_pthread_key();
  hpcrun_set_thread0_data();
  hpcrun_threaded_data();
  SAMPLE_SOURCES(thread_init);
}

// DEBUG support
static void
logit(cct_node_t* n, cct_op_arg_t arg, size_t l)
{
  int iarg = (int) (intptr_t) arg;
  TMSG(THREAD_CTXT, "thr %d -- %d: lm-id: %d  lm-ip: %p",
       iarg,
       hpcrun_cct_persistent_id(n),
       hpcrun_cct_addr(n)->ip_norm.lm_id,
       hpcrun_cct_addr(n)->ip_norm.lm_ip);
}

void*
hpcrun_thread_init(int id, local_thread_data_t* local_thread_data, bool has_trace)
{
  bool demand_new_thread = false;
  cct_ctxt_t* thr_ctxt = local_thread_data ? local_thread_data->thr_ctxt : NULL;

  hpcrun_mmap_init();

  // ----------------------------------------
  // call thread manager to get a thread data. If there is unused thread data,
  //  we can recycle it, otherwise we need to allocate a new one.
  // If we allocate a new one, we need to initialize the data and trace file.
  // ----------------------------------------

  thread_data_t* td = NULL;
  hpcrun_threadMgr_data_get_safe(id, thr_ctxt, &td, has_trace, demand_new_thread);
  hpcrun_set_thread_data(td);

  td->inside_hpcrun = 1;  // safe enter, disable signals

  
  if (ENABLED(THREAD_CTXT)) {
    if (thr_ctxt) {
      hpcrun_walk_path(thr_ctxt->context, logit, (cct_op_arg_t) (intptr_t) id);
    } else {
      EMSG("Thread id %d passes null context", id);
    }
  }

  epoch_t* epoch = TD_GET(core_profile_trace_data.epoch);

  if (! hpcrun_thread_suppress_sample) {
    // handle event sets for sample sources
    SAMPLE_SOURCES(gen_event_set,lush_metrics);
    // sample sources take thread specific action prior to start (often is a 'registration' action);
    SAMPLE_SOURCES(thread_init_action);

    // start the sample sources
    SAMPLE_SOURCES(start);

    // release the wallclock handler -for this thread-
    hpcrun_itimer_wallclock_ok(true);
  }

  return (void*) epoch;
}

/**
 * Routine to handle the end of the thread:
 *   call sample sources to stop and finish the thread action
 *   notify thread manager of the end of the thread (so that it can
 *      either clean-up the data, or reuse the data for another thread)
 **/ 
void
hpcrun_thread_fini(epoch_t *epoch)
{
  TMSG(FINI,"thread fini");

  // take no action if this thread is suppressed
  if (!hpcrun_thread_suppress_sample) {
    TMSG(FINI,"thread finit stops sampling");
    SAMPLE_SOURCES(stop);
    SAMPLE_SOURCES(thread_fini_action);
    lushPthr_thread_fini(&TD_GET(pthr_metrics));

    if (hpcrun_get_disabled()) {
      return;
    }

    device_finalizer_apply(device_finalizer_type_flush);

    int is_process = 0;
    thread_finalize(is_process);

    // inform thread manager that we are terminating the thread
    // thread manager may enqueue the thread_data (in compact mode)
    // or flush the data into hpcrun file
    int add_separator = 0;
    thread_data_t* td = hpcrun_get_thread_data();
    hpcrun_threadMgr_data_put(epoch, td, add_separator);

    TMSG(PROCESS, "End of thread");
  }
}

//***************************************************************************
// hpcrun debugging support 
//***************************************************************************

volatile int HPCRUN_DEBUGGER_WAIT = 1;

void 
hpcrun_continue()
{
  HPCRUN_DEBUGGER_WAIT = 0;
}


void 
hpcrun_wait()
{
  const char* HPCRUN_WAIT = getenv("HPCRUN_WAIT");
  if (HPCRUN_WAIT) {
    while (HPCRUN_DEBUGGER_WAIT);

    // when the user program forks, we don't want to wait to have a debugger 
    // attached for each exec along a chain of fork/exec. if that is what
    // you want when debugging, make your own arrangements. 
    unsetenv("HPCRUN_WAIT");
  }
}



//***************************************************************************
// process control (via libmonitor)
//***************************************************************************

void*
monitor_init_process(int *argc, char **argv, void* data)
{
  char* process_name;
  char  buf[PROC_NAME_LEN];

  hpcrun_thread_suppress_sample = false;

  fork_data_t* fork_data = (fork_data_t*) data;
  bool is_child = data && fork_data->is_child;

  hpcrun_wait();

  hpcrun_init_auditor();

#if 0
  // temporary patch to avoid deadlock within PAMI's optimized implementation
    // of all-to-all. a problem was observed when PAMI's optimized all-to-all
    // implementation was invoked on behalf of darshan_shutdown
    putenv("PAMID_COLLECTIVES=0");
#endif // defined(HOST_SYSTEM_IBM_BLUEGENE)

  hpcrun_sample_prob_init();

  // FIXME: if the process fork()s before main, then argc and argv
  // will be NULL in the child here.  MPT on CNL does this.
  process_name = "unknown";
  if (argv != NULL && argv[0] != NULL) {
    process_name = argv[0];
  }
  else {
    int len = readlink("/proc/self/exe", buf, PROC_NAME_LEN - 1);
    if (len > 1) {
      buf[len] = 0;
      process_name = buf;
    }
  }

  hpcrun_set_using_threads(false);

  copy_execname(process_name);
  hpcrun_files_set_executable(process_name);

  // We initialize the load map and fnbounds before registering sample source.
  // This is because sample source init (such as PAPI)  may dlopen other libraries,
  // which will trigger our library monitoring code and fnbound queries
  hpcrun_initLoadmap();

  // We need to initialize messages related functions and set up measurement directory,
  // so that we can write vdso and prevent fnbounds print messages to the terminal.
  messages_init();
  if (!hpcrun_get_disabled()) {
    hpcrun_files_set_directory();
  }
  messages_logfile_create();

  // must initialize unwind recipe map before initializing fnbounds
  // because mapping of load modules affects the recipe map.
  hpcrun_unw_init();

  // We need to save vdso before initializing fnbounds this
  // is because fnbounds_init will iterate over the load map
  // and will invoke analysis on vdso
  hpcrun_save_vdso();

  // init callbacks for each device //Module_ignore_map is here
  hpcrun_initializer_init();

  // fnbounds must be after module_ignore_map
  fnbounds_init();
#ifndef HPCRUN_STATIC_LINK
  auditor_exports->mainlib_connected(get_saved_vdso_path());
#endif

  hpcrun_registered_sources_init();

  control_knob_init();

  hpcrun_do_custom_init();

  // for debugging, limit the life of the execution with an alarm.
  char* life  = getenv("HPCRUN_LIFETIME");
  if (life != NULL){
    int seconds = atoi(life);
    if (seconds > 0) alarm((unsigned int) seconds);
  }

  // see if unwinding has been turned off
  // the same setting governs whether or not fnbounds is needed or used.
  char *foo = getenv("HPCRUN_NO_UNWIND");
  if (foo != NULL){
    hpcrun_no_unwind = true;
  }

  char* s = getenv(HPCRUN_EVENT_LIST);

  if (! is_child) {
    hpcrun_sample_sources_from_eventlist(s);
  }

  hpcrun_set_abort_timeout();

  hpcrun_process_sample_source_none();

  TMSG(PROCESS,"hpcrun_files_set_executable called w process name = %s", process_name);

  TMSG(PROCESS,"init");


  hpcrun_sample_prob_mesg();

  TMSG(PROCESS, "I am a %s process", is_child ? "child" : "parent");

  hpcrun_init_internal(is_child);

  if (ENABLED(TST)){
    EEMSG("TST debug ctl is active!");
    STDERR_MSG("Std Err message appears");
  }


  hpcrun_safe_exit();

  return data;
}


void
monitor_fini_process(int how, void* data)
{
  if (hpcrun_get_disabled()) {
    return;
  }

  hpcrun_safe_enter();

  hpcrun_fini_internal();

  hpcrun_safe_exit();
}

void
monitor_begin_process_exit(int how)
{
  if (hpcrun_get_disabled()) {
    return;
  }


  hpcrun_safe_enter();

  if (hpcrun_is_initialized()) {
    TMSG(FINI, "process attempting sample shutdown");

    SAMPLE_SOURCES(stop);
    SAMPLE_SOURCES(shutdown);

    // Call all registered auxiliary functions before termination.
    // This typically means flushing files that were not done by their creators.
    device_finalizer_apply(device_finalizer_type_flush);
    device_finalizer_apply(device_finalizer_type_shutdown);
  }


  hpcrun_safe_exit();
}

static fork_data_t from_fork;

void*
monitor_pre_fork(void)
{
  if (!hpcrun_is_initialized()) {
    monitor_initialize();
  }

  hpcrun_safe_enter();

  TMSG(PRE_FORK,"pre_fork call");

  if (SAMPLE_SOURCES(started)) {
    TMSG(PRE_FORK,"sources shutdown");
    SAMPLE_SOURCES(stop);
    SAMPLE_SOURCES(shutdown);
  }

  TMSG(PRE_FORK,"finished pre_fork call");
  from_fork.is_child = true;

  hpcrun_safe_exit();

  return (void *)(&from_fork);
}


void
monitor_post_fork(pid_t child, void* data)
{
  if (! hpcrun_is_initialized()) {
    return;
  }
  hpcrun_safe_enter();

  TMSG(POST_FORK,"Post fork call");

  if (!SAMPLE_SOURCES(started)){
    TMSG(POST_FORK,"sample sources re-init+re-start");
    SAMPLE_SOURCES(init);
    SAMPLE_SOURCES(gen_event_set,0); // FIXME: pass lush_metrics here somehow
    SAMPLE_SOURCES(start);
  }

  TMSG(POST_FORK,"Finished post fork");
  hpcrun_safe_exit();
}


//***************************************************************************
// MPI control (via libmonitor)
//***************************************************************************

//
// On some systems, taking a signal inside MPI_Init breaks MPI_Init.
// So, turn off sampling (not just block) within MPI_Init, with the
// control variable MPI_RISKY to bypass this.  This is a problem on
// IBM BlueGene and Cray XK6 (interlagos).
//
void
monitor_mpi_pre_init(void)
{
  if (!hpcrun_is_initialized()) {
    monitor_initialize();
  }

  hpcrun_safe_enter();

  TMSG(MPI, "Pre MPI_Init");
  if (! ENABLED(MPI_RISKY)) {
    // Turn sampling off.
    TMSG(MPI, "Stopping Sample Sources");
    SAMPLE_SOURCES(stop);
  }
  hpcrun_safe_exit();
}


void
monitor_init_mpi(int *argc, char ***argv)
{
  hpcrun_safe_enter();

  TMSG(MPI, "Post MPI_Init");
  if (! ENABLED(MPI_RISKY)) {
    // Turn sampling back on.
    TMSG(MPI, "Restart Sample Sources");
    SAMPLE_SOURCES(start);
  }
  hpcrun_safe_exit();
}


//***************************************************************************
// thread control (via libmonitor)
//***************************************************************************

void
monitor_init_thread_support(void)
{
  hpcrun_safe_enter();

  TMSG(THREAD,"REALLY init_thread_support ---");
  hpcrun_init_thread_support();
  hpcrun_set_using_threads(1);
  TMSG(THREAD,"Init thread support done");

  hpcrun_safe_exit();
}

void*
monitor_thread_pre_create(void)
{
  // N.B.: monitor_thread_pre_create() can be called before
  // monitor_init_thread_support() or even monitor_init_process().
  if (! hpcrun_is_initialized() || hpcrun_get_disabled()) {
    return NULL;
  }

  struct monitor_thread_info mti;
  monitor_get_new_thread_info(&mti);
  void *thread_pre_create_address = mti.mti_create_return_addr;

  if (module_ignore_map_inrange_lookup(thread_pre_create_address)) {
    return NULL;
  }
  
  hpcrun_safe_enter();
  local_thread_data_t* rv = hpcrun_malloc(sizeof(local_thread_data_t));

  // INVARIANTS at this point:
  //   1. init-process has occurred.
  //   2. current execution context is either the spawning process or thread.
  TMSG(THREAD,"pre create");

  // -------------------------------------------------------
  // Capture new thread's creation context, skipping 1 level of context
  //   WARNING: Do not move the call to getcontext()
  // -------------------------------------------------------
  cct_ctxt_t* thr_ctxt = NULL;

  ucontext_t context;
  int ret = getcontext(&context);
  if (ret != 0) {
    EMSG("error: monitor_thread_pre_create: getcontext = %d", ret);
    goto fini;
  }
  
  cct_node_t* n = hpcrun_gen_thread_ctxt(&context);

  TMSG(THREAD,"before lush malloc");
  TMSG(MALLOC," -thread_precreate: lush malloc");
  epoch_t* epoch = hpcrun_get_thread_epoch();
  thr_ctxt = hpcrun_malloc(sizeof(cct_ctxt_t));
  TMSG(THREAD,"after lush malloc, thr_ctxt = %p",thr_ctxt);
  thr_ctxt->context = n;
  thr_ctxt->parent = epoch->csdata_ctxt;
  TMSG(THREAD_CTXT, "context = %d, parent = %d", hpcrun_cct_persistent_id(thr_ctxt->context),
       thr_ctxt->parent ? hpcrun_cct_persistent_id(thr_ctxt->parent->context) : -1);
  rv->thr_ctxt = thr_ctxt;

 fini:

  TMSG(THREAD,"->finish pre create");
  hpcrun_safe_exit();

  return rv;
}


void
monitor_thread_post_create(void* data)
{
  if (! hpcrun_is_initialized()) {
    return;
  }
  hpcrun_safe_enter();

  TMSG(THREAD,"post create");
  TMSG(THREAD,"done post create");

  hpcrun_safe_exit();
}

void* 
monitor_init_thread(int tid, void* data)
{
#ifdef USE_GCC_THREAD
  monitor_tid = tid;
#endif

  hpcrun_thread_suppress_sample = false;
  //
  // Do nothing if ignoring thread
  //
  Token_iterate(tok, getenv("HPCRUN_IGNORE_THREAD"), " ,",
    {
      if (atoi(tok) == tid) {
        hpcrun_thread_suppress_sample = true;
      }
    });

  void *thread_begin_address = monitor_get_addr_thread_start();

  if (module_ignore_map_inrange_lookup(thread_begin_address)) {
    hpcrun_thread_suppress_sample = true;
  }

  hpcrun_safe_enter();

  TMSG(THREAD,"init thread %d",tid);
  void* thread_data = hpcrun_thread_init(tid, (local_thread_data_t*) data, ! hpcrun_thread_suppress_sample);
  TMSG(THREAD,"back from init thread %d",tid);

  hpcrun_threadmgr_thread_new();

  hpcrun_safe_exit();

  return thread_data;
}


void
monitor_fini_thread(void* init_thread_data)
{
  hpcrun_threadmgr_thread_delete();

  if (hpcrun_get_disabled()) {
    return;
  }

  hpcrun_safe_enter();

  epoch_t *epoch = (epoch_t *)init_thread_data;
  hpcrun_thread_fini(epoch);
  hpcrun_safe_exit();
}


size_t
monitor_reset_stacksize(size_t old_size)
{
  static const size_t MEG = (1024 * 1024);

  size_t new_size = old_size + MEG;

  if (new_size < 2 * MEG)
    new_size = 2 * MEG;

  return new_size;
}


//***************************************************************************
// (sig)longjmp for trampoline (via monitor extensions)
//***************************************************************************

// FIXME: Comment-out the overrides of longjmp() and siglongjmp() for
// now.  We currently don't use them and _FORTIFY_SOURCE in newer gnu
// libc breaks this code.
//
// Before re-enabling, we need to better understand how gnu libc and
// <bits/setjmp2.h> map longjmp() and siglongjmp() to __longjmp_chk()
// and what is the right way to intercept them.  Also, find a way
// around the 3-1 name mapping.
//
// Note: be sure to reset 'monitor_wrap_names' in hpclink.

#if 1

static siglongjmp_fcn *real_siglongjmp = NULL;

siglongjmp_fcn*
hpcrun_get_real_siglongjmp(void)
{
  return real_siglongjmp;
}

void
hpcrun_set_real_siglongjmp(void)
{
  MONITOR_EXT_GET_NAME(real_siglongjmp, siglongjmp);
}

#else

typedef void longjmp_fcn(jmp_buf, int);

#ifdef HPCRUN_STATIC_LINK
extern longjmp_fcn    __real_longjmp;
extern siglongjmp_fcn __real_siglongjmp;
#endif

static longjmp_fcn    *real_longjmp = NULL;
static siglongjmp_fcn *real_siglongjmp = NULL;


siglongjmp_fcn*
hpcrun_get_real_siglongjmp(void)
{
  return real_siglongjmp;
}

void
hpcrun_set_real_siglongjmp(void)
{
  MONITOR_EXT_GET_NAME_WRAP(real_siglongjmp, siglongjmp);
}

void
MONITOR_EXT_WRAP_NAME(longjmp)(jmp_buf buf, int val)
{
  hpcrun_safe_enter();
  MONITOR_EXT_GET_NAME_WRAP(real_longjmp, longjmp);

  hpcrun_safe_exit();
  (*real_longjmp)(buf, val);

  // Never reached, but silence a compiler warning.
  EEMSG("return from real longjmp(), should never get here");
  _exit(1);
}


void
MONITOR_EXT_WRAP_NAME(siglongjmp)(sigjmp_buf buf, int val)
{
  hpcrun_safe_enter();
  hpcrun_get_real_siglongjmp();

  hpcrun_safe_exit();
  (*real_siglongjmp)(buf, val);

  // Never reached, but silence a compiler warning.
  EEMSG("return from real siglongjmp(), should never get here");
  _exit(1);
}
#endif

//***************************************************************************
// thread control (via our monitoring extensions)
//***************************************************************************

// ---------------------------------------------------------
// mutex_lock
// ---------------------------------------------------------

#ifdef LUSH_PTHREADS

typedef int mutex_lock_fcn(pthread_mutex_t *);

#ifdef HPCRUN_STATIC_LINK
//extern mutex_lock_fcn __real_pthread_mutex_lock;
extern mutex_lock_fcn __real_pthread_mutex_trylock;
extern mutex_lock_fcn __real_pthread_mutex_unlock;
#endif // HPCRUN_STATIC_LINK

//static mutex_lock_fcn *real_mutex_lock = NULL;
static mutex_lock_fcn *real_mutex_trylock = NULL;
static mutex_lock_fcn *real_mutex_unlock = NULL;


int
MONITOR_EXT_WRAP_NAME(pthread_mutex_lock)(pthread_mutex_t* lock)
{
  // N.B.: do not use dlsym() to obtain "real_pthread_mutex_lock"
  // because dlsym() indirectly calls calloc(), which can call
  // pthread_mutex_lock().
  extern int __pthread_mutex_lock(pthread_mutex_t* lock);
  //MONITOR_EXT_GET_NAME_WRAP(real_mutex_lock, pthread_mutex_lock);

  if (0) { TMSG(MONITOR_EXTS, "%s", __func__); }

  if (hpcrun_is_initialized()) {
    lushPthr_mutexLock_pre(&TD_GET(pthr_metrics), lock);
  }

  int ret = __pthread_mutex_lock(lock);

  if (hpcrun_is_initialized()) {
    lushPthr_mutexLock_post(&TD_GET(pthr_metrics), lock /*,ret*/);
  }

  return ret;
}


int
MONITOR_EXT_WRAP_NAME(pthread_mutex_trylock)(pthread_mutex_t* lock)
{
  MONITOR_EXT_GET_NAME_WRAP(real_mutex_trylock, pthread_mutex_trylock);
  if (0) { TMSG(MONITOR_EXTS, "%s", __func__); }

  int ret = (*real_mutex_trylock)(lock);

  if (hpcrun_is_initialized()) {
    lushPthr_mutexTrylock_post(&TD_GET(pthr_metrics), lock, ret);
  }

  return ret;
}


int
MONITOR_EXT_WRAP_NAME(pthread_mutex_unlock)(pthread_mutex_t* lock)
{
  MONITOR_EXT_GET_NAME_WRAP(real_mutex_unlock, pthread_mutex_unlock);
  if (0) { TMSG(MONITOR_EXTS, "%s", __func__); }

  int ret = (*real_mutex_unlock)(lock);

  if (hpcrun_is_initialized()) {
    lushPthr_mutexUnlock_post(&TD_GET(pthr_metrics), lock /*,ret*/);
  }

  return ret;
}

#endif // LUSH_PTHREADS


// ---------------------------------------------------------
// spin_lock
// ---------------------------------------------------------

#ifdef LUSH_PTHREADS

typedef int spinlock_fcn(pthread_spinlock_t *);

#ifdef HPCRUN_STATIC_LINK
extern spinlock_fcn __real_pthread_spin_lock;
extern spinlock_fcn __real_pthread_spin_trylock;
extern spinlock_fcn __real_pthread_spin_unlock;
extern spinlock_fcn __real_pthread_spin_destroy;
#endif // HPCRUN_STATIC_LINK

static spinlock_fcn *real_spin_lock = NULL;
static spinlock_fcn *real_spin_trylock = NULL;
static spinlock_fcn *real_spin_unlock = NULL;
static spinlock_fcn *real_spin_destroy = NULL;


int
MONITOR_EXT_WRAP_NAME(pthread_spin_lock)(pthread_spinlock_t* lock)
{
  MONITOR_EXT_GET_NAME_WRAP(real_spin_lock, pthread_spin_lock);
  if (0) { TMSG(MONITOR_EXTS, "%s", __func__); }

  pthread_spinlock_t* real_lock = lock;
  if (hpcrun_is_initialized()) {
    real_lock = lushPthr_spinLock_pre(&TD_GET(pthr_metrics), lock);
  }

#if (LUSH_PTHR_FN_TY == 3)
  int ret = lushPthr_spin_lock(lock);
#else
  int ret = (*real_spin_lock)(real_lock);
#endif

  if (hpcrun_is_initialized()) {
    lushPthr_spinLock_post(&TD_GET(pthr_metrics), lock /*,ret*/);
  }

  return ret;
}


int
MONITOR_EXT_WRAP_NAME(pthread_spin_trylock)(pthread_spinlock_t* lock)
{
  MONITOR_EXT_GET_NAME_WRAP(real_spin_trylock, pthread_spin_trylock);
  if (0) { TMSG(MONITOR_EXTS, "%s", __func__); }

  pthread_spinlock_t* real_lock = lock;
  if (hpcrun_is_initialized()) {
    real_lock = lushPthr_spinTrylock_pre(&TD_GET(pthr_metrics), lock);
  }

#if (LUSH_PTHR_FN_TY == 3)
  int ret = lushPthr_spin_trylock(lock);
#else
  int ret = (*real_spin_trylock)(real_lock);
#endif

  if (hpcrun_is_initialized()) {
    lushPthr_spinTrylock_post(&TD_GET(pthr_metrics), lock, ret);
  }

  return ret;
}


int
MONITOR_EXT_WRAP_NAME(pthread_spin_unlock)(pthread_spinlock_t* lock)
{
  MONITOR_EXT_GET_NAME_WRAP(real_spin_unlock, pthread_spin_unlock);
  if (0) { TMSG(MONITOR_EXTS, "%s", __func__); }

  pthread_spinlock_t* real_lock = lock;
  if (hpcrun_is_initialized()) {
    real_lock = lushPthr_spinUnlock_pre(&TD_GET(pthr_metrics), lock);
  }

#if (LUSH_PTHR_FN_TY == 3)
  int ret = lushPthr_spin_unlock(lock);
#else
  int ret = (*real_spin_unlock)(real_lock);
#endif

  if (hpcrun_is_initialized()) {
    lushPthr_spinUnlock_post(&TD_GET(pthr_metrics), lock /*,ret*/);
  }

  return ret;
}


int
MONITOR_EXT_WRAP_NAME(pthread_spin_destroy)(pthread_spinlock_t* lock)
{
  MONITOR_EXT_GET_NAME_WRAP(real_spin_destroy, pthread_spin_destroy);
  if (0) { TMSG(MONITOR_EXTS, "%s", __func__); }

  pthread_spinlock_t* real_lock = lock;
  if (hpcrun_is_initialized()) {
    real_lock = lushPthr_spinDestroy_pre(&TD_GET(pthr_metrics), lock);
  }

  int ret = (*real_spin_destroy)(real_lock);

  if (hpcrun_is_initialized()) {
    lushPthr_spinDestroy_post(&TD_GET(pthr_metrics), lock /*,ret*/);
  }

  return ret;
}

#endif // LUSH_PTHREADS


// ---------------------------------------------------------
// cond_wait
// ---------------------------------------------------------

#ifdef LUSH_PTHREADS

typedef int cond_init_fcn(pthread_cond_t *, const pthread_condattr_t *);
typedef int cond_destroy_fcn(pthread_cond_t *);
typedef int cond_wait_fcn(pthread_cond_t *, pthread_mutex_t *);
typedef int cond_timedwait_fcn(pthread_cond_t *, pthread_mutex_t *,
			       const struct timespec *);
typedef int cond_signal_fcn(pthread_cond_t *);

#ifdef HPCRUN_STATIC_LINK
extern cond_init_fcn    __real_pthread_cond_init;
extern cond_destroy_fcn __real_pthread_cond_destroy;
extern cond_wait_fcn      __real_pthread_cond_wait;
extern cond_timedwait_fcn __real_pthread_cond_timedwait;
extern cond_signal_fcn __real_pthread_cond_signal;
extern cond_signal_fcn __real_pthread_cond_broadcast;
#endif // HPCRUN_STATIC_LINK

static cond_init_fcn    *real_cond_init = NULL;
static cond_destroy_fcn *real_cond_destroy = NULL;
static cond_wait_fcn      *real_cond_wait = NULL;
static cond_timedwait_fcn *real_cond_timedwait = NULL;
static cond_signal_fcn *real_cond_signal = NULL;
static cond_signal_fcn *real_cond_broadcast = NULL;


// N.B.: glibc defines multiple versions of the cond-wait functions.
// For some reason, dlsym-ing any one routine does *not* necessarily
// obtain the correct version.  It turns out to be necessary to
// override a 'covering set' of the cond-wait functions to obtain a
// consistent set.

int
MONITOR_EXT_WRAP_NAME(pthread_cond_init)(pthread_cond_t* cond,
					 const pthread_condattr_t* attr)
{
  MONITOR_EXT_GET_NAME_WRAP(real_cond_init, pthread_cond_init);
  if (0) { TMSG(MONITOR_EXTS, "%s", __func__); }
  return (*real_cond_init)(cond, attr);
}


int
MONITOR_EXT_WRAP_NAME(pthread_cond_destroy)(pthread_cond_t* cond)
{
  MONITOR_EXT_GET_NAME_WRAP(real_cond_destroy, pthread_cond_destroy);
  if (0) { TMSG(MONITOR_EXTS, "%s", __func__); }
  return (*real_cond_destroy)(cond);
}


int
MONITOR_EXT_WRAP_NAME(pthread_cond_wait)(pthread_cond_t* cond,
					 pthread_mutex_t* mutex)
{
  MONITOR_EXT_GET_NAME_WRAP(real_cond_wait, pthread_cond_wait);
  if (0) { TMSG(MONITOR_EXTS, "%s", __func__); }

  if (hpcrun_is_initialized()) {
    lushPthr_condwait_pre(&TD_GET(pthr_metrics));
  }

  int ret = (*real_cond_wait)(cond, mutex);

  if (hpcrun_is_initialized()) {
    lushPthr_condwait_post(&TD_GET(pthr_metrics) /*,ret*/);
  }

  return ret;
}


int
MONITOR_EXT_WRAP_NAME(pthread_cond_timedwait)(pthread_cond_t* cond,
					      pthread_mutex_t* mutex,
					      const struct timespec* tspec)
{
  MONITOR_EXT_GET_NAME_WRAP(real_cond_timedwait, pthread_cond_timedwait);
  if (0) { TMSG(MONITOR_EXTS, "%s", __func__); }

  if (hpcrun_is_initialized()) {
    lushPthr_condwait_pre(&TD_GET(pthr_metrics));
  }

  int ret = (*real_cond_timedwait)(cond, mutex, tspec);

  if (hpcrun_is_initialized()) {
    lushPthr_condwait_post(&TD_GET(pthr_metrics) /*,ret*/);
  }

  return ret;
}


int
MONITOR_EXT_WRAP_NAME(pthread_cond_signal)(pthread_cond_t* cond)
{
  MONITOR_EXT_GET_NAME_WRAP(real_cond_signal, pthread_cond_signal);
  if (0) { TMSG(MONITOR_EXTS, "%s", __func__); }
  return (*real_cond_signal)(cond);
}


int
MONITOR_EXT_WRAP_NAME(pthread_cond_broadcast)(pthread_cond_t* cond)
{
  MONITOR_EXT_GET_NAME_WRAP(real_cond_broadcast, pthread_cond_broadcast);
  if (0) { TMSG(MONITOR_EXTS, "%s", __func__); }
  return (*real_cond_broadcast)(cond);
}

#endif // LUSH_PTHREADS


//***************************************************************************
// dynamic linking control (via libmonitor)
//***************************************************************************


#ifndef HPCRUN_STATIC_LINK

static void auditor_open(auditor_map_entry_t* entry) {
  hpcrun_safe_enter();
  entry->load_module = fnbounds_map_dso(entry->path,
    entry->start, entry->end, &entry->dl_info);
  hpcrun_safe_exit();
}

static void auditor_close(auditor_map_entry_t* entry) {
  hpcrun_safe_enter();
  hpcrun_loadmap_unmap(entry->load_module);
  hpcrun_safe_exit();
}

static void auditor_stable(bool additive) {
  if(!hpcrun_td_avail()) return;
  hpcrun_safe_enter();
  if(additive) fnbounds_fini();
  hpcrun_safe_exit();
}

static void auditor_init() {
  if(!hpcrun_is_initialized())
    monitor_initialize();
}

const auditor_exports_t* auditor_exports;
void hpcrun_auditor_attach(const auditor_exports_t* exports, auditor_hooks_t* hooks) {
  auditor_exports = exports;
  hooks->initialize = auditor_init;
  hooks->open = auditor_open;
  hooks->close = auditor_close;
  hooks->stable = auditor_stable;
}

#endif /* ! HPCRUN_STATIC_LINK */


//----------------------------------------------------------------------

// FIXME: Add a weak symbol for cplus_demangle() for hpclink in the
// static case.  Something is pulling in hpctoolkit_demangle() and
// thus cplus_demangle() into libhpcrun.o and this breaks hpclink,
// even though nothing actually uses them.  But the real fix should be
// in the lib Makefiles.

#ifdef HPCRUN_STATIC_LINK

char * __attribute__ ((weak))
cplus_demangle(char *str, int opts)
{
  return strdup(str);
}

#endif
<|MERGE_RESOLUTION|>--- conflicted
+++ resolved
@@ -148,24 +148,10 @@
 
 #include <loadmap.h>
 
-<<<<<<< HEAD
-// Gotcha only applies to the dynamic case.
-// If this grows, then move to a separate file.
+// The auditor only applies to the dynamic case.
 #ifndef HPCRUN_STATIC_LINK
-#include <gotcha/gotcha.h>
-
-static const char* library_to_intercept = "libunwind.so";
-static gotcha_wrappee_handle_t wrappee_dl_iterate_phdr_handle;
-struct gotcha_binding_t wrap_actions [] = {
-  { "dl_iterate_phdr", hpcrun_loadmap_iterate, &wrappee_dl_iterate_phdr_handle}    
-};
-
-// The auditor also only applies to the dynamic case.
 #include "audit/audit-api.h"
 #endif
-
-=======
->>>>>>> 768f9891
 extern void hpcrun_set_retain_recursion_mode(bool mode);
 
 #ifdef HPCRUN_HAVE_CUSTOM_UNWINDER
@@ -450,16 +436,6 @@
 void
 hpcrun_init_internal(bool is_child)
 {
-<<<<<<< HEAD
-#ifndef HPCRUN_STATIC_LINK
-  gotcha_filter_libraries_by_name(library_to_intercept);
-  gotcha_wrap(wrap_actions, sizeof(wrap_actions)/sizeof(struct gotcha_binding_t), "hpctoolkit");
-  gotcha_restore_library_filter_func();
-#endif
-=======
-  hpcrun_initLoadmap();
->>>>>>> 768f9891
-
   hpcrun_memory_reinit();
   hpcrun_mmap_init();
   hpcrun_thread_data_init(0, NULL, is_child, hpcrun_get_num_sample_sources());
