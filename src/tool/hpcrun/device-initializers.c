#include "device-initializers.h"
#include <errno.h>   // errno
#include <fcntl.h>   // open
#include <limits.h>  // PATH_MAX

#include <hpcrun/loadmap.h>
#include <hpcrun/module-ignore-map.h>


static void
device_notify_map(load_module_t* lm)
{
<<<<<<< HEAD
  module_ignore_map_ignore(start, end);
=======
  // TODO(Keren): improve the mechanism by inserting every module into the map and avoiding dlopen test
  module_ignore_map_ignore(lm);
>>>>>>> fb591a1a
}


static void
device_notify_unmap(load_module_t* lm)
{
  module_ignore_map_delete(lm);
}


static void
device_notify_init()
{
  module_ignore_map_init();
}


void
hpcrun_initializer_init()
{
  static loadmap_notify_t device_notifiers;

  device_notify_init();
  device_notifiers.map = device_notify_map;
  device_notifiers.unmap = device_notify_unmap;
  hpcrun_loadmap_notify_register(&device_notifiers);
}<|MERGE_RESOLUTION|>--- conflicted
+++ resolved
@@ -10,12 +10,8 @@
 static void
 device_notify_map(load_module_t* lm)
 {
-<<<<<<< HEAD
-  module_ignore_map_ignore(start, end);
-=======
   // TODO(Keren): improve the mechanism by inserting every module into the map and avoiding dlopen test
   module_ignore_map_ignore(lm);
->>>>>>> fb591a1a
 }
 
 
