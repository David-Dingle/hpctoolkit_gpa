// -*-Mode: C++;-*- // technically C99

// * BeginRiceCopyright *****************************************************
//
// $HeadURL$
// $Id$
//
// --------------------------------------------------------------------------
// Part of HPCToolkit (hpctoolkit.org)
//
// Information about sources of support for research and development of
// HPCToolkit is at 'hpctoolkit.org' and in 'README.Acknowledgments'.
// --------------------------------------------------------------------------
//
// Copyright ((c)) 2002-2018, Rice University
// All rights reserved.
//
// Redistribution and use in source and binary forms, with or without
// modification, are permitted provided that the following conditions are
// met:
//
// * Redistributions of source code must retain the above copyright
//   notice, this list of conditions and the following disclaimer.
//
// * Redistributions in binary form must reproduce the above copyright
//   notice, this list of conditions and the following disclaimer in the
//   documentation and/or other materials provided with the distribution.
//
// * Neither the name of Rice University (RICE) nor the names of its
//   contributors may be used to endorse or promote products derived from
//   this software without specific prior written permission.
//
// This software is provided by RICE and contributors "as is" and any
// express or implied warranties, including, but not limited to, the
// implied warranties of merchantability and fitness for a particular
// purpose are disclaimed. In no event shall RICE or contributors be
// liable for any direct, indirect, incidental, special, exemplary, or
// consequential damages (including, but not limited to, procurement of
// substitute goods or services; loss of use, data, or profits; or
// business interruption) however caused and on any theory of liability,
// whether in contract, strict liability, or tort (including negligence
// or otherwise) arising in any way out of the use of this software, even
// if advised of the possibility of such damage.
//
// ******************************************************* EndRiceCopyright *


#ifndef THREAD_DATA_H
#define THREAD_DATA_H

// This is called "thread data", but it applies to process as well
// (there is just 1 thread).

#include <setjmp.h>
#include <signal.h>
#include <stdbool.h>
#include <stdint.h>
#include <stdlib.h>
#include <time.h>

#include "sample_sources_registered.h"
#include "newmem.h"
#include "epoch.h"
#include "cct2metrics.h"
#include "core_profile_trace_data.h"

#include <lush/lush-pthread.i>
#include <unwind/common/backtrace.h>

#include <lib/prof-lean/hpcio.h>
#include <lib/prof-lean/hpcio-buffer.h>

typedef struct {
  sigjmp_buf jb;
} sigjmp_buf_t;

typedef struct gpu_data_t {
  // True if this thread is at CuXXXXSynchronize.
  bool is_thread_at_cuda_sync;
  // maintains state to account for overload potential  
  uint8_t overload_state;
  // current active stream
  uint64_t active_stream;
  // last examined event
  void * event_node;
  // maintain the total number of threads (global: think shared
  // blaming) at synchronize (could be device/stream/...)
  uint64_t accum_num_sync_threads;
	// holds the number of times the above accum_num_sync_threads
	// is updated
  uint64_t accum_num_samples;
} gpu_data_t;


/* ******
   TODO:

   thread_data_t needs more structure.
   Organize according to following plan:

   backtrace_buffer
     factor out of the current epoch, and put it as a separate item in thread_data
     it will become an opaque datatype
   each epoch has:
       loadmap   (currently called epoch)
       cct       (the main sample data container)
       cct_ctxt  (pthread creation context)
    exceptions package (items used when something goes wrong)
        bad_unwind
        mem_error
        handling_sample (used to distinguish a sample-based segv from a user segv)
    thread_locks package
        (each of the 'lock' elements is true if this thread owns the lock.
         locks must be released in an exceptional situation)
	fnbounds_lock   
	splay_lock
    sample source package
       event_set
       ss_state
    trampoline
       all trampoline-related items should be collected into a struct
       NOTE: a single backtrace_buffer item will replace the collection of fields
             that currently implement the cached backtrace.
    io_support
       This is a collection of files:
         trace_file
         hpcrun_file

    lushPthr_t
       lush items can stand alone

    debug
       a few bools & integers. General purpose. Used for simulating error conditions.
 */


typedef struct thread_data_t {
  int idle; // indicate whether the thread is idle

  // ----------------------------------------
  // hpcrun_malloc() memory data structures
  // ----------------------------------------
  hpcrun_meminfo_t memstore;
  int              mem_low;

  // ----------------------------------------
  // sample sources
  // ----------------------------------------

  source_state_t* ss_state; // allocate at initialization time
  source_info_t*  ss_info;  // allocate at initialization time

  struct sigevent sigev;   // POSIX real-time timer
  timer_t        timerid;
  bool           timer_init;

  uint64_t       last_time_us; // microseconds
   
  // ----------------------------------------
  // core_profile_trace_data contains the following
  // epoch: loadmap + cct + cct_ctxt
  // cct2metrics map: associate a metric_set with
  // tracing: trace_min_time_us and trace_max_time_us
  // IO support file handle: hpcrun_file;
  // Perf event support
  // ----------------------------------------

  core_profile_trace_data_t core_profile_trace_data;

  // ----------------------------------------
  // backtrace buffer
  // ----------------------------------------

  // btbuf_beg                                                  btbuf_end
  // |                                                            |
  // v low VMAs                                                   v
  // +------------------------------------------------------------+
  // [new backtrace         )              [cached backtrace      )
  // +------------------------------------------------------------+
  //                        ^              ^ 
  //                        |              |
  //                    btbuf_cur       btbuf_sav
  
  frame_t* btbuf_cur;  // current frame when actively constructing a backtrace
  frame_t* btbuf_beg;  // beginning of the backtrace buffer 
                       // also, location of the innermost frame in
                       // newly recorded backtrace (although skipInner may
                       // adjust the portion of the backtrace that is recorded)
  frame_t* btbuf_end;  // end of the current backtrace buffer
  frame_t* btbuf_sav;  // innermost frame in cached backtrace


  backtrace_t bt;     // backtrace used for unwinding

  // ----------------------------------------
  // trampoline
  // ----------------------------------------
  bool    tramp_present;   // TRUE if a trampoline installed; FALSE otherwise
  void*   tramp_retn_addr; // return address that the trampoline replaced
  void*   tramp_loc;       // current (stack) location of the trampoline
  size_t  cached_frame_count; // (sanity check) length of cached frame list
  frame_t* cached_bt;         // the latest backtrace (start)
  frame_t* cached_bt_end;     // the latest backtrace (end)
  frame_t* cached_bt_buf_end; // the end of the cached backtrace buffer
  frame_t* tramp_frame;       // (cached) frame assoc. w/ cur. trampoline loc.
  cct_node_t* tramp_cct_node; // cct node associated with the trampoline

  // ----------------------------------------
  // exception stuff
  // ----------------------------------------
  sigjmp_buf_t     *current_jmp_buf;
  sigjmp_buf_t     bad_interval;
  sigjmp_buf_t     bad_unwind;

  bool             deadlock_drop;
  int              handling_sample;
  int              fnbounds_lock;

  // ----------------------------------------
  // Logical unwinding
  // ----------------------------------------
  lushPthr_t     pthr_metrics;


  // ----------------------------------------
  // debug stuff
  // ----------------------------------------
  bool debug1;

  // ----------------------------------------
  // miscellaneous
  // ----------------------------------------
  // Set to 1 while inside hpcrun code for safe sampling.
  int inside_hpcrun;

  // True if this thread is inside dlopen or dlclose.  A synchronous
  // override that is called from dlopen (eg, malloc) must skip this
  // sample or else deadlock on the dlopen lock.
  bool inside_dlfcn;

#ifdef ENABLE_CUDA
  gpu_data_t gpu_data;
#endif
<<<<<<< HEAD

=======
 
>>>>>>> 60772748
} thread_data_t;


static const size_t HPCRUN_TraceBufferSz = HPCIO_RWBufferSz;


void hpcrun_init_pthread_key(void);
void hpcrun_set_thread0_data(void);
void hpcrun_set_thread_data(thread_data_t *td);


#define TD_GET(field) hpcrun_get_thread_data()->field

extern thread_data_t* (*hpcrun_get_thread_data)(void);
extern bool           (*hpcrun_td_avail)(void);
extern thread_data_t* hpcrun_safe_get_td(void);

void hpcrun_unthreaded_data(void);
void hpcrun_threaded_data(void);


extern thread_data_t* hpcrun_allocate_thread_data(int id);

void
hpcrun_thread_data_init(int id, cct_ctxt_t* thr_ctxt, int is_child, size_t n_sources);


void     hpcrun_cached_bt_adjust_size(size_t n);
frame_t* hpcrun_expand_btbuf(void);
void     hpcrun_ensure_btbuf_avail(void);


// utilities to match previous api
#define hpcrun_get_thread_epoch()  TD_GET(core_profile_trace_data.epoch)

#endif // !defined(THREAD_DATA_H)<|MERGE_RESOLUTION|>--- conflicted
+++ resolved
@@ -241,11 +241,7 @@
 #ifdef ENABLE_CUDA
   gpu_data_t gpu_data;
 #endif
-<<<<<<< HEAD
-
-=======
  
->>>>>>> 60772748
 } thread_data_t;
 
 
