--- conflicted
+++ resolved
@@ -145,11 +145,7 @@
   return hpcrun_cct_fwrite(cct2metrics_map, bndl->top, fs, flags);
 #else 
 //YUMENG: add sparse_metrics to collect metric values and info
-<<<<<<< HEAD
-  return hpcrun_cct_fwrite(cct2metrics_map, top, fs, flags, sparse_metrics);
-=======
   return hpcrun_cct_fwrite(cct2metrics_map, bndl->top, fs, flags, sparse_metrics);
->>>>>>> f421c7a8
 #endif
 }
 
