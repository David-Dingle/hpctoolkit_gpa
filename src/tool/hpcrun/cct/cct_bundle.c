--- conflicted
+++ resolved
@@ -66,19 +66,15 @@
 {
 }
 
-<<<<<<< HEAD
 // special routine for datacentric resource
 static void
 DATACENTRIC()
 {}
 
 
-=======
 void
 NO_THREAD(void)
 {
->>>>>>> 5f56e1a0
-
 }
 
 //
@@ -111,12 +107,8 @@
   }
   bundle->partial_unw_root  = hpcrun_cct_new_partial();
   bundle->special_idle_node = hpcrun_cct_new_special(GPU_IDLE);
-<<<<<<< HEAD
-
   bundle->special_datacentric_node  = hpcrun_cct_new_special(DATACENTRIC+1);
-=======
-  bundle->special_no_thread_node = hpcrun_cct_new_special(NO_THREAD);
->>>>>>> 5f56e1a0
+  bundle->special_no_thread_node    = hpcrun_cct_new_special(NO_THREAD);
 }
 
 //
@@ -175,7 +167,6 @@
 
 
 cct_node_t*
-<<<<<<< HEAD
 hpcrun_cct_bundle_init_datacentric_node(cct_bundle_t *cct)
 {
   if (!hpcrun_cct_parent(cct->special_datacentric_node)) {
@@ -183,7 +174,9 @@
     hpcrun_cct_set_node_root(cct->special_datacentric_node);
   }
   return cct->special_datacentric_node;
-=======
+}
+
+cct_node_t*
 hpcrun_cct_bundle_get_nothread_node(cct_bundle_t* cct)
   // attach special node to root if not already attached
 {
@@ -191,5 +184,4 @@
     hpcrun_cct_insert_node(cct->top, cct->special_no_thread_node);
 
   return cct->special_no_thread_node;
->>>>>>> 5f56e1a0
 }