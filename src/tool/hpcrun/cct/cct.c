--- conflicted
+++ resolved
@@ -304,18 +304,13 @@
   // metrics
   // -------------------------
   tmp->num_metrics = my_arg->num_metrics;
-<<<<<<< HEAD
-  hpcrun_metric_set_dense_copy(tmp->metrics, hpcrun_get_metric_set(node),
-			       my_arg->num_metrics);
 
   // -------------------------
   // write to IO
   // -------------------------
-=======
   metric_set_t* ms = hpcrun_get_metric_set_specific(&(my_arg->cct2metrics_map), node);
 
   hpcrun_metric_set_dense_copy(tmp->metrics, ms, my_arg->num_metrics);
->>>>>>> 5f56e1a0
   hpcrun_fmt_cct_node_fwrite(tmp, flags, my_arg->fs);
 }
 
