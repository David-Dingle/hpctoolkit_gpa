// -*-Mode: C++;-*- // technically C99

// * BeginRiceCopyright *****************************************************
//
// $HeadURL$
// $Id$
//
// --------------------------------------------------------------------------
// Part of HPCToolkit (hpctoolkit.org)
//
// Information about sources of support for research and development of
// HPCToolkit is at 'hpctoolkit.org' and in 'README.Acknowledgments'.
// --------------------------------------------------------------------------
//
// Copyright ((c)) 2002-2020, Rice University
// All rights reserved.
//
// Redistribution and use in source and binary forms, with or without
// modification, are permitted provided that the following conditions are
// met:
//
// * Redistributions of source code must retain the above copyright
//   notice, this list of conditions and the following disclaimer.
//
// * Redistributions in binary form must reproduce the above copyright
//   notice, this list of conditions and the following disclaimer in the
//   documentation and/or other materials provided with the distribution.
//
// * Neither the name of Rice University (RICE) nor the names of its
//   contributors may be used to endorse or promote products derived from
//   this software without specific prior written permission.
//
// This software is provided by RICE and contributors "as is" and any
// express or implied warranties, including, but not limited to, the
// implied warranties of merchantability and fitness for a particular
// purpose are disclaimed. In no event shall RICE or contributors be
// liable for any direct, indirect, incidental, special, exemplary, or
// consequential damages (including, but not limited to, procurement of
// substitute goods or services; loss of use, data, or profits; or
// business interruption) however caused and on any theory of liability,
// whether in contract, strict liability, or tort (including negligence
// or otherwise) arising in any way out of the use of this software, even
// if advised of the possibility of such damage.
//
// ******************************************************* EndRiceCopyright *

//***************************************************************************
//
// File:
//   $HeadURL$
//
// Purpose:
//   A variable degree-tree for storing call stack samples.  Each node
//   may have zero or more children and each node contains a single
//   instruction pointer value.  Call stack samples are represented
//   implicitly by a path from some node x (where x may or may not be
//   a leaf node) to the tree root (with the root being the bottom of
//   the call stack).
//
//   The basic tree functionality is based on NonUniformDegreeTree.h/C
//   from HPCView/HPCTools.
//
// Description:
//    [The set of functions, macros, etc. defined in the file]
//
//***************************************************************************

#ifndef cct_h
#define cct_h

//************************* System Include Files ****************************

#include <stdio.h>
#include <stddef.h>
#include <stdbool.h>
#include <ucontext.h>

#include <assert.h>

//*************************** User Include Files ****************************

#include <hpcrun/metrics.h>

#include <hpcrun/unwind/common/backtrace.h>

#include <hpcrun/utilities/ip-normalized.h>

#include <lib/prof-lean/hpcio.h>
#include <lib/prof-lean/hpcfmt.h>
#include <lib/prof-lean/hpcrun-fmt.h>

#include "cct_addr.h"

//*************************** Macros ****************************

//
// Readability Macros (to facilitate coding initialization operations)
//
#define CCT_ROOT HPCRUN_FMT_LMId_NULL, HPCRUN_FMT_LMIp_NULL
#define PARTIAL_ROOT HPCRUN_FMT_LMId_NULL, HPCRUN_FMT_LMIp_Flag1
#define ADDR_I(L)     NON_LUSH_ADDR_INI(L)
#define ADDR(L)      (cct_addr_t) NON_LUSH_ADDR_INI(L)
#define ADDR2_I(id, ip) NON_LUSH_ADDR_INI(id, ip)
#define ADDR2(id, ip) (cct_addr_t) ADDR2_I(id, ip)
#define HPCRUN_DUMMY_NODE 65534

//***************************************************************************
// Calling context tree node (abstract data type)
//***************************************************************************


#define IS_PARTIAL_ROOT(addr) \
	(addr->ip_norm.lm_id == HPCRUN_FMT_LMId_NULL) && \
	(addr->ip_norm.lm_ip == HPCRUN_FMT_LMIp_Flag1)

typedef struct cct_node_t cct_node_t;
//
// In order to associate data with a given calling context,
// cct nodes need an id type (abstract)
//

typedef cct_node_t* cct_node_id_t;

//
// Interface procedures
//

//
// Constructors
//
extern cct_node_t* hpcrun_cct_new(void);
extern cct_node_t* hpcrun_cct_new_partial(void);
extern cct_node_t* hpcrun_cct_new_special(void* addr);
extern cct_node_t* hpcrun_cct_top_new(uint16_t lmid, uintptr_t lmip);
// 
// Accessor functions
// 

extern cct_node_t* hpcrun_cct_parent(cct_node_t* node);
extern cct_node_t* hpcrun_cct_children(cct_node_t* node);
extern int32_t hpcrun_cct_persistent_id(cct_node_t* node);
extern cct_addr_t* hpcrun_cct_addr(cct_node_t* node);
extern bool hpcrun_cct_is_leaf(cct_node_t* node);
extern cct_node_t* hpcrun_cct_insert_path_return_leaf(cct_node_t *root, cct_node_t *path);
extern void hpcrun_cct_delete_self(cct_node_t *node);
//
// NOTE: having no children is not exactly the same as being a leaf
//       A leaf represents a full path. There might be full paths
//       that are a prefix of other full paths. So, a "leaf" can have children
//
extern bool hpcrun_cct_no_children(cct_node_t* node);
extern bool hpcrun_cct_is_root(cct_node_t* node);
extern bool hpcrun_cct_is_dummy(cct_node_t* node);

//
// Mutator functions: modify a given cct
//

extern cct_node_t* hpcrun_cct_insert_ip_norm(cct_node_t* node, ip_normalized_t ip_norm);

//
// Fundamental mutation operation: insert a given addr into the
// set of children of a given cct node. Return the cct_node corresponding
// to the inserted addr [NB: if the addr is already in the node children, then
// the already present node is returned. Otherwise, a new node is created, linked in,
// and returned]
//
extern cct_node_t* hpcrun_cct_insert_addr(cct_node_t* cct, cct_addr_t* addr);

//
// Insert a dummy node to represent the callback function by hpcrun, which will
// be eliminated before writing out the cct.
extern cct_node_t* hpcrun_cct_insert_dummy(cct_node_t* node, uint16_t lm_ip);

//
// 2nd fundamental mutator: mark a node as "terminal". That is,
//   it is the last node of a path
//
extern void hpcrun_cct_terminate_path(cct_node_t* node);
//
// Special purpose mutator:
// This operation is somewhat akin to concatenation.
// An already constructed cct ('src') is inserted as a
// child of the 'target' cct. The addr field of the src
// cct is ASSUMED TO BE DIFFERENT FROM ANY ADDR IN target's
// child set. [Otherwise something recursive has to happen]
//
//
extern cct_node_t* hpcrun_cct_insert_node(cct_node_t* target, cct_node_t* src);

extern void hpcrun_cct_insert_path(cct_node_t ** root, cct_node_t* path);

// mark a node for retention as the leaf of a traced call path.
extern void hpcrun_cct_retain(cct_node_t* x);

// check if a node was marked for retention as the leaf of a traced
// call path.
extern int hpcrun_cct_retained(cct_node_t* x);


// Walking functions section:
//
//     typedefs for walking functions
typedef void* cct_op_arg_t;
typedef void (*cct_op_t)(cct_node_t* cct, cct_op_arg_t arg, size_t level);

//
//     general walking functions: (client may select starting level)
//       visits every node in the cct, calling op(node, arg, level)
//       level has property that node at level n ==> children at level n+1
//     there are 2 different walking strategies:
//       1) walk the children, then walk the node
//       2) walk the node, then walk the children
//     there is no implied children ordering
//

//
// visting order: children first, then node
//
extern void hpcrun_cct_walk_child_1st_w_level(cct_node_t* cct,
					      cct_op_t op,
					      cct_op_arg_t arg, size_t level);

//
// visting order: node first, then children
//
extern void hpcrun_cct_walk_node_1st_w_level(cct_node_t* cct,
					     cct_op_t op,
					     cct_op_arg_t arg, size_t level);
//
// Top level walking routines:
//  frequently, a walk will start with level = 0
//  the static inline routines below implement this utility
//

static inline
void hpcrun_cct_walk_child_1st(cct_node_t* cct,
			       cct_op_t op, cct_op_arg_t arg)
{
  hpcrun_cct_walk_child_1st_w_level(cct, op, arg, 0);
}

static inline
void hpcrun_cct_walk_node_1st(cct_node_t* cct,
			      cct_op_t op, cct_op_arg_t arg)
{
  hpcrun_cct_walk_node_1st_w_level(cct, op, arg, 0);
}


//
// Special routine to walk a path represented by a cct node.
// The actual path represented by a node is list reversal of the nodes
//  linked by the parent link. So walking a path involves touching the
// path nodes in list reverse order
//
extern void hpcrun_walk_path(cct_node_t* node, cct_op_t op, cct_op_arg_t arg);

//
// utility walker for cct sets (part of the substructure of a cct)
//
extern void hpcrun_cct_walkset(cct_node_t* cct, cct_op_t fn, cct_op_arg_t arg);
//
// Writing operation
//
// cct2metrics_t is defined in cct2metrics.h but we cannot include this header
//  beceause cct2metrics.h includes this file (cct.h)
//
// TODO: need to declare cct2metrics_t here to avoid to cyclic inclusion
typedef struct cct2metrics_t cct2metrics_t;

int hpcrun_cct_fwrite(cct2metrics_t* cct2metrics_map,
                      cct_node_t* cct, FILE* fs, epoch_flags_t flags);
//
// Utilities
//
extern size_t hpcrun_cct_num_nodes(cct_node_t* cct, bool count_dummy);
//
// look up addr in the set of cct's children
// return the found node or NULL
//
extern cct_node_t* hpcrun_cct_find_addr(cct_node_t* cct, cct_addr_t* addr);
//
// Merging operation: Given 2 ccts : CCT_A, CCT_B,
//    merge means add all paths in CCT_B that are NOT in CCT_A
//    to CCT_A. For paths that are common, perform the merge operation on
//    each common node, using auxiliary arg merge_arg
//
//    NOTE: this merge operation presumes
//       cct_addr_data(CCT_A) == cct_addr_data(CCT_B)
//
typedef void* merge_op_arg_t;
typedef void (*merge_op_t)(cct_node_t* a, cct_node_t*b, merge_op_arg_t arg);

extern void hpcrun_cct_merge(cct_node_t* cct_a, cct_node_t* cct_b,
			     merge_op_t merge, merge_op_arg_t arg);


<<<<<<< HEAD
cct_node_t*
hpcrun_insert_special_node(cct_node_t *root, void *addr);

cct_node_t*
hpcrun_cct_insert_path_return_leaf(cct_node_t *path, cct_node_t *root);




// --------------------------------------------------------------
// Node types get and set
// --------------------------------------------------------------

uint32_t
hpcrun_cct_get_node_type(cct_node_t *node);

void
hpcrun_cct_set_node_allocation(cct_node_t *node);

void
hpcrun_cct_set_node_memaccess(cct_node_t *node);

void
hpcrun_cct_set_node_memaccess_root(cct_node_t *root);

void
hpcrun_cct_set_node_root(cct_node_t *root);

void
hpcrun_cct_set_node_variable(cct_node_t *node);

void
hpcrun_cct_set_node_unknown_attribute(cct_node_t *root);

void
hpcrun_cct_link_source_memaccess(cct_node_t *node, cct_node_t *source);
=======


// FIXME: This should not be here vi3: allocation and free cct_node_t
extern __thread cct_node_t* cct_node_freelist_head;

cct_node_t* hpcrun_cct_node_alloc();
void hpcrun_cct_node_free(cct_node_t *cct);
// remove Children from cct
void cct_remove_my_subtree(cct_node_t* cct);




// for hpcrun_cct_walkset_merge
typedef cct_node_t* (*cct_op_merge_t)(cct_node_t* cct, cct_op_arg_t arg, size_t level);
extern void hpcrun_cct_walkset_merge(cct_node_t* cct, cct_op_merge_t fn, cct_op_arg_t arg);


// copy cct node
cct_node_t* hpcrun_cct_copy_just_addr(cct_node_t *cct);
void hpcrun_cct_set_children(cct_node_t* cct, cct_node_t* children);
void hpcrun_cct_set_parent(cct_node_t* cct, cct_node_t* parent);

>>>>>>> 69000245

#endif // cct_h<|MERGE_RESOLUTION|>--- conflicted
+++ resolved
@@ -296,13 +296,8 @@
 			     merge_op_t merge, merge_op_arg_t arg);
 
 
-<<<<<<< HEAD
 cct_node_t*
 hpcrun_insert_special_node(cct_node_t *root, void *addr);
-
-cct_node_t*
-hpcrun_cct_insert_path_return_leaf(cct_node_t *path, cct_node_t *root);
-
 
 
 
@@ -332,8 +327,10 @@
 hpcrun_cct_set_node_unknown_attribute(cct_node_t *root);
 
 void
+hpcrun_cct_set_node_type(cct_node_id_t node, uint32_t node_type);
+
+void
 hpcrun_cct_link_source_memaccess(cct_node_t *node, cct_node_t *source);
-=======
 
 
 // FIXME: This should not be here vi3: allocation and free cct_node_t
@@ -357,6 +354,5 @@
 void hpcrun_cct_set_children(cct_node_t* cct, cct_node_t* children);
 void hpcrun_cct_set_parent(cct_node_t* cct, cct_node_t* parent);
 
->>>>>>> 69000245
 
 #endif // cct_h