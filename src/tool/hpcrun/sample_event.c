--- conflicted
+++ resolved
@@ -303,11 +303,7 @@
     ret.trace_node = func_proxy;
 
     TMSG(TRACE, "Changed persistent id to indicate mutation of func_proxy node");
-<<<<<<< HEAD
-    hpcrun_trace_append(&td->core_profile_trace_data, hpcrun_cct_persistent_id(func_proxy), metricId, td->prev_dLCA);
-=======
     hpcrun_trace_append(&td->core_profile_trace_data, func_proxy, metricId, td->prev_dLCA);
->>>>>>> 47daeae6
     TMSG(TRACE, "Appended func_proxy node to trace");
   }
 
