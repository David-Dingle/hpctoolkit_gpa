--- conflicted
+++ resolved
@@ -295,11 +295,7 @@
 
     TMSG(TRACE,"parent node = %p, &frm = %p", hpcrun_cct_parent(node), &frm);
     cct_node_t* func_proxy =
-<<<<<<< HEAD
-      hpcrun_cct_insert_addr(hpcrun_cct_parent(node), &frm, false);
-=======
       hpcrun_cct_insert_addr(hpcrun_cct_parent(node), &frm, true);
->>>>>>> d453063c
 
     ret.trace_node = func_proxy;
 
