#!/bin/sh
# set -x
#
@copyright_hash@
#
# hpcrun -- set the environ variables for profiling with HPCToolkit
# and launch the program.  See 'hpcrun -h' for a list of options.
#

#------------------------------------------------------------
# Values from configure
#------------------------------------------------------------

@launch_script_vars@

# Relative paths are relative to HPCTOOLKIT.
hpcfnbounds_dir='libexec/hpctoolkit'
hpcrun_dir='lib/hpctoolkit'
libmonitor_dir='@LIBMONITOR_RUN_DIR@'
papi_libdir='@OPT_PAPI_LIBPATH@'
perfmon_libdir='@PERFMON_LIB@'
roctracer_lib_path='@OPT_ROCM_LD_LIB_PATH@'
gtpin_lib_path='@OPT_GTPIN_LIBDIR@'
# gotcha_lib_path='@GOTCHA_LIBDIR@'
memkind_libdir='@MEMKIND_LIBDIR@'
host_arm='@HOST_CPU_AARCH64@'
prog_name=hpcrun

if test $host_arm = "yes"; then
    export HPCRUN_AUDIT_FAKE_AUDITOR=1
fi

#------------------------------------------------------------
# Recent versions of MPI use UCX as a communication
# substrate. Prevent UCX from catching SEGV by dropping it
# from UCX's list of error signals. If UCX catches SEGV,
# it will terminate the program. We can't allow UCX to
# do that since hpcrun may encounter a SEGV as part of its
# operation and want to drop a sample rather than
# terminate the program.
#------------------------------------------------------------
export UCX_ERROR_SIGNALS=ILL,FPE,BUS

#------------------------------------------------------------
# Find path to this script
#------------------------------------------------------------

hpc_path_to_root=..
@export_hpctoolkit@

# Relative paths are relative to HPCTOOLKIT.
case "$hpcfnbounds_dir" in
    /* ) ;;
    * ) hpcfnbounds_dir="${HPCTOOLKIT}/${hpcfnbounds_dir}" ;;
esac
case "$hpcrun_dir" in
    /* ) ;;
    * ) hpcrun_dir="${HPCTOOLKIT}/${hpcrun_dir}" ;;
esac
case "$libmonitor_dir" in
    /* ) ;;
    * ) libmonitor_dir="${HPCTOOLKIT}/${libmonitor_dir}" ;;
esac
case "$papi_libdir" in
    '' ) ;;
    /* ) ;;
    * ) papi_libdir="${HPCTOOLKIT}/${papi_libdir}" ;;
esac

#
# Once hpcrun_dir is completely set, set
#
ext_libdir="$hpcrun_dir"/ext-libs

#------------------------------------------------------------
# Usage Message
#------------------------------------------------------------

die()
{
    cat <<EOF 1>&2
hpcrun: $*
use 'hpcrun -h' for a summary of options
EOF
    exit 1
}

usage()
{
    cat <<EOF
Usage:
  hpcrun [profiling-options] <command> [command-arguments]
  hpcrun [info-options]

hpcrun profiles the execution of an arbitrary command <command> using
statistical sampling (rather than instrumentation).  It collects
per-thread call path profiles that represent the full calling context of
sample points.  Sample points may be generated from multiple simultaneous
sampling sources.  hpcrun profiles complex applications that use forks,
execs, threads, and dynamic linking/unlinking; it may be used in conjuction
with parallel process launchers such as MPICH's mpiexec and SLURM's srun.

To profile a statically linked executable, make sure to link with hpclink.

To configure hpcrun's sampling sources, specify events and periods using
the -e/--event option.  For an event 'e' and period 'p', after every 'p'
instances of 'e', a sample is generated that causes hpcrun to inspect the
and record information about the monitored <command>.

When <command> terminates, a profile measurement databse will be written to
the directory:
  hpctoolkit-<command>-measurements[-<jobid>]
where <jobid> is a job launcher id that associated with the execution, if any.

hpcrun enables a user to abort a process and write the partial profiling
data to disk by sending a signal such as SIGINT (often bound to Ctrl-C).
This can be extremely useful on long-running or misbehaving applications.

Options: Informational
  -l, -L --list-events List available events. (N.B.: some may not be profilable)
  -V, --version        Print version information.
  -h, --help           Print help.

Options: Profiling (Defaults shown in curly brackets {})
  -e <event>[@<howoften>], --event <event>[@<howoften>]
                      <event> may be an architecture-independent hardware or
                      software event supported by Linux perf, a native hardware
                      counter event, a hardware counter event supported by the
                      PAPI library, or a Linux  system timer (CPUTIME and REALTIME).
                      This option may be given multiple times to profile several events
                      at once. If the value for <howoften> is a number, it will be
                      interpreted as a sample period. For Linux perf events, one
                      may specify a sampling frequency for 'howoften' by writing f
                      before a number.  For instance, to sample an event 100 times
                      per second,  specify  <howoften>  as '@f100'. For Linux perf
                      events, if no value for <howoften> is specified, hpcrun
                      will monitor the event using frequency-based sampling at 300
                      samples/second. If no event is specified, hpcrun will collect
                      CPUTIME samples 200 times per second per application thread.

  -c, --count <howoften>
                      Only  available  for  events  managed  by Linux perf. This
                      option specifies a default value for how often to sample. The
                      value for <howoften> may be a number that will be used as a
                      default event period or an f followed by a number, e.g. f100,
                      to specify a default sampling frequency in samples/second.

  -t, --trace          Generate a call path trace in addition to a call
                       path profile.

  --omp-serial-only    When profiling using the OMPT interface for OpenMP,
                       suppress all samples not in serial code.

  -ds, --delay-sampling
                       Delay starting sampling until the application calls
                       hpctoolkit_sampling_start().

  -f <frac>, -fp <frac>, --process-fraction <frac>
                       Measure only a fraction <frac> of the execution's
                       processes.  For each process, enable measurement
                       (of all threads) with probability <frac>; <frac> is a
                       real number (0.10) or a fraction (1/10) between 0 and 1.

  -fnb <path>, --fnbounds <path>
                       Use <path> as alternate hpcfnbounds command.
                       (mostly for developers)
  -js <num>, --jobs-symtab <num>
                       Use <num> openmp threads for Symtab in hpcfnbounds,
                       if Symtab supports openmp (default 1).

  -m, --merge-threads  Merge non-overlapped threads into one virtual thread.
                       This option is to reduce the number of generated
                       profile and trace files as each thread generates its own
                       profile and trace data. The options are:
                       0 : do not merge non-overlapped threads
                       1 : merge non-overlapped threads (default)

  -o <outpath>, --output <outpath>
                       Directory for output data.
                       {hpctoolkit-<command>-measurements[-<jobid>]}

                       Bug: Without a <jobid> or an output option, multiple
                       profiles of the same <command> will be placed in the
                       same output directory.

  -r, --retain-recursion
                       Normally, hpcrun will collapse (simple) recursive call chains
                       to save space and analysis time. This option disables that
                       behavior: all elements of a recursive call chain will be recorded
                       NOTE: If the user employs the RETCNT sample source, then this
                             option is enabled: RETCNT implies *all* elements of
                             call chains, including recursive elements, are recorded.

  -nu, --no-unwind     Disable unwinding and collect a flat profile of leaf
                       procedures only instead of full calling contexts.


Options to consider only when hpcrun causes an application to fail:

  --disable-auditor    By default, hpcrun uses LD_AUDIT to track dynamic library
                       operations (see NOTES). This option instructs hpcrun
                       to track dynamic library operations by intercepting
                       dlopen and dlclose instead of using LD_AUDIT. Note
                       that this alternate approach can cause problem with
                       load modules that specify a RUNPATH. Due to a glibc bug,
                       this option is disabled by default on ARM.

  --enable-auditor     LD_AUDIT is by default disabled on ARM due to a glib bug.
                       Use this option to enable LD_AUDIT on ARM.

  --disable-auditor-got-rewriting
                       By default, hpcrun uses LD_AUDIT to help track dynamic
                       library operations using an 'auditor' library. When using
                       an auditor library, glibc unnecessarily intercepts
                       every call to a function in a shared library. hpcrun
                       avoids this overhead by rewriting each shared library's
                       global offset table (GOT). Such rewriting is tricky.
                       This option can be used to disable GOT rewriting if
                       it is believed that the rewriting is causing the
                       application to fail.

  --default-memkind    By default, hpcrun uses its own copy of libmemkind.so. It
                       does so to sidestep a Glibc bug that causes programs to SEGV
                       when loading libraries with properties commonly
                       found in libmemkind.so on Cray x86_64 platforms. This option
                       can be used to ensure that your program loads the default
                       version of libmemkind.so.

  --fnbounds-eager-shutdown
                       Hpcrun uses a helper process 'hpcfnbounds' to calculate
                       function bounds in each load module at runtime.  By
                       default, hpcfnbounds is live throughout a program
                       execution.  If your application runs out of memory when
                       using hpcrun, you can use this option to have hpcrun shut
                       down hpcfnbounds after analyzing an application's initial
                       load modules and each dynamically-loaded shared library.
                       Using this option will likely increase runtime overhead.

  --namespace-single   dlmopen may load a shared library into an alternate
                       namespace.  Use of dlmopen to create multiple namespaces
                       can cause an application to crash when using glibc < 2.32
                       (see NOTES). This option asks HPCToolkit to load all
                       shared libraries within the application namespace, which
                       might help avoid a crash.  (Default when performing
                       instruction-level measurements of Intel GPU binaries.)

  --namespace-multiple dlmopen may load a shared library into an alternate
                       namespace. Force HPCToolkit to allow dlmopen to create
                       alternate namespaces.  (Default unless performing
                       instruction-level measurements of Intel GPU binaries.)

  --disable-gprof      Override and disable gprof instrumentation  This option
                       is only useful when using hpcrun to add HPCToolkit's
                       measurement subsystem to a dynamically-linked application
                       that has been compiled with -pg. One can't measure
                       performance with HPCToolkit when gprof instrumentation
                       is active in the same execution.


NOTES:

* hpcrun uses preloaded shared libraries to initiate profiling.  For this
  reason, it cannot be used to profile setuid programs.

* By default, hpcrun use LD_AUDIT to monitor an application's use of dynamic
  libraries. Use of LD_AUDIT is needed to properly interpret a load module's
  RUNPATH attribute. However, use of LD_AUDIT will cause dlmopen to fail
  for glibc < 2.32. Intel's GTPin library for instrumentation of Intel GPU
  binaries uses dlmopen.

EOF
    exit 0
}

#------------------------------------------------------------
# Command Line Options
#------------------------------------------------------------

@launch_early_options@

# Return success (0) if $1 is not empty and not the next option.
non_empty()
{
    case "x$1" in
	x | x-* ) return 1 ;;
	* ) return 0 ;;
    esac
}

# Process options and export environ variables.  LD_LIBRARY_PATH and
# LD_PRELOAD should be delayed until we launch the program, but the
# others can be set now.

audit_list=
preload_list=
roctracer_libdir=
gtpin_libdir=
namespace_default=multiple
namespace_multiple=
namespace_single=

# All versions of glibc currently have a bug handling R_X86_64_TLSDESC
# relocations when LD_AUDIT is used. This bug causes programs to crash
# in the dynamic loader when loading any shared library that has
# R_X86_64_TLSDESC relocations. Such relocations are often found in
# libmemkind.so on Cray platforms. To avoid trouble, HPCToolkit uses
# spack to build its own libmemkind.so library without such relocations.
# If present, use HPCToolkit's copy of libmemkind.so with the
# hope of avoiding trouble.
if test "x$memkind_libdir" != x ; then
    use_memkind=yes
else
    use_memkind=no
fi

HPCRUN_DEBUG_FLAGS=
HPCRUN_EVENT_LIST=
HPCRUN_CONTROL_KNOBS=

while test "x$1" != x
do
    arg="$1" ; shift
    case "$arg" in

	-md | --monitor-debug )
	    export MONITOR_DEBUG=1
	    ;;

	-d | --debug )
	    export HPCRUN_WAIT=1
	    ;;

	-dd | --dynamic-debug )
	    non_empty "$1" || die "missing argument for $arg"
	    export HPCRUN_DEBUG_FLAGS="$HPCRUN_DEBUG_FLAGS $1"
	    shift
	    ;;

	-ad | --audit-debug )
	    export HPCRUN_AUDIT_DEBUG=1
	    ;;

	-ck | --control-knob )
	    non_empty "$1" || die "missing argument for $arg"
	    export HPCRUN_CONTROL_KNOBS="$HPCRUN_CONTROL_KNOBS $1"
	    shift
	    ;;

	-nu | --no-unwind )
	    export HPCRUN_NO_UNWIND=1
	    ;;

	-h | -help | --help )
	    usage
	    ;;

	# --------------------------------------------------

	-a | --agent )
	    non_empty "$1" || die "missing argument for $arg"
	    export HPCRUN_OPT_LUSH_AGENTS="$1"
	    shift
	    ;;

	# --------------------------------------------------

	-e | --event )
	    non_empty "$1" || die "missing argument for $arg"
	    case "$1" in
	        GA* )      preload_list="${preload_list:+${preload_list}:}${hpcrun_dir}/libhpcrun_ga.so" ;;
		IO* )      preload_list="${preload_list:+${preload_list}:}${hpcrun_dir}/libhpcrun_io.so" ;;
		MEMLEAK* ) preload_list="${preload_list:+${preload_list}:}${hpcrun_dir}/libhpcrun_memleak.so" ;;
		DATACENTRIC*  ) preload_list="${preload_list:+${preload_list}:}${hpcrun_dir}/libhpcrun_datacentric.so" ;;
		PTHREAD_WAIT* ) preload_list="${preload_list:+${preload_list}:}${hpcrun_dir}/libhpcrun_pthread.so" ;;
		MPI* )     preload_list="${preload_list:+${preload_list}:}${hpcrun_dir}/libhpcrun_mpi.so" ;;
		gpu=amd) roctracer_libdir="${roctracer_lib_path}"
<<<<<<< HEAD
			 export HIP_ENABLE_DEFERRED_LOADING=0;;
		gpu=opencl)	 gtpin_libdir="${gtpin_lib_path}"
			preload_list="${preload_list:+${preload_list}:}${hpcrun_dir}/libhpcrun_opencl.so"
			namespace_default=single_if_auditing ;;

		gpu=opencl,inst*) gtpin_libdir="${gtpin_lib_path}"
			preload_list="${preload_list:+${preload_list}:}${hpcrun_dir}/libhpcrun_opencl.so"
		    namespace_default=single_if_auditing ;;
=======
             export HSA_TOOLS_LIB=librocprofiler64.so.1
             export ROCP_TOOL_LIB=libhpcrun.so
             export ROCP_METRICS=@ROCM_PROFILER_LD_DIR@/metrics.xml
			 export ROCP_HSA_INTERCEPT=1;;
		gpu=opencl)	 preload_list="${preload_list:+${preload_list}:}${hpcrun_dir}/libhpcrun_opencl.so" ;;
>>>>>>> 4a9864ff

		intel_gpu_util) gtpin_libdir="${gtpin_lib_path}"
			preload_list="${preload_list:+${preload_list}:}${hpcrun_dir}/libhpcrun_opencl.so"
		    namespace_default=single_if_auditing ;;

		gpu=level0,inst) gtpin_libdir="${gtpin_lib_path}"
		    namespace_default=single_if_auditing ;;

		gpu=level0) preload_list="${preload_list:+${preload_list}:}${hpcrun_dir}/libhpcrun_level0.so" ;;
	    esac
	    case "$HPCRUN_EVENT_LIST" in
		'' ) HPCRUN_EVENT_LIST="$1" ;;
		* )  HPCRUN_EVENT_LIST="$HPCRUN_EVENT_LIST $1" ;;
	    esac
	    shift
	    ;;

	-L | -l | --list-events )
        export HSA_TOOLS_LIB=librocprofiler64.so.1
        export ROCP_TOOL_LIB=libhpcrun.so
        export ROCP_METRICS=@ROCM_PROFILER_LD_DIR@/metrics.xml
	    export HPCRUN_EVENT_LIST=LIST
		export HPCRUN_LIST_EVENT=1
	    ;;

	-ds | --delay-sampling )
	    export HPCRUN_DELAY_SAMPLING=1
	    ;;

	# --------------------------------------------------

 	-c | --count )
 	    export HPCRUN_PERF_COUNT="$1"
	    shift
	    ;;

	# --------------------------------------------------

	-t | --trace )
	    export HPCRUN_TRACE=1
	    ;;

	# --------------------------------------------------

	-fnb | --fnbounds )
	    HPCRUN_FNBOUNDS_CMD="$1"
	    shift
	    ;;

	# --------------------------------------------------

	--fnbounds-eager-shutdown )
	    export HPCRUN_FNBOUNDS_SHUTDOWN=1
	    ;;

	# --------------------------------------------------

	-js | --jobs-symtab )
	    export HPCFNBOUNDS_NUM_THREADS="$1"
	    shift
	    ;;

	# --------------------------------------------------

	-o | --output )
	    non_empty "$1" || die "missing argument for $arg"
	    export HPCRUN_OUT_PATH="$1"
	    shift
	    ;;

	# --------------------------------------------------

	--disable-gprof )
	    preload_list="${preload_list:+${preload_list}:}${hpcrun_dir}/libhpcrun_gprof.so"
	    ;;

	# --------------------------------------------------

	--omp-serial-only )
	    export HPCRUN_OMP_SERIAL_ONLY=1
	    ;;

	# --------------------------------------------------

	--namespace-multiple )
	    non_empty "$namespace_single" && die "can't use both --namespace-single and --namespace-multiple"
	    namespace_multiple=yes
	    ;;

	# --------------------------------------------------

	--namespace-single )
	    non_empty "$namespace_multiple" && die "can't use both --namespace-single and --namespace-multiple"
	    namespace_single=yes
	    ;;

	# --------------------------------------------------

	-r | --retain-recursion )
	    export HPCRUN_RETAIN_RECURSION=1
	    ;;

	# --------------------------------------------------

	-m | --merge-threads )
	    non_empty "$1" || die "missing argument for $arg"
	    export HPCRUN_MERGE_THREADS="$1"
	    shift
	    ;;

	# --------------------------------------------------

	-lm | --low-memsize )
	    non_empty "$1" || die "missing argument for $arg"
	    export HPCRUN_LOW_MEMSIZE="$1"
	    shift
	    ;;

	-ms | --memsize )
	    non_empty "$1" || die "missing argument for $arg"
	    export HPCRUN_MEMSIZE="$1"
	    shift
	    ;;

	# --------------------------------------------------

	-f | -fp | --process-fraction )
	    non_empty "$1" || die "missing argument for $arg"
	    export HPCRUN_PROCESS_FRACTION="$1"
	    shift
	    ;;

	-mp | --memleak-prob )
	    non_empty "$1" || die "missing argument for $arg"
	    export HPCRUN_MEMLEAK_PROB="$1"
	    shift
	    ;;

	# --------------------------------------------------

	--disable-auditor-got-rewriting )
	    export HPCRUN_AUDIT_DISABLE_PLT_CALL_OPT=1
	    ;;

	--disable-auditor )
	    export HPCRUN_AUDIT_FAKE_AUDITOR=1
	    ;;

        --enable-auditor )
            unset HPCRUN_AUDIT_FAKE_AUDITOR
            ;;

        --default-memkind )
            use_memkind=no
            ;;

        # --------------------------------------------------

	-- )
	    break
	    ;;

	-* )
	    die "unknown or invalid option: $arg"
	    ;;

	* )
	    set -- "$arg" "$@"
	    break
	    ;;
    esac
done

# Add default sampling source if needed.
case "$HPCRUN_EVENT_LIST" in
    '' ) HPCRUN_EVENT_LIST='CPUTIME@5000' ;;
    RETCNT ) HPCRUN_EVENT_LIST='CPUTIME@5000 RETCNT' ;;
esac
export HPCRUN_EVENT_LIST

# There must be a command to run, unless -L is set.
if test -z "$1" ; then
    if test "$HPCRUN_EVENT_LIST" = LIST ; then
	set -- /bin/ls
    else
	die "no command to profile"
    fi
fi


# collapse namespaces, if necessary
if test "$namespace_default" = single_if_auditing; then
  if test "$HPCRUN_AUDIT_FAKE_AUDITOR" = 1; then
    namespace_default=multiple
  else
    namespace_default=single
  fi
fi
if test "$namespace_multiple"x = x ; then
  if test $namespace_default = single || test "$namespace_single"x != x ; then
    preload_list="${hpcrun_dir}/libhpcrun_dlmopen.so${preload_list:+:${preload_list}}"
  fi
fi


#------------------------------------------------------------
# Pre-Launch Sanity Checks
#------------------------------------------------------------

# Find the command on PATH.  We need to run file and nm on the binary,
# so we need an actual path.

command="$1"
case "$command" in
    */* ) ;;
    * )
	OLDIFS="$IFS"
	IFS=:
	for dir in $PATH ; do
	    if test -x "${dir}/${command}" ; then
		command="${dir}/${command}"
		break
	    fi
	done
	IFS="$OLDIFS"
	;;
esac

# Sanity checks before launch.

file_exists=no
if type file >/dev/null 2>&1 ; then
    file_exists=yes
fi

if test -x "$command" && test "$file_exists" = yes ; then
    #
    # For dynamic binaries, verify that the application and libhpcrun
    # have the same wordsize, both 32-bit or both 64-bit.
    #
    cmd_file_out=`file -L "$command" 2>/dev/null`
    echo "$cmd_file_out" | grep -E -i -e 'elf.*dynamic' >/dev/null 2>&1
    if test $? -eq 0 ; then
	appl_bit=`expr "$cmd_file_out" : '.*ELF.*\([0-9][0-9].bit\)'`
	file_out=`file -L "${hpcrun_dir}/libhpcrun.so"`
	hpcrun_bit=`expr "$file_out" : '.*ELF.*\([0-9][0-9].bit\)'`
	if test "$appl_bit" != "$hpcrun_bit" ; then
	    echo "hpcrun: cannot profile application: $command" 1>&2
	    echo "application is $appl_bit but hpctoolkit is $hpcrun_bit" 1>&2
	    exit 1
	fi
    fi
    #
    # For static binaries, verify that hpcrun is linked in.  Use
    # strings instead of nm to handle stripped binaries.
    #
    echo "$cmd_file_out" | grep -E -i -e 'elf.*static' >/dev/null 2>&1
    if test $? -eq 0 ; then
	strings "$command" 2>&1 | grep -e hpcrun >/dev/null 2>&1
	if test $? -ne 0 ; then
	    echo "hpcrun: static binary is missing libhpcrun: $command" 1>&2
	    echo "rebuild the application with hpclink" 1>&2
	    exit 1
	fi
    fi
fi

#------------------------------------------------------------
# Final Environ Settings and Exec the Binary
#------------------------------------------------------------

# Disable the darshan I/O library.  This intercepts some I/O functions
# inside signal handlers and can cause deadlock.
export DARSHAN_DISABLE=1

# Add OMP_SKIP_MSB to HPCRUN_DEBUG_FLAGS if the binary contains
# _mp_init.

nm "$command" 2>/dev/null | grep -e ' _mp_init' >/dev/null 2>&1
if test $? -eq 0 ; then
    export HPCRUN_DEBUG_FLAGS="$HPCRUN_DEBUG_FLAGS OMP_SKIP_MSB"
fi

# Enable core files.
ulimit -S -c unlimited >/dev/null 2>&1

#------------------------------------------------------------
# assemble hpc_ld_library_path without any empty entries
#------------------------------------------------------------

hpc_ld_library_path="${hpcrun_dir}"
hpc_ld_library_path="${hpc_ld_library_path}${papi_libdir:+:${papi_libdir}}"
hpc_ld_library_path="${hpc_ld_library_path}${ext_libdir:+:${ext_libdir}}"
hpc_ld_library_path="${hpc_ld_library_path}${perfmon_libdir:+:${perfmon_libdir}}"
hpc_ld_library_path="${hpc_ld_library_path}${roctracer_libdir:+:${roctracer_libdir}}"
hpc_ld_library_path="${hpc_ld_library_path}${gtpin_libdir:+:${gtpin_libdir}}"
if test "$use_memkind" = yes ; then
    hpc_ld_library_path="${hpc_ld_library_path}${memkind_libdir:+:${memkind_libdir}}"
fi

#------------------------------------------------------------
# assemble preload list
#------------------------------------------------------------

preload_list="${libmonitor_dir}/libmonitor.so${preload_list:+:${preload_list}}"
preload_list="${hpcrun_dir}/libhpcrun.so${preload_list:+:${preload_list}}"

# Set up the auditor or fake auditor, depending on what's configured.
if test "$HPCRUN_AUDIT_FAKE_AUDITOR" = 1 ; then
    preload_list="${hpcrun_dir}/libhpcrun_fake_audit.so${preload_list:+:${preload_list}}"
else
    audit_list="${hpcrun_dir}/libhpcrun_audit.so${audit_list:+:${audit_list}}"
fi

# Allow fnbounds command relative to hpcfnbounds_dir.
case "$HPCRUN_FNBOUNDS_CMD" in
    /* ) ;;
    '' ) HPCRUN_FNBOUNDS_CMD="${hpcfnbounds_dir}/hpcfnbounds2" ;;
    * )  HPCRUN_FNBOUNDS_CMD="${hpcfnbounds_dir}/$HPCRUN_FNBOUNDS_CMD" ;;
esac

if test ! -x "$HPCRUN_FNBOUNDS_CMD" ; then
    echo "bad HPCRUN_FNBOUNDS_CMD command: $HPCRUN_FNBOUNDS_CMD" >&2
    HPCRUN_FNBOUNDS_CMD="${hpcfnbounds_dir}/hpcfnbounds2"
fi
export HPCRUN_FNBOUNDS_CMD

export HPCRUN_AUDIT_MAIN_LIB="${hpcrun_dir}/libhpcrun.so"

if test -n "${hpc_ld_library_path}"; then
  LD_LIBRARY_PATH="${hpc_ld_library_path}${LD_LIBRARY_PATH:+:${LD_LIBRARY_PATH}}"
fi
if test -z "${LD_LIBRARY_PATH}"; then unset LD_LIBRARY_PATH; fi

if test -n "${preload_list}"; then
  LD_PRELOAD="${preload_list}${LD_PRELOAD:+:${LD_PRELOAD}}"
fi
if test -z "${LD_PRELOAD}"; then unset LD_PRELOAD; fi

if test -n "${audit_list}"; then
  LD_AUDIT="${audit_list}${LD_AUDIT:+:${LD_AUDIT}}"
fi
if test -z "${LD_AUDIT}"; then unset LD_AUDIT; fi

export LD_LIBRARY_PATH LD_PRELOAD LD_AUDIT
exec "$@"<|MERGE_RESOLUTION|>--- conflicted
+++ resolved
@@ -374,22 +374,17 @@
 		PTHREAD_WAIT* ) preload_list="${preload_list:+${preload_list}:}${hpcrun_dir}/libhpcrun_pthread.so" ;;
 		MPI* )     preload_list="${preload_list:+${preload_list}:}${hpcrun_dir}/libhpcrun_mpi.so" ;;
 		gpu=amd) roctracer_libdir="${roctracer_lib_path}"
-<<<<<<< HEAD
-			 export HIP_ENABLE_DEFERRED_LOADING=0;;
-		gpu=opencl)	 gtpin_libdir="${gtpin_lib_path}"
-			preload_list="${preload_list:+${preload_list}:}${hpcrun_dir}/libhpcrun_opencl.so"
-			namespace_default=single_if_auditing ;;
-
-		gpu=opencl,inst*) gtpin_libdir="${gtpin_lib_path}"
-			preload_list="${preload_list:+${preload_list}:}${hpcrun_dir}/libhpcrun_opencl.so"
-		    namespace_default=single_if_auditing ;;
-=======
              export HSA_TOOLS_LIB=librocprofiler64.so.1
              export ROCP_TOOL_LIB=libhpcrun.so
              export ROCP_METRICS=@ROCM_PROFILER_LD_DIR@/metrics.xml
 			 export ROCP_HSA_INTERCEPT=1;;
-		gpu=opencl)	 preload_list="${preload_list:+${preload_list}:}${hpcrun_dir}/libhpcrun_opencl.so" ;;
->>>>>>> 4a9864ff
+		gpu=opencl)	 gtpin_libdir="${gtpin_lib_path}"
+			preload_list="${preload_list:+${preload_list}:}${hpcrun_dir}/libhpcrun_opencl.so"
+			namespace_default=single_if_auditing ;;
+
+		gpu=opencl,inst*) gtpin_libdir="${gtpin_lib_path}"
+			preload_list="${preload_list:+${preload_list}:}${hpcrun_dir}/libhpcrun_opencl.so"
+		    namespace_default=single_if_auditing ;;
 
 		intel_gpu_util) gtpin_libdir="${gtpin_lib_path}"
 			preload_list="${preload_list:+${preload_list}:}${hpcrun_dir}/libhpcrun_opencl.so"
