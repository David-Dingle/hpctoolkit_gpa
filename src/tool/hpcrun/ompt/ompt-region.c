/******************************************************************************
 * system includes
 *****************************************************************************/

#include <assert.h>

/******************************************************************************
 * libmonitor
 *****************************************************************************/

#include <monitor.h>

/******************************************************************************
 * local includes
 *****************************************************************************/

#include "ompt-callback.h"
#include "ompt-callstack.h"
#include "ompt-defer.h"
#include "ompt-interface.h"
#include "ompt-region.h"
#include "ompt-region-map.h"
#include "ompt-task.h"
#include "ompt-thread.h"
#include "ompt.h"



#include "../../../lib/prof-lean/stdatomic.h"
#include "../safe-sampling.h"
#include "../thread_data.h"
#include "../memory/hpcrun-malloc.h"

#include <hpcrun/safe-sampling.h>
#include <hpcrun/thread_data.h>




#include <hpcrun/cct/cct.h>
#include <hpcrun/sample_event.h>
#include <printf.h>


/******************************************************************************
 * macros
 *****************************************************************************/

// FIXME: should use eliding interface rather than skipping frames manually
#define LEVELS_TO_SKIP 2 // skip one level in enclosing OpenMP runtime


/******************************************************************************
 * external declarations 
 *****************************************************************************/

extern int omp_get_level(void);
extern int omp_get_thread_num(void);
extern int omp_get_max_threads(void);


/******************************************************************************
 * private operations
 *****************************************************************************/

ompt_region_data_t *
ompt_region_data_new(uint64_t region_id, cct_node_t *call_path)
{
  // old version of allocating
  // ompt_region_data_t *e;
  // e = (ompt_region_data_t *)hpcrun_malloc(sizeof(ompt_region_data_t));

  // new version
  ompt_region_data_t* e = hpcrun_ompt_region_alloc();

  e->region_id = region_id;
  e->call_path = call_path;
  wfq_init(&e->queue);
  // parts for freelist
  OMPT_BASE_T_GET_NEXT(e) = NULL;
  e->thread_freelist = &public_region_freelist;
  e->depth = 0;
  return e;
}

//bool
//ompt_region_data_refcnt_update(ompt_region_data_t* region_data, int val)
//{
//  bool result = false;
//  spinlock_lock(&region_data->region_lock);
//  if(region_data){
//    region_data->refcnt += val;
//    // FIXME: TODO: Decide when to delete region data
//    result = true;
//  }
//  spinlock_unlock(&region_data->region_lock);
//  return result;
//}
//
//uint64_t
//ompt_region_data_refcnt_get(ompt_region_data_t* region_data){
//  spinlock_lock(&region_data->region_lock);
//  uint64_t refcnt = region_data->refcnt;
//  spinlock_unlock(&region_data->region_lock);
//  return refcnt;
//}


static void 
ompt_parallel_begin_internal(
  ompt_data_t *parallel_data,
  int levels_to_skip,
  int flags
) 
{
  hpcrun_safe_enter();


  ompt_region_data_t* region_data = ompt_region_data_new(hpcrun_ompt_get_unique_id(), NULL);
  parallel_data->ptr = region_data;

  uint64_t region_id = region_data->region_id;
  thread_data_t *td = hpcrun_get_thread_data();

  // old version
//  ompt_data_t *parent_region_info = NULL;
//  int team_size = 0;
//  // FIXED: if we put 0 as previous, it would return the current parallel_data which is inside this function always different than NULL
//  hpcrun_ompt_get_parallel_info(1, &parent_region_info, &team_size);
//  if (parent_region_info == NULL) {
//    // mark the master thread in the outermost region
//    // (the one that unwinds to FENCE_MAIN)
//    td->master = 1;
//  }

  // FIXME vi3: check if this is right
  // the region has not been changed yet
  // that's why we say that the parent region is hpcrun_ompt_get_current_region_data
  ompt_region_data_t *parent_region = hpcrun_ompt_get_current_region_data();
  if (!parent_region) {
    // mark the master thread in the outermost region
    // (the one that unwinds to FENCE_MAIN)
    td->master = 1;
    region_data->depth = 0;
  } else {
    region_data->depth = parent_region->depth + 1;
  }

  if(ompt_eager_context){
     region_data->call_path =
     ompt_parallel_begin_context(region_id, ++levels_to_skip,
                                 flags & ompt_parallel_invoker_program);
  }

  hpcrun_safe_exit();

}


static void
ompt_parallel_end_internal(
    ompt_data_t *parallel_data,    /* data of parallel region       */
    int levels_to_skip,
    int flags
)
{
  // printf("Passed to internal. \n");
  hpcrun_safe_enter();

  ompt_region_data_t* region_data = (ompt_region_data_t*)parallel_data->ptr;

  if(!ompt_eager_context){
    // check if there is any thread registered that should be notified that region call path is available
    ompt_notification_t* to_notify = (ompt_notification_t*) wfq_dequeue_public(&region_data->queue);

    region_stack_el_t *stack_el = &region_stack[top_index + 1];
    ompt_notification_t *notification = stack_el->notification;
    if (notification->unresolved_cct) {
      // FIXME vi3: consider to combine this if with next
      // calling hpcrun_sample_callpath (by calling ompt_region_context and
      // ompt_region_context_end_region_not_eager) twice is obviously overhead
      ending_region = region_data;
      cct_node_t *prefix = ompt_region_context(region_data->region_id, ompt_context_end,
                                               ++levels_to_skip, invoker == ompt_invoker_program);
      // if combined this if branch with branch of next if
      // we will remove this line
      --levels_to_skip;
      tmp_end_region_resolve(notification, prefix);
      ending_region = NULL;
    }

    if(to_notify){
      if(region_data->call_path == NULL){
        // FIXME vi3: this is one big hack
        // different function is call for providing callpaths
        // FIXME vi3: also check if this add some ccts somewhere
        // probably does because it call hpcrun_sample_callpath
        // these ccts should not be added underneath thread root
        // we must create them and send them as a region path,
        // but do not insert them in any tree
        ending_region = region_data;
        // need to provide call path, because master did not take a sample inside region
        ompt_region_context_end_region_not_eager(region_data->region_id, ompt_context_end,
<<<<<<< HEAD
                                     ++levels_to_skip, flags & ompt_parallel_invoker_program);
        // I think that is enough to call previous function, which call hpcrun_sample_callpath
        // FIXME: consider this
        //printf("This is the region data: %p\n", region_data->call_path);
=======
                                     ++levels_to_skip, invoker == ompt_invoker_program);
>>>>>>> 5da734cb
        ending_region = NULL;
      }

      // notify next thread
      wfq_enqueue(OMPT_BASE_T_STAR(to_notify), to_notify->threads_queue);
    }else{
      // if none, you can reuse region
      // this thread is region creator, so it could add to private region's list
      // FIXME vi3: check if you are right
      freelist_add_first(OMPT_BASE_T_STAR(region_data), OMPT_BASE_T_STAR_STAR(private_region_freelist_head));
      // or should use this
      // wfq_enqueue((ompt_base_t*)region_data, &public_region_freelist);
    }
  }

  // FIXME: vi3: what is this?
  // FIXME: not using team_master but use another routine to
  // resolve team_master's tbd. Only with tasking, a team_master
  // need to resolve itself
  if (ompt_task_full_context) {
    TD_GET(team_master) = 1;
    thread_data_t* td = hpcrun_get_thread_data();
    resolve_cntxt_fini(td);
    TD_GET(team_master) = 0;
  }

  // FIXME: vi3 do we really need to keep this line
  hpcrun_get_thread_data()->region_id = 0;
  hpcrun_safe_exit();

}




/******************************************************************************
 * interface operations
 *****************************************************************************/

#ifdef OMPT_V2013_07 
void 
ompt_parallel_begin(
  ompt_data_t  *parent_task_data,   /* tool data for parent task   */
  ompt_frame_t *parent_task_frame,  /* frame data of parent task   */
  ompt_id_t parallel_id    /* id of parallel region       */
)
{
  int levels_to_skip = LEVELS_TO_SKIP;
  ompt_parallel_begin_internal(parallel_id, ++level_to_skip, 0);
}
#else

void
ompt_parallel_begin(
  ompt_data_t *parent_task_data,
  const ompt_frame_t *parent_frame,
  ompt_data_t *parallel_data,
  unsigned int requested_team_size,
  int flags,
  const void *codeptr_ra
)
{

#if 0
  hpcrun_safe_enter();
  TMSG(DEFER_CTXT, "team create  id=0x%lx parallel_fn=%p ompt_get_parallel_id(0)=0x%lx", region_id, parallel_fn,
       hpcrun_ompt_get_parallel_info_id(0));
  hpcrun_safe_exit();
#endif
  int levels_to_skip = LEVELS_TO_SKIP;
  ompt_parallel_begin_internal(parallel_data, ++levels_to_skip, flags);
}

#endif

#ifdef OMPT_V2013_07 
void 
ompt_parallel_end(
  ompt_data_t  *parent_task_data,   /* tool data for parent task   */
  ompt_frame_t *parent_task_frame,  /* frame data of parent task   */
  ompt_id_t parallel_id    /* id of parallel region       */
  )
{
  int levels_to_skip = LEVELS_TO_SKIP;
  ompt_parallel_end_internal(parallel_id, ++levels_to_skip);
}

#else



void
ompt_parallel_end(
  ompt_data_t *parallel_data,
  ompt_data_t *task_data,
  int flag,
  const void *codeptr_ra
)
{
//  printf("Parallel end...\n");

  uint64_t parallel_id = parallel_data->value;
  //printf("Parallel end... region id = %lx\n", parallel_id);
  uint64_t task_id = task_data->value;

  ompt_data_t *parent_region_info = NULL;
  int team_size = 0;
  hpcrun_ompt_get_parallel_info(0, &parent_region_info, &team_size);
  uint64_t parent_region_id = parent_region_info->value;

  hpcrun_safe_enter();
  TMSG(DEFER_CTXT, "team end   id=0x%lx task_id=%x ompt_get_parallel_id(0)=0x%lx", parallel_id, task_id,
       parent_region_id);
  hpcrun_safe_exit();
  int levels_to_skip = LEVELS_TO_SKIP;
  ompt_parallel_end_internal(parallel_data, ++levels_to_skip, flag);
}


#endif






void
ompt_implicit_task_internal_begin(
  ompt_data_t *parallel_data,
  ompt_data_t *task_data,
  unsigned int team_size,
  unsigned int thread_num
)
{

  task_data->ptr = NULL;

  ompt_region_data_t* region_data = (ompt_region_data_t*)parallel_data->ptr;
  cct_node_t *prefix = region_data->call_path;

  task_data->ptr = prefix;

  if (!ompt_eager_context) {
    // FIXME vi3: check if this is fine
    // add current region
    add_region_and_ancestors_to_stack(region_data, thread_num==0);

    // FIXME vi3: move this to add_region_and_ancestors_to_stack
    // Memoization process vi3:
    if(thread_num != 0){
      not_master_region = region_data;
    }

#if 0
    region_stack[top_index].parent_frame = hpcrun_ompt_get_task_frame(1);
#endif
  }


}




void
ompt_implicit_task_internal_end(
  ompt_data_t *parallel_data,
  ompt_data_t *task_data,
  unsigned int team_size,
  unsigned int thread_num
)
{

  if (!ompt_eager_context) {
    // the only thing we could do (certainly) here is to pop element from the stack
    // pop element from the stack
    pop_region_stack();
  }

}


void
ompt_implicit_task(
  ompt_scope_endpoint_t endpoint,
  ompt_data_t *parallel_data,
  ompt_data_t *task_data,
  unsigned int team_size,
  unsigned int thread_num)
{
//    printf("---%p, %d\n", parallel_data, endpoint == ompt_scope_end);
 if(endpoint == ompt_scope_begin)
   ompt_implicit_task_internal_begin(parallel_data,task_data,team_size,thread_num);
 else if (endpoint == ompt_scope_end)
   ompt_implicit_task_internal_end(parallel_data,task_data,team_size,thread_num);
 else
   assert(0);
}


void 
ompt_parallel_region_register_callbacks(
  ompt_set_callback_t ompt_set_callback_fn
)
{
  int retval;
  retval = ompt_set_callback_fn(ompt_callback_parallel_begin,
                    (ompt_callback_t)ompt_parallel_begin);
  assert(ompt_event_may_occur(retval));

  retval = ompt_set_callback_fn(ompt_callback_parallel_end,
                    (ompt_callback_t)ompt_parallel_end);
  assert(ompt_event_may_occur(retval));

  retval = ompt_set_callback_fn(ompt_callback_implicit_task,
                                (ompt_callback_t)ompt_implicit_task);
  assert(ompt_event_may_occur(retval));
}



<|MERGE_RESOLUTION|>--- conflicted
+++ resolved
@@ -181,7 +181,7 @@
       // ompt_region_context_end_region_not_eager) twice is obviously overhead
       ending_region = region_data;
       cct_node_t *prefix = ompt_region_context(region_data->region_id, ompt_context_end,
-                                               ++levels_to_skip, invoker == ompt_invoker_program);
+                                               ++levels_to_skip, flags & ompt_parallel_invoker_program);
       // if combined this if branch with branch of next if
       // we will remove this line
       --levels_to_skip;
@@ -201,14 +201,7 @@
         ending_region = region_data;
         // need to provide call path, because master did not take a sample inside region
         ompt_region_context_end_region_not_eager(region_data->region_id, ompt_context_end,
-<<<<<<< HEAD
                                      ++levels_to_skip, flags & ompt_parallel_invoker_program);
-        // I think that is enough to call previous function, which call hpcrun_sample_callpath
-        // FIXME: consider this
-        //printf("This is the region data: %p\n", region_data->call_path);
-=======
-                                     ++levels_to_skip, invoker == ompt_invoker_program);
->>>>>>> 5da734cb
         ending_region = NULL;
       }
 
