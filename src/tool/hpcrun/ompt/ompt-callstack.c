--- conflicted
+++ resolved
@@ -658,11 +658,7 @@
   // to use as the context. when using the GNU API for OpenMP, it will 
   // be a sibling to one returned by sample_callpath.
   cct_node_t *sibling = hpcrun_cct_insert_addr
-<<<<<<< HEAD
-    (n_parent, &(ADDR2(lm_id, master_outlined_fn_return_addr)), false);
-=======
     (n_parent, &(ADDR2(lm_id, master_outlined_fn_return_addr)), true);
->>>>>>> d453063c
   return sibling;
 #else
   return node;
@@ -805,11 +801,7 @@
     // if no unresolved cct placeholder for the region, create it
     if (!notification->unresolved_cct) {
       cct_node_t *new_cct =
-<<<<<<< HEAD
-              hpcrun_cct_insert_addr(cct->thread_root, &ADDR2(UNRESOLVED, notification->region_data->region_id), false);
-=======
               hpcrun_cct_insert_addr(cct->thread_root, &ADDR2(UNRESOLVED, notification->region_data->region_id), true);
->>>>>>> d453063c
       notification->unresolved_cct = new_cct;
     }
     // return a placeholder for the sample taken inside tasks
