--- conflicted
+++ resolved
@@ -105,10 +105,7 @@
 		 "Options:\n"
 		 "  -V, --version        Print version information.\n"
 		 "  -h, --help           Print this help.\n"
-<<<<<<< HEAD
-=======
 		 "  -l, --lm             Print the load modules only.\n"
->>>>>>> 48ad9c63
      "  -g, --grep           Show the sparse metrics in a format that is easy to grep.\n";
 
 #define CLP CmdLineParser
@@ -123,11 +120,8 @@
      NULL },
   { 'g', "grep",            CLP::ARG_NONE, CLP::DUPOPT_CLOB, NULL,  //YUMENG
      NULL },
-<<<<<<< HEAD
-=======
   { 'l', "lm",              CLP::ARG_NONE, CLP::DUPOPT_CLOB, NULL,
      NULL },
->>>>>>> 48ad9c63
   CmdLineParser_OptArgDesc_NULL_MACRO // SGI's compiler requires this version
 };
 
@@ -243,13 +237,10 @@
     if (parser.isOpt("grep")) { //YUMENG
       sm_easyToGrep = true;
     }
-<<<<<<< HEAD
-=======
     if (parser.isOpt("lm")) {
       // print the load modules only
       Analysis::Util::option = Analysis::Util::OutputOption_t::Print_LoadModule_Only;
     }
->>>>>>> 48ad9c63
 
     // FIXME: sanity check that options correspond to mode
     
