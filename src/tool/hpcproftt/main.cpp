--- conflicted
+++ resolved
@@ -142,18 +142,11 @@
     const char* fnm = profileFiles[i].c_str();
 
     // generate nice header
-<<<<<<< HEAD
-    os << std::setfill('=') << std::setw(77) << "=" << std::endl;
-    os << fnm << std::endl;
-    os << std::setfill('=') << std::setw(77) << "=" << std::endl;
-
-=======
     if (Analysis::Util::option == Analysis::Util::Print_All)  {
       os << std::setfill('=') << std::setw(77) << "=" << std::endl;
       os << fnm << std::endl;
       os << std::setfill('=') << std::setw(77) << "=" << std::endl;
     }
->>>>>>> 48ad9c63
     Analysis::Raw::writeAsText(fnm, sm_easyToGrep); // pass os FIXME
   }
   return 0;
