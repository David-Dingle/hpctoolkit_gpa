--- conflicted
+++ resolved
@@ -101,12 +101,9 @@
 	$(HPCLIB_XML) \
 	$(HPCLIB_Support) \
 	$(HPCLIB_SupportLean) \
-<<<<<<< HEAD
 	$(HPCLIB_TraceAnalysis) \
 	$(MY_LIB_CFG) \
-=======
 	@LZMA_PROF_MPI_LIBS@ \
->>>>>>> 5d714b8e
 	@XERCES_LDLIBS@ \
 	@GNUBINUTILS_LDLIBS@ \
 	@HOST_HPCPROF_LDFLAGS@
