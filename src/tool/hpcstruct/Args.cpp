--- conflicted
+++ resolved
@@ -91,13 +91,6 @@
 static const char* version_info = HPCTOOLKIT_VERSION_STRING;
 
 static const char* usage_summary =
-<<<<<<< HEAD
-"[options] <binary | executable | measurement directory>\n";
-
-static const char* usage_details = 
-#include "usage.h"
-;
-=======
 "[options] <binary>\n";
 
 static const char* usage_details = "\
@@ -151,7 +144,6 @@
                        Write hpcstruct file to <file>.\n\
                        Use '--output=-' to write output to stdout.\n\
 ";
->>>>>>> 98190ccf
 
 #define CLP CmdLineParser
 #define CLP_SEPARATOR "!!!"
