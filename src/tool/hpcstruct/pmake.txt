
#*******************************************************************************
# a helper template makefile used by hpcstruct at runtime
#
# if hpcstruct is passed the name of a measurements directory that contains
# a gpubins subdirectory, this makefile will be used to orchestrate parallel
# analysis of all gpubins within the subdirectory.
#
# to simplify things at execution time, this makefile will be incorporated
# into hpcstruct as a string and written to a temporary file if it is needed.
# this avoids the need for hpcstruct to know how to find a copy of this
# makefile at runtime in an hpctoolkit installation.
#*******************************************************************************

#-------------------------------------------------------------------------------
# set up subdirectory paths
#-------------------------------------------------------------------------------
GPUBIN_DIR  = $(MEAS_DIR)/gpubins
STRUCTS_DIR = $(MEAS_DIR)/structs


#*******************************************************************************
# calculate the alternate kind of GPU CFG analysis
#*******************************************************************************
ifeq ($(GPUBIN_CFG),yes)
GPUBIN_CFG_ALT = no
else
GPUBIN_CFG_ALT = yes
endif


#*******************************************************************************
# use a measurement cache, if available
#*******************************************************************************
ifneq ($(CACHE),"")
CACHE_ARGS = -c $(CACHE)
else
CACHE_ARGS = --nocache
endif


#*******************************************************************************
# identify load modules to analyze
#*******************************************************************************
LM_DIR      = $(MEAS_DIR)/lm

#-------------------------------------------------------------------------------
# $(H): hpcrun file for all threads
#-------------------------------------------------------------------------------
H := $(wildcard $(MEAS_DIR)/*.hpcrun)

#-------------------------------------------------------------------------------
# $(L): load modules for hpcrun files
#-------------------------------------------------------------------------------
L := $(patsubst $(MEAS_DIR)/%.hpcrun,$(LM_DIR)/%.lm,$(H))

#-------------------------------------------------------------------------------
# create $(LM_DIR)/all.lm: a list of all load modules involved in the execution
#-------------------------------------------------------------------------------
$(LM_DIR)/all.lm: $(L)
	cat $(L) | sort -u | grep -v libhpcrun | grep -v libmonitor | grep -v libxed | grep -v libpfm | grep -v libcuda | grep -v libcupti > $(LM_DIR)/all.lm


#*******************************************************************************
# enable analysis of GPU binaries
#*******************************************************************************
ifeq ($(GPU_ANALYZE),1)
GPUBIN_USED_DIR  = $(MEAS_DIR)/gpubins-used

#-------------------------------------------------------------------------------
# create gpubins-used directory containing links to all GPU binaries used
#-------------------------------------------------------------------------------
$(GPUBIN_USED_DIR): $(LM_DIR)/all.lm
	-@mkdir $(GPUBIN_USED_DIR) >&- 2>&-
	-@cd $(GPUBIN_USED_DIR) >&- 2>&-; for i in `cat $(LM_DIR)/all.lm | grep gpubin`; do ln -s $$i; done >&- 2>&-

#-------------------------------------------------------------------------------
# $(GB): gpubin files
#-------------------------------------------------------------------------------
GB := $(wildcard $(GPUBIN_USED_DIR)/*)

#-------------------------------------------------------------------------------
# $(GS): hpcstruct files for gpubins
#-------------------------------------------------------------------------------
GS := $(patsubst $(GPUBIN_USED_DIR)/%,$(STRUCTS_DIR)/%-gpucfg-$(GPUBIN_CFG).hpcstruct,$(GB))

#-------------------------------------------------------------------------------
# $(GW): warning files that may be generated during structure analysis of gpubins
#-------------------------------------------------------------------------------
GW := $(patsubst %.hpcstruct,%.warnings,$(GS))

endif

#*******************************************************************************
#*******************************************************************************


#*******************************************************************************
# enable analysis of CPU binaries
#*******************************************************************************
ifeq ($(CPU_ANALYZE),1)
CPUBIN_DIR  = $(MEAS_DIR)/cpubins

#-------------------------------------------------------------------------------
# create cpubins directory containing links to all CPU binaries
#-------------------------------------------------------------------------------
$(CPUBIN_DIR): $(LM_DIR)/all.lm
	-@mkdir $(CPUBIN_DIR) >&- 2>&-
	-@cd $(CPUBIN_DIR) >&- 2>&-; for i in `cat $(LM_DIR)/all.lm | grep -v gpubin`; do ln -s $$i; done >&- 2>&-

#-------------------------------------------------------------------------------
# $(CB): cpubin files
#-------------------------------------------------------------------------------
CB := $(wildcard $(CPUBIN_DIR)/*)

#-------------------------------------------------------------------------------
# $(CS): hpcstruct files for cpubins
#-------------------------------------------------------------------------------
CS := $(patsubst $(CPUBIN_DIR)/%,$(STRUCTS_DIR)/%.hpcstruct,$(CB))

#-------------------------------------------------------------------------------
# $(CW): warning files that may be generated during structure analysis of cpubins
#-------------------------------------------------------------------------------
CW := $(patsubst %.hpcstruct,%.warnings,$(CS))

endif
#-------------------------------------------------------------------------------
# execute the sequence of commands for each target in a single shell
#-------------------------------------------------------------------------------
.ONESHELL:
.SILENT:

.DEFAULT_GOAL := all

#-------------------------------------------------------------------------------
# rule for analyzing a cpu binary
# 1. analyze a cpu binary file in $(CPUBIN)
# 2. produce a hpcstruct file in $(STRUCTS_DIR)
# 3. leave a warnings file in $(STRUCTS_DIR) if trouble arises
# 4. announce when analysis of a cpu binary begins and ends
#-------------------------------------------------------------------------------
$(STRUCTS_DIR)/%.hpcstruct: $(CPUBIN_DIR)/%
	@cpubin_name=`basename -s x $<`
	struct_name=$@
	warn_name=$(STRUCTS_DIR)/$$cpubin_name.warnings
	# @echo  DEBUG cpubin = $$cpu_bin_name
	nbytes=`du -b -L $< | tail -1 | awk '{ print $$1 }'`
	meas_dir=$(MEAS_DIR)
	# echo DEBUG meas_dir = $$meas_dir

	if test $$nbytes -gt $(CPAR_SIZE) ; then
		# inform the user the analysis is starting
		PARSTAT=concurrent
		if test $(THREADS) -gt 1 ; then
		    echo  \ begin parallel analysis of CPU binary $$cpubin_name \(size = $$nbytes, threads = $(THREADS)\)
		    PARSTAT=parallel
		else
		    echo \ begin concurrent analysis of CPU binary $$cpubin_name \(size = $$nbytes, threads = 1\)
		fi

		#  invoke hpcstruct on the CPU binary in the measurements directory
		$(STRUCT) $(CACHE_ARGS) -j $(THREADS) -o $$struct_name -M $$meas_dir $< > $$warn_name 2>&1
		# echo DEBUG: hpcstruct for analysis of CPU binary $$cpubin_name returned

		# See if there is anything to worry about in the warnings file
		#  suppress any ADVICE, NOTE, DEBUG, and CACHESTAT lines and any blank lines;
		#  it's an error if anything remains
                #
		errs=`sed 's/^$//NOTE/g;' $$warn_name |grep -v DEBUG | grep -v CACHESTAT | grep -v NOTE | grep -v ADVICE | wc -l`

		# echo DEBUG errs = XX $$errs XX
		if [ $${errs} -eq 1 ] ; then
		    echo WARNING: incomplete analysis of $$cpubin_name';' see $$warn_name for details
		fi

		# extract the status relative to the cache
		CACHE_STAT=`grep CACHESTAT $$warn_name | sed 's/CACHESTAT// ' `
		# echo DEBUG CACHE_STAT = XX $$CACHE_STAT XX
		echo \ \ \ end  $$PARSTAT analysis of CPU binary $$cpubin_name $$CACHE_STAT

	fi

#-------------------------------------------------------------------------------
# rule  for analyzing a gpubin
# 1. analyze a gpubin file in $(GPUBIN_DIR)
# 2. produce a hpcstruct file in $(STRUCTS_DIR)
# 3. leave a warnings file in $(STRUCTS_DIR) if trouble arises
# 4. announce when analysis of a gpubin begins and ends
#-------------------------------------------------------------------------------
$(STRUCTS_DIR)/%-gpucfg-$(GPUBIN_CFG).hpcstruct: $(GPUBIN_DIR)/%
	@gpubin_name=`basename -s x $<`
	struct_name=$@
	rm -f $(STRUCTS_DIR)/$$gpubin_name-gpucfg-$(GPUBIN_CFG_ALT).hpcstruct
	rm -f $(STRUCTS_DIR)/$$gpubin_name-gpucfg-$(GPUBIN_CFG_ALT).warnings
	warn_name=$(STRUCTS_DIR)/$$gpubin_name-gpucfg-$(GPUBIN_CFG).warnings
	nbytes=`du -b -L $< | tail -1 | awk '{ print $$1 }'`
	meas_dir=$(MEAS_DIR)
	# echo DEBUG meas_dir = $$meas_dir

	if test $$nbytes -gt $(GPAR_SIZE) ; then
		# tell user we're starting
		PARSTAT=concurrent
		if test $(THREADS) -gt 1 ; then
<<<<<<< HEAD
			echo msg: begin parallel analysis of $$gpubin_name \(size = $$nbytes, using $(THREADS) threads\)
		else
			echo msg: begin concurrent analysis of $$gpubin_name \(size = $$nbytes, using 1 of $(JOBS) threads\)
		fi
		$(STRUCT) -j $(THREADS) --gpucfg $(GPUBIN_CFG) --du-graph $(DU_GRAPH) -o $$struct_name $< > $$warn_name 2>&1
		if test -s $$warn_name ; then
			echo WARNING: incomplete analysis of $$gpubin_name';' see $$warn_name for details
			if test ! -s $$struct_name ; then
				rm -f $$struct_name
			fi
=======
		    PARSTAT=parallel
		    echo \ begin parallel [gpucfg=$(GPUBIN_CFG)] analysis of GPU binary $$gpubin_name \(size = $$nbytes, threads = $(THREADS)\)
>>>>>>> 794da34e
		else
		    echo \ begin concurrent [gpucfg=$(GPUBIN_CFG)] analysis of GPU binary $$gpubin_name \(size = $$nbytes, threads = 1\)
		fi

		# invoke hpcstruct to process the gpu binary
		$(STRUCT) $(CACHE_ARGS) -j $(THREADS) --gpucfg $(GPUBIN_CFG) -o $$struct_name -M $$meas_dir $< > $$warn_name 2>&1
		# echo debug: hpcstruct for analysis of GPU binary $$gpubin_name returned

		# See if there is anything to worry about in the warnings file
		#  suppress any ADVICE, NOTE, DEBUG, and CACHESTAT lines and any blank lines;
		#  it's an error if anything remains
		#
		errs=`sed 's/^$//NOTE/g;' $$warn_name |grep -v DEBUG | grep -v CACHESTAT | grep -v NOTE | grep -v ADVICE | wc -l`
		# echo DEBUG errs = XX $$errs XX

		if [ $${errs} -eq 1 ] ; then
		    echo WARNING: incomplete analysis of $$gpubin_name';' see $$warn_name for details
		fi

		# extract the status relative to the cache
		CACHE_STAT=`grep CACHESTAT $$warn_name  | sed 's/CACHESTAT// ' `
		# echo DEBUG CACHE_STAT = XX $$CACHE_STAT XX

		echo \ \ \ end  $$PARSTAT [gpucfg=$(GPUBIN_CFG)] analysis of GPU binary $$gpubin_name $$CACHE_STAT
	fi

#-------------------------------------------------------------------------------
# analyze files to create structure files
#-------------------------------------------------------------------------------
DOMAKE=1

ifeq ($(L),)
all:
	echo ERROR: directory $(MEAS_DIR) does not contain any hpcrun measurement files
DOMAKE=0
endif

ifeq ($(DOMAKE),1)
all: $(CPUBIN_DIR) $(GPUBIN_USED_DIR)
	$(MAKE) -j $(LJOBS) THREADS=$(LTHREADS) GPAR_SIZE=$(PAR_SIZE) CPAR_SIZE=$(PAR_SIZE) analyze
	$(MAKE) -j $(SJOBS) THREADS=$(STHREADS) GPAR_SIZE=0 CPAR_SIZE=0 analyze
endif

analyze: $(GS) $(CS) 

#-------------------------------------------------------------------------------
# rule for listing load modules in hpcrun files
#-------------------------------------------------------------------------------
$(LM_DIR)/%.lm: $(MEAS_DIR)/%.hpcrun
	-@mkdir $(LM_DIR) >&- 2>&-
	$(PROFTT) -l $< > $@

#-------------------------------------------------------------------------------
# remove all generated files
#-------------------------------------------------------------------------------
clean:
	@echo removing all hpcstruct files in $(STRUCTS_DIR)
	@rm -f $(GS)
	@rm -f $(CS)
	@echo removing all links to CPU binaries in $(CPUBIN_DIR)
	@rm -rf $(CPUBIN_DIR)
	@rm -rf $(LM_DIR)
	@echo removing all warnings files in $(STRUCTS_DIR)
	@rm -f $(CW)
	@rm -f $(GW)<|MERGE_RESOLUTION|>--- conflicted
+++ resolved
@@ -201,21 +201,8 @@
 		# tell user we're starting
 		PARSTAT=concurrent
 		if test $(THREADS) -gt 1 ; then
-<<<<<<< HEAD
-			echo msg: begin parallel analysis of $$gpubin_name \(size = $$nbytes, using $(THREADS) threads\)
-		else
-			echo msg: begin concurrent analysis of $$gpubin_name \(size = $$nbytes, using 1 of $(JOBS) threads\)
-		fi
-		$(STRUCT) -j $(THREADS) --gpucfg $(GPUBIN_CFG) --du-graph $(DU_GRAPH) -o $$struct_name $< > $$warn_name 2>&1
-		if test -s $$warn_name ; then
-			echo WARNING: incomplete analysis of $$gpubin_name';' see $$warn_name for details
-			if test ! -s $$struct_name ; then
-				rm -f $$struct_name
-			fi
-=======
 		    PARSTAT=parallel
 		    echo \ begin parallel [gpucfg=$(GPUBIN_CFG)] analysis of GPU binary $$gpubin_name \(size = $$nbytes, threads = $(THREADS)\)
->>>>>>> 794da34e
 		else
 		    echo \ begin concurrent [gpucfg=$(GPUBIN_CFG)] analysis of GPU binary $$gpubin_name \(size = $$nbytes, threads = 1\)
 		fi
