// -*-Mode: C++;-*-

// * BeginRiceCopyright *****************************************************
//
// $HeadURL$
// $Id$
//
// --------------------------------------------------------------------------
// Part of HPCToolkit (hpctoolkit.org)
//
// Information about sources of support for research and development of
// HPCToolkit is at 'hpctoolkit.org' and in 'README.Acknowledgments'.
// --------------------------------------------------------------------------
//
// Copyright ((c)) 2002-2020, Rice University
// All rights reserved.
//
// Redistribution and use in source and binary forms, with or without
// modification, are permitted provided that the following conditions are
// met:
//
// * Redistributions of source code must retain the above copyright
//   notice, this list of conditions and the following disclaimer.
//
// * Redistributions in binary form must reproduce the above copyright
//   notice, this list of conditions and the following disclaimer in the
//   documentation and/or other materials provided with the distribution.
//
// * Neither the name of Rice University (RICE) nor the names of its
//   contributors may be used to endorse or promote products derived from
//   this software without specific prior written permission.
//
// This software is provided by RICE and contributors "as is" and any
// express or implied warranties, including, but not limited to, the
// implied warranties of merchantability and fitness for a particular
// purpose are disclaimed. In no event shall RICE or contributors be
// liable for any direct, indirect, incidental, special, exemplary, or
// consequential damages (including, but not limited to, procurement of
// substitute goods or services; loss of use, data, or profits; or
// business interruption) however caused and on any theory of liability,
// whether in contract, strict liability, or tort (including negligence
// or otherwise) arising in any way out of the use of this software, even
// if advised of the possibility of such damage.
//
// ******************************************************* EndRiceCopyright *

//*****************************************************************************
// system includes
//*****************************************************************************

#include <vector>
#include <string>

#include <climits>
#include <cstdio>
#include <cstdlib>

#define __STDC_FORMAT_MACROS
#include <inttypes.h>

#include <sys/types.h>
#include <sys/stat.h>
#include <fcntl.h>
#include <setjmp.h>
#include <signal.h>
#include <stdlib.h>
#include <unistd.h>
#include <cstring>   // strcmp

#include <include/hpctoolkit-config.h>

#ifdef ENABLE_OPENMP_SYMTAB
#include <omp.h>
#endif


//*****************************************************************************
// local includes
//*****************************************************************************

#include <lib/prof-lean/vdso.h>

#include "code-ranges.h"
#include "eh-frames.h"
#include "process-ranges.h"
#include "function-entries.h"
#include "variable-entries.h"
#include "sections.h"
#include "server.h"
#include "syserv-mesg.h"

#include "Symtab.h"
#include "lib/support-lean/datacentric_config.h"


//*****************************************************************************
// namespaces
//*****************************************************************************

using namespace Dyninst;
using namespace SymtabAPI;

using namespace std;



//*****************************************************************************
// macros
//*****************************************************************************

#define PATHSCALE_EXCEPTION_HANDLER_PREFIX "Handler."
#define USE_PATHSCALE_SYMBOL_FILTER
#define USE_SYMTABAPI_EXCEPTION_BLOCKS

#define STRLEN(s) (sizeof(s) - 1)

//*****************************************************************************
// forward declarations
//*****************************************************************************

static void usage(char *command, int status);
static void setup_segv_handler(void);

//*****************************************************************************
// local variables
//*****************************************************************************

// output is text mode unless C or server mode is specified.

enum { MODE_TEXT = 1, MODE_C, MODE_SERVER };
static int the_mode = MODE_TEXT;

static bool verbose = false; // additional verbosity

static jmp_buf segv_recover; // handle longjmp "restart" from segv

//*****************************************************************
// interface operations
//*****************************************************************

// Now write one format (C or text) to stdout, or else binary format
// over a pipe in server mode.  No output directory.

int 
main(int argc, char* argv[])
{
  DiscoverFnTy fn_discovery = DiscoverFnTy_Aggressive;
  char *object_file;
<<<<<<< HEAD
  int n, fdin, fdout, query = SYSERV_QUERY;
=======
  int n, fdin, fdout;
  int jobs = 1;

  // num threads may be specified via environ or -js arg
  char *str = getenv("HPCFNBOUNDS_NUM_THREADS");
  if (str != NULL) {
    jobs = atoi(str);
  }
>>>>>>> 69000245

  for (n = 1; n < argc; n++) {
    if (strcmp(argv[n], "-c") == 0) {
      the_mode = MODE_C;
    }
    else if (strcmp(argv[n], "-d") == 0) {
      fn_discovery = DiscoverFnTy_Conservative;
    }
    else if (strcmp(argv[n], "-h") == 0 || strcmp(argv[n], "--help") == 0) {
      usage(argv[0], 0);
    }
<<<<<<< HEAD
    else if (strcmp(argv[n], "-m") == 0) {
      // datacentric usage to query static variables
      query = SYSERV_QUERY_VAR;
=======
    else if (strcmp(argv[n], "-js") == 0) {
      if (argc < n + 2 || sscanf(argv[n+1], "%d", &jobs) < 1 || jobs < 1) {
	fprintf(stderr, "hpcfnbounds: bad or missing number of threads for -js\n");
	usage(argv[0], 1);
      }
      n += 1;
>>>>>>> 69000245
    }
    else if (strcmp(argv[n], "-s") == 0) {
      the_mode = MODE_SERVER;
      if (argc < n + 3 || sscanf(argv[n+1], "%d", &fdin) < 1
	  || sscanf(argv[n+2], "%d", &fdout) < 1) {
	fprintf(stderr, "%s: missing file descriptors for server mode\n",
		argv[0]);
	exit(1);
      }
      n += 2;
    }
    else if (strcmp(argv[n], "-t") == 0) {
      the_mode = MODE_TEXT;
    }
    else if (strcmp(argv[n], "-v") == 0) {
      verbose = true;
    }
    else if (strcmp(argv[n], "-x") == 0) {
      // datacentric usage to NOT query static variables
      query = SYSERV_QUERY_VAR_NIL;
    }
    else if (strcmp(argv[n], "--") == 0) {
      n++;
      break;
    }
    else if (strncmp(argv[n], "-", 1) == 0) {
      fprintf(stderr, "%s: unknown option: %s\n", argv[0], argv[n]);
      usage(argv[0], 1);
    }
    else {
      break;
    }
  }

  // If symtab supports openmp, then set num threads.
#ifdef ENABLE_OPENMP_SYMTAB
  if (jobs < 1) { jobs = 1; }
  omp_set_num_threads(jobs);
#endif

  // Run as the system server.
  if (server_mode()) {
    system_server(fn_discovery, fdin, fdout);
    exit(0);
  }

  // Must specify at least the object file.
  if (n >= argc) {
    usage(argv[0], 1);
  }
  object_file = argv[n];

  setup_segv_handler();
  if ( ! setjmp(segv_recover) ) {
    dump_file_info(object_file, fn_discovery, query);
  }
  else {
    fprintf(stderr,
	    "!!! INTERNAL hpcfnbounds-bin error !!!\n"
	    "argument string = ");
    for (int i = 0; i < argc; i++)
      fprintf(stderr, "%s ", argv[i]);
    fprintf(stderr, "\n");
  }
  return 0;
}

int
c_mode(void)
{
  return the_mode == MODE_C;
}

int
server_mode(void)
{
  return the_mode == MODE_SERVER;
}

bool
verbose_mode(void)
{
  return verbose;
}


extern "C" {

// we don't care about demangled names. define
// a no-op that meets symtabAPI semantic needs only
char *
cplus_demangle(char *s, int opts)
{
return strdup(s);
}
};


// Callback from dwarf_eh_frame_info() in eh-frames.cpp.
void
add_frame_addr(void * addr)
{
  add_function_entry(addr, NULL, false, 0);
}


//*****************************************************************
// private operations
//*****************************************************************

static void 
usage(char *command, int status)
{
  fprintf(stderr, 
    "Usage: hpcfnbounds [options] object-file\n\n"
    "\t-c\twrite output in C source code\n"
    "\t-d\tdon't perform function discovery on stripped code\n"
    "\t-h\tprint this help message and exit\n"
<<<<<<< HEAD
    "\t-m send data-centric information\n"
    "\t-s fdin fdout\trun in server mode\n"
    "\t-t\twrite output in text format (default)\n"
    "\t-v\tturn on verbose output in hpcfnbounds script\n\n"
    "\t-x\tnot to send data-centric information\n\n"
=======
    "\t-js num \trun with num threads in symtab (default 1)\n"
    "\t-s fdin fdout\trun in server mode\n"
    "\t-t\twrite output in text format (default)\n"
    "\t-v\tverbose mode for fnbounds server\n\n"
>>>>>>> 69000245
    "If no format is specified, then text mode is used.\n");

  exit(status);
}

static void
segv_handler(int sig)
{
  longjmp(segv_recover, 1);
}

static void
setup_segv_handler(void)
{
#if 0
  const struct sigaction segv_action= {
    .sa_handler = segv_handler,
    .sa_flags   = 0
  };
#endif
  struct sigaction segv_action;
  segv_action.sa_handler = segv_handler;
  segv_action.sa_flags   = 0;
  sigemptyset(&segv_action.sa_mask);

  sigaction(SIGSEGV, &segv_action, NULL);
}


static bool 
matches_prefix(string s, const char *pre, int n)
{
  const char *sc = s.c_str();
  return strncmp(sc, pre, n) == 0;
}

#ifdef __PPC64__
static bool 
matches_contains(string s, const char *substring)
{
  const char *sc = s.c_str();
  return strstr(sc, substring) != 0;
}
#endif

static bool 
pathscale_filter(Symbol *sym)
{
  bool result = false;
  // filter out function symbols for exception handlers
  if (matches_prefix(sym->getMangledName(), 
		     PATHSCALE_EXCEPTION_HANDLER_PREFIX, 
		     STRLEN(PATHSCALE_EXCEPTION_HANDLER_PREFIX))) 
    result = true;
  return result;
}


static bool 
report_symbol(Symbol *sym)
{
#ifdef USE_PATHSCALE_SYMBOL_FILTER
  if (pathscale_filter(sym)) return false;
#endif
  return true;
}


static string * 
code_range_comment(string &name, string section, const char *which)
{
  name = which; 
  name = name + " " + section + " section";
  return &name;
}


static void
note_code_range(const char *sname, Region *s, DiscoverFnTy discover)
{
  char *start = (char *) s->getDiskOffset();
  char *end = start + s->getDiskSize();
  long offset = (long) s->getPtrToRawData() - (long) start;
  string ntmp;
  new_code_range(sname, start, end, offset, discover);

  add_function_entry(start, code_range_comment(ntmp, s->getRegionName(), "start"), true /* global */);
  add_function_entry(end, code_range_comment(ntmp, s->getRegionName(), "end"), true /* global */);
}


static void
note_section(Symtab *syms, const char *sname, DiscoverFnTy discover)
{
  Region *s;
  if (syms->findRegion(s, sname) && s) 
    note_code_range(sname, s, discover);
}


static void
note_code_ranges(Symtab *syms, DiscoverFnTy fn_discovery)
{
  //TODO: instead of just considering specific segments below
  //      perhaps we should consider all segments marked executable.
  //      binaries could include "bonus" segments we don't
  //      know about explicitly as having code within.
  note_section(syms, SECTION_INIT, fn_discovery);
  note_section(syms, SECTION_PLT,  DiscoverFnTy_Aggressive);
  note_section(syms, SECTION_TEXT, fn_discovery);
  note_section(syms, SECTION_FINI, fn_discovery);
}


static void 
dump_symbols(int dwarf_fd, Symtab *syms, vector<Symbol *> &symvec,
    DiscoverFnTy fn_discovery)
{
  note_code_ranges(syms, fn_discovery);

  //-----------------------------------------------------------------
  // collect function start addresses and pair them with a comment
  // that indicates what function (or functions) map to that start 
  // address. enter them into a data structure for reachable function
  // processing
  //-----------------------------------------------------------------
  for (unsigned int i = 0; i < symvec.size(); i++) {
    Symbol *s = symvec[i];
    Symbol::SymbolLinkage sl = s->getLinkage();
    if (report_symbol(s) && s->getOffset() != 0) {
      string mname   = s->getMangledName();
      bool invisible = (sl & Symbol::SL_GLOBAL) || (sl & Symbol::SL_WEAK);

      add_function_entry((void *) s->getOffset(), &mname,
			 invisible, 0);
    }
  }

  dwarf_eh_frame_info(dwarf_fd);

  process_code_ranges();

  //-----------------------------------------------------------------
  // dump the address and comment for each function  
  //-----------------------------------------------------------------
  dump_reachable_functions();
}

// dump static variable of a load module and send to the client
// temporarily, it's tightly coupled with datacentric.
// we only send variables if the size is bigger than datacentric_min_bytes

static void 
dump_symbols_var(int dwarf_fd, Symtab *syms, vector<Symbol *> &symvec,
    DiscoverFnTy fn_discovery)
{
  for (unsigned int i = 0; i < symvec.size(); i++) {
    Symbol *s = symvec[i];
    if (s->getOffset() != 0) {

      void *addr = (void*)s->getOffset();
      long size  = s->getSize();
      string comment = s->getMangledName();

      if (size >= env_get_datacentric_min_bytes())
        add_variable_entry(addr, size, &comment, true);
    }
  }

  //-----------------------------------------------------------------
  // dump the address and comment for each function
  //-----------------------------------------------------------------
  dump_variables();
}

static void
dump_var_symbols(int dwarf_fd, Symtab *syms, vector<Symbol *> &symvec,
		 DiscoverFnTy fn_discovery, int query)
{
  if (c_mode()) {
    printf("unsigned long hpcrun_data_addrs[] = {\n");
  }

  // for SYSERV_QUERY_VAR_NIL: empty value for hpcrun_data_addrs
  // only SYSERV_QUERY_VAR will send the list of variable
  if (query == SYSERV_QUERY_VAR)
    dump_symbols_var(dwarf_fd, syms, symvec, fn_discovery);

  if (c_mode()) {
    printf("\n};\n");
    printf("unsigned long hpcrun_data_addrs_len = "
	   "sizeof(hpcrun_data_addrs) / sizeof(hpcrun_data_addrs[0]);\n");
  }
}

// We call it "header", even though it comes at end of file.
//
static void
dump_header_info(int is_relocatable, uintptr_t ref_offset)
{
  if (server_mode()) {
    syserv_add_header(is_relocatable, ref_offset);
    return;
  }

  if (c_mode()) {
    printf("unsigned long hpcrun_nm_addrs_len = "
     "sizeof(hpcrun_nm_addrs) / sizeof(hpcrun_nm_addrs[0]);\n"
     "unsigned long hpcrun_reference_offset = 0x%" PRIxPTR ";\n"
     "int hpcrun_is_relocatable = %d;\n",
     ref_offset, is_relocatable);
    return;
  }

  // default is text mode
  printf("num symbols = %ld, reference offset = 0x%" PRIxPTR ", "
   "relocatable = %d\n",
   num_function_entries(), ref_offset, is_relocatable);
}

static void
dump_file_symbols(int dwarf_fd, Symtab *syms, vector<Symbol *> &symvec,
		  DiscoverFnTy fn_discovery, int query)
{
  if (c_mode()) {
    printf("unsigned long hpcrun_nm_addrs[] = {\n");
  }

  if (query == SYSERV_QUERY)
    dump_symbols(dwarf_fd, syms, symvec, fn_discovery);

  if (c_mode()) {
    printf("\n};\n");
  }
}



static void
assert_file_is_readable(const char *filename)
{
  struct stat sbuf;
  int ret = stat(filename, &sbuf);
  if (ret != 0 || !S_ISREG(sbuf.st_mode)) {
    fprintf(stderr, "hpcfnbounds: unable to open file: %s\n", filename);
    exit(-1);
  } 
}


static Symtab *
symtabOpenVDSO()
{
  Symtab * the_symtab = NULL;

  char *mem_image = (char *) vdso_segment_addr();
  size_t vdso_size = vdso_segment_len();

  if (Symtab::openFile(the_symtab, mem_image, vdso_size,
		       VDSO_SEGMENT_NAME_SHORT)) {
    return the_symtab;
  }
  return NULL;
}


void 
dump_file_info(const char *filename, DiscoverFnTy fn_discovery, int query)
{
  Symtab *syms;
  string sfile(filename);
  vector<Symbol *> symvec;
  uintptr_t image_offset = 0;

  if (strcmp(filename,"[vdso]") == 0) {
    syms = symtabOpenVDSO();
    if (syms == NULL) {
      fprintf(stderr,
	      "!!! INTERNAL hpcfnbounds-bin error !!!\n"
	      "  -- Symtab::openFile fails for in-memory segment [vdso]!\n");
      exit(1);
    }
  } else {
    assert_file_is_readable(filename);

    if ( ! Symtab::openFile(syms, sfile) ) {
      fprintf(stderr,
	      "!!! INTERNAL hpcfnbounds-bin error !!!\n"
	      "  -- file %s is readable, but Symtab::openFile fails !\n",
	      filename);
      exit(1);
    }
  }

  int relocatable = 0;

#ifdef USE_SYMTABAPI_EXCEPTION_BLOCKS 
  //-----------------------------------------------------------------
  // ensure that we don't infer function starts within try blocks or
  // at the start of catch blocks
  //-----------------------------------------------------------------
  vector<ExceptionBlock *> exvec;
  syms->getAllExceptions(exvec);
  
  for (unsigned int i = 0; i < exvec.size(); i++) {
    ExceptionBlock *e = exvec[i];

#ifdef DUMP_EXCEPTION_BLOCK_INFO
    printf("tryStart = %p tryEnd = %p, catchStart = %p\n", e->tryStart(), 
	   e->tryEnd(), e->catchStart()); 
#endif // DUMP_EXCEPTION_BLOCK_INFO
    //-----------------------------------------------------------------
    // prevent inference of function starts within the try block
    //-----------------------------------------------------------------
    add_protected_range((void *) e->tryStart(), (void *) e->tryEnd());
    
    //-----------------------------------------------------------------
    // prevent inference of a function start at the beginning of a
    // catch block. the extent of the catch block is unknown.
    //-----------------------------------------------------------------
    long cs = e->catchStart(); 
    add_protected_range((void *) cs, (void *) (cs + 1));
  }
#endif // USE_SYMTABAPI_EXCEPTION_BLOCKS 

<<<<<<< HEAD
  switch (query) {
  case SYSERV_QUERY:
    syms->getAllSymbolsByType(symvec, Symbol::ST_FUNCTION);
    break;
  case SYSERV_QUERY_VAR:
    syms->getAllSymbolsByType(symvec, Symbol::ST_OBJECT);
    break;
  default:
    syms->getAllSymbolsByType(symvec, Symbol::ST_UNKNOWN);
=======
  syms->getAllSymbolsByType(symvec, Symbol::ST_FUNCTION);
  if (symvec.size() == 0) {
    syms->getAllSymbolsByType(symvec, Symbol::ST_NOTYPE);
>>>>>>> 69000245
  }

#ifdef __PPC64__
  {
    //-----------------------------------------------------------------
    // collect addresses of trampolines for long distance calls as per
    // ppc64 abi. empirically, the linker on BG/Q enters these symbols
    // with the type NOTYPE and a name that contains the substring 
    // "long_branch"
    //-----------------------------------------------------------------
    vector<Symbol *> vec;
    syms->getAllSymbolsByType(vec, Symbol::ST_NOTYPE);
    for (unsigned int i = 0; i < vec.size(); i++) {
      Symbol *s = vec[i];
      string mname = s->getMangledName();
      if (matches_contains(mname, "long_branch") && s->getOffset() != 0) {
	add_function_entry((void *) s->getOffset(), &mname, true);
      }
    }
  }
#endif

  if (syms->getObjectType() != obj_Unknown) {
    int dwarf_fd = open(filename, O_RDONLY);

    if (dwarf_fd < 0) {
      fprintf(stderr, "hpcfnbounds: unable to open: %s", filename);
    }

    if (query == SYSERV_QUERY)
      dump_file_symbols(dwarf_fd, syms, symvec, fn_discovery, query);

    if (query == SYSERV_QUERY_VAR || query == SYSERV_QUERY_VAR_NIL)
      dump_var_symbols(dwarf_fd, syms, symvec, fn_discovery, query);

    close(dwarf_fd);

    relocatable = syms->isExec() ? 0 : 1;
    image_offset = syms->imageOffset();
  }
  if (query == SYSERV_QUERY)
    dump_header_info(relocatable, image_offset);

  //-----------------------------------------------------------------
  // free as many of the Symtab objects as we can
  //-----------------------------------------------------------------

  Symtab::closeSymtab(syms);
}<|MERGE_RESOLUTION|>--- conflicted
+++ resolved
@@ -146,10 +146,7 @@
 {
   DiscoverFnTy fn_discovery = DiscoverFnTy_Aggressive;
   char *object_file;
-<<<<<<< HEAD
   int n, fdin, fdout, query = SYSERV_QUERY;
-=======
-  int n, fdin, fdout;
   int jobs = 1;
 
   // num threads may be specified via environ or -js arg
@@ -157,7 +154,6 @@
   if (str != NULL) {
     jobs = atoi(str);
   }
->>>>>>> 69000245
 
   for (n = 1; n < argc; n++) {
     if (strcmp(argv[n], "-c") == 0) {
@@ -169,18 +165,16 @@
     else if (strcmp(argv[n], "-h") == 0 || strcmp(argv[n], "--help") == 0) {
       usage(argv[0], 0);
     }
-<<<<<<< HEAD
     else if (strcmp(argv[n], "-m") == 0) {
       // datacentric usage to query static variables
       query = SYSERV_QUERY_VAR;
-=======
+    } 
     else if (strcmp(argv[n], "-js") == 0) {
       if (argc < n + 2 || sscanf(argv[n+1], "%d", &jobs) < 1 || jobs < 1) {
 	fprintf(stderr, "hpcfnbounds: bad or missing number of threads for -js\n");
 	usage(argv[0], 1);
       }
       n += 1;
->>>>>>> 69000245
     }
     else if (strcmp(argv[n], "-s") == 0) {
       the_mode = MODE_SERVER;
@@ -299,18 +293,12 @@
     "\t-c\twrite output in C source code\n"
     "\t-d\tdon't perform function discovery on stripped code\n"
     "\t-h\tprint this help message and exit\n"
-<<<<<<< HEAD
     "\t-m send data-centric information\n"
-    "\t-s fdin fdout\trun in server mode\n"
-    "\t-t\twrite output in text format (default)\n"
-    "\t-v\tturn on verbose output in hpcfnbounds script\n\n"
     "\t-x\tnot to send data-centric information\n\n"
-=======
     "\t-js num \trun with num threads in symtab (default 1)\n"
     "\t-s fdin fdout\trun in server mode\n"
     "\t-t\twrite output in text format (default)\n"
     "\t-v\tverbose mode for fnbounds server\n\n"
->>>>>>> 69000245
     "If no format is specified, then text mode is used.\n");
 
   exit(status);
@@ -636,21 +624,18 @@
   }
 #endif // USE_SYMTABAPI_EXCEPTION_BLOCKS 
 
-<<<<<<< HEAD
   switch (query) {
   case SYSERV_QUERY:
     syms->getAllSymbolsByType(symvec, Symbol::ST_FUNCTION);
+    if (symvec.size() == 0) {
+      syms->getAllSymbolsByType(symvec, Symbol::ST_NOTYPE);
+    }
     break;
   case SYSERV_QUERY_VAR:
     syms->getAllSymbolsByType(symvec, Symbol::ST_OBJECT);
     break;
   default:
     syms->getAllSymbolsByType(symvec, Symbol::ST_UNKNOWN);
-=======
-  syms->getAllSymbolsByType(symvec, Symbol::ST_FUNCTION);
-  if (symvec.size() == 0) {
-    syms->getAllSymbolsByType(symvec, Symbol::ST_NOTYPE);
->>>>>>> 69000245
   }
 
 #ifdef __PPC64__
