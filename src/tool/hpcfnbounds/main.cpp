// -*-Mode: C++;-*-

// * BeginRiceCopyright *****************************************************
//
// $HeadURL$
// $Id$
//
// --------------------------------------------------------------------------
// Part of HPCToolkit (hpctoolkit.org)
//
// Information about sources of support for research and development of
// HPCToolkit is at 'hpctoolkit.org' and in 'README.Acknowledgments'.
// --------------------------------------------------------------------------
//
// Copyright ((c)) 2002-2018, Rice University
// All rights reserved.
//
// Redistribution and use in source and binary forms, with or without
// modification, are permitted provided that the following conditions are
// met:
//
// * Redistributions of source code must retain the above copyright
//   notice, this list of conditions and the following disclaimer.
//
// * Redistributions in binary form must reproduce the above copyright
//   notice, this list of conditions and the following disclaimer in the
//   documentation and/or other materials provided with the distribution.
//
// * Neither the name of Rice University (RICE) nor the names of its
//   contributors may be used to endorse or promote products derived from
//   this software without specific prior written permission.
//
// This software is provided by RICE and contributors "as is" and any
// express or implied warranties, including, but not limited to, the
// implied warranties of merchantability and fitness for a particular
// purpose are disclaimed. In no event shall RICE or contributors be
// liable for any direct, indirect, incidental, special, exemplary, or
// consequential damages (including, but not limited to, procurement of
// substitute goods or services; loss of use, data, or profits; or
// business interruption) however caused and on any theory of liability,
// whether in contract, strict liability, or tort (including negligence
// or otherwise) arising in any way out of the use of this software, even
// if advised of the possibility of such damage.
//
// ******************************************************* EndRiceCopyright *

//*****************************************************************************
// system includes
//*****************************************************************************

#include <vector>
#include <string>

#include <climits>
#include <cstdio>
#include <cstdlib>

#define __STDC_FORMAT_MACROS
#include <inttypes.h>

#include <sys/types.h>
#include <sys/stat.h>
#include <fcntl.h>
#include <setjmp.h>
#include <signal.h>
#include <unistd.h>

//*****************************************************************************
// local includes
//*****************************************************************************

#include "code-ranges.h"
#include "eh-frames.h"
#include "process-ranges.h"
#include "function-entries.h"
#include "variable-entries.h"
#include "sections.h"
#include "server.h"
#include "syserv-mesg.h"

#include "Symtab.h"

using namespace std;
using namespace Dyninst;
using namespace SymtabAPI;

//*****************************************************************************
// macros
//*****************************************************************************

#define PATHSCALE_EXCEPTION_HANDLER_PREFIX "Handler."
#define USE_PATHSCALE_SYMBOL_FILTER
#define USE_SYMTABAPI_EXCEPTION_BLOCKS

#define STRLEN(s) (sizeof(s) - 1)

//*****************************************************************************
// forward declarations
//*****************************************************************************

static void usage(char *command, int status);
static void setup_segv_handler(void);

//*****************************************************************************
// local variables
//*****************************************************************************

// output is text mode unless C or server mode is specified.

enum { MODE_TEXT = 1, MODE_C, MODE_SERVER };
static int the_mode = MODE_TEXT;

static bool verbose = false; // additional verbosity

static jmp_buf segv_recover; // handle longjmp "restart" from segv

//*****************************************************************
// interface operations
//*****************************************************************

// Now write one format (C or text) to stdout, or else binary format
// over a pipe in server mode.  No output directory.

int 
main(int argc, char* argv[])
{
  DiscoverFnTy fn_discovery = DiscoverFnTy_Aggressive;
  char *object_file;
  int n, fdin, fdout, query = SYSERV_QUERY;

  for (n = 1; n < argc; n++) {
    if (strcmp(argv[n], "-c") == 0) {
      the_mode = MODE_C;
    }
    else if (strcmp(argv[n], "-d") == 0) {
      fn_discovery = DiscoverFnTy_Conservative;
    }
    else if (strcmp(argv[n], "-h") == 0 || strcmp(argv[n], "--help") == 0) {
      usage(argv[0], 0);
    }
    else if (strcmp(argv[n], "-m") == 0) {
      // datacentric usage to query static variables
<<<<<<< HEAD
=======
      query = SYSERV_QUERY_VAR;
>>>>>>> 24ceff61
    }
    else if (strcmp(argv[n], "-s") == 0) {
      the_mode = MODE_SERVER;
      if (argc < n + 3 || sscanf(argv[n+1], "%d", &fdin) < 1
	  || sscanf(argv[n+2], "%d", &fdout) < 1) {
	fprintf(stderr, "%s: missing file descriptors for server mode\n",
		argv[0]);
	exit(1);
      }
      n += 2;
    }
    else if (strcmp(argv[n], "-t") == 0) {
      the_mode = MODE_TEXT;
    }
    else if (strcmp(argv[n], "-v") == 0) {
      verbose = true;
    }
    else if (strcmp(argv[n], "--") == 0) {
      n++;
      break;
    }
    else if (strncmp(argv[n], "-", 1) == 0) {
      fprintf(stderr, "%s: unknown option: %s\n", argv[0], argv[n]);
      usage(argv[0], 1);
    }
    else {
      break;
    }
  }

  // Run as the system server.
  if (server_mode()) {
    system_server(fn_discovery, fdin, fdout);
    exit(0);
  }

  // Must specify at least the object file.
  if (n >= argc) {
    usage(argv[0], 1);
  }
  object_file = argv[n];

  setup_segv_handler();
  if ( ! setjmp(segv_recover) ) {
    dump_file_info(object_file, fn_discovery, query);
  }
  else {
    fprintf(stderr,
	    "!!! INTERNAL hpcfnbounds-bin error !!!\n"
	    "argument string = ");
    for (int i = 0; i < argc; i++)
      fprintf(stderr, "%s ", argv[i]);
    fprintf(stderr, "\n");
  }
  return 0;
}

int
c_mode(void)
{
  return the_mode == MODE_C;
}

int
server_mode(void)
{
  return the_mode == MODE_SERVER;
}


extern "C" {

// we don't care about demangled names. define
// a no-op that meets symtabAPI semantic needs only
char *
cplus_demangle(char *s, int opts)
{
return strdup(s);
}
};


// Callback from dwarf_eh_frame_info() in eh-frames.cpp.
void
add_frame_addr(void * addr)
{
  add_function_entry(addr, NULL, false, 0);
}


//*****************************************************************
// private operations
//*****************************************************************

static void 
usage(char *command, int status)
{
  fprintf(stderr, 
    "Usage: hpcfnbounds [options] object-file\n\n"
    "\t-c\twrite output in C source code\n"
    "\t-d\tdon't perform function discovery on stripped code\n"
    "\t-h\tprint this help message and exit\n"
    "\t-s fdin fdout\trun in server mode\n"
    "\t-t\twrite output in text format (default)\n"
    "\t-v\tturn on verbose output in hpcfnbounds script\n\n"
    "If no format is specified, then text mode is used.\n");

  exit(status);
}

static void
segv_handler(int sig)
{
  longjmp(segv_recover, 1);
}

static void
setup_segv_handler(void)
{
#if 0
  const struct sigaction segv_action= {
    .sa_handler = segv_handler,
    .sa_flags   = 0
  };
#endif
  struct sigaction segv_action;
  segv_action.sa_handler = segv_handler;
  segv_action.sa_flags   = 0;
  sigemptyset(&segv_action.sa_mask);

  sigaction(SIGSEGV, &segv_action, NULL);
}


static bool 
matches_prefix(string s, const char *pre, int n)
{
  const char *sc = s.c_str();
  return strncmp(sc, pre, n) == 0;
}

#ifdef __PPC64__
static bool 
matches_contains(string s, const char *substring)
{
  const char *sc = s.c_str();
  return strstr(sc, substring) != 0;
}
#endif

static bool 
pathscale_filter(Symbol *sym)
{
  bool result = false;
  // filter out function symbols for exception handlers
  if (matches_prefix(sym->getMangledName(), 
		     PATHSCALE_EXCEPTION_HANDLER_PREFIX, 
		     STRLEN(PATHSCALE_EXCEPTION_HANDLER_PREFIX))) 
    result = true;
  return result;
}


static bool 
report_symbol(Symbol *sym)
{
#ifdef USE_PATHSCALE_SYMBOL_FILTER
  if (pathscale_filter(sym)) return false;
#endif
  return true;
}


static string * 
code_range_comment(string &name, string section, const char *which)
{
  name = which; 
  name = name + " " + section + " section";
  return &name;
}


static void
note_code_range(const char *sname, Region *s, long memaddr, DiscoverFnTy discover)
{
  char *start = (char *) s->getDiskOffset();
  char *end = start + s->getDiskSize();
  string ntmp;
  new_code_range(sname, start, end, memaddr, discover);

  add_function_entry(start, code_range_comment(ntmp, s->getRegionName(), "start"), true /* global */);
  add_function_entry(end, code_range_comment(ntmp, s->getRegionName(), "end"), true /* global */);
}


static void
note_section(Symtab *syms, const char *sname, DiscoverFnTy discover)
{
  long memaddr = (long) syms->mem_image();
  Region *s;
  if (syms->findRegion(s, sname) && s) 
    note_code_range(sname, s, memaddr - syms->imageOffset(), discover);
}


static void
note_code_ranges(Symtab *syms, DiscoverFnTy fn_discovery)
{
  //TODO: instead of just considering specific segments below
  //      perhaps we should consider all segments marked executable.
  //      binaries could include "bonus" segments we don't
  //      know about explicitly as having code within.
  note_section(syms, SECTION_INIT, fn_discovery);
  note_section(syms, SECTION_PLT,  DiscoverFnTy_Aggressive);
  note_section(syms, SECTION_TEXT, fn_discovery);
  note_section(syms, SECTION_FINI, fn_discovery);
}


static void 
dump_symbols(int dwarf_fd, Symtab *syms, vector<Symbol *> &symvec,
    DiscoverFnTy fn_discovery)
{
  note_code_ranges(syms, fn_discovery);

  //-----------------------------------------------------------------
  // collect function start addresses and pair them with a comment
  // that indicates what function (or functions) map to that start 
  // address. enter them into a data structure for reachable function
  // processing
  //-----------------------------------------------------------------
  for (unsigned int i = 0; i < symvec.size(); i++) {
    Symbol *s = symvec[i];
    Symbol::SymbolLinkage sl = s->getLinkage();
    if (report_symbol(s) && s->getOffset() != 0) {
      string mname   = s->getMangledName();
      bool invisible = (sl & Symbol::SL_GLOBAL) || (sl & Symbol::SL_WEAK);

      add_function_entry((void *) s->getOffset(), &mname,
			 invisible, 0);
    }
  }

  dwarf_eh_frame_info(dwarf_fd);

  process_code_ranges();

  //-----------------------------------------------------------------
  // dump the address and comment for each function  
  //-----------------------------------------------------------------
  dump_reachable_functions();
}


static void 
dump_symbols_var(int dwarf_fd, Symtab *syms, vector<Symbol *> &symvec,
    DiscoverFnTy fn_discovery)
{
  for (unsigned int i = 0; i < symvec.size(); i++) {
    Symbol *s = symvec[i];
    if (s->getOffset() != 0) {

      void *addr = (void*)s->getOffset();
      long size  = s->getSize();
      string comment = s->getMangledName();

      add_variable_entry(addr, size, &comment, true);
    }
  }

  //-----------------------------------------------------------------
  // dump the address and comment for each function
  //-----------------------------------------------------------------
  dump_variables();
}

static void
dump_file_symbols(int dwarf_fd, Symtab *syms, vector<Symbol *> &symvec,
		  DiscoverFnTy fn_discovery, int query)
{
  if (c_mode()) {
    printf("unsigned long hpcrun_nm_addrs[] = {\n");
  }

  switch (query) {
  case SYSERV_QUERY:
    dump_symbols(dwarf_fd, syms, symvec, fn_discovery);
    break;
  case SYSERV_QUERY_VAR:
    dump_symbols_var(dwarf_fd, syms, symvec, fn_discovery);
    break;
  }

  if (c_mode()) {
    printf("\n};\n");
  }
}


// We call it "header", even though it comes at end of file.
//
static void
dump_header_info(int is_relocatable, uintptr_t ref_offset)
{
  if (server_mode()) {
    syserv_add_header(is_relocatable, ref_offset);
    return;
  }

  if (c_mode()) {
    printf("unsigned long hpcrun_nm_addrs_len = "
	   "sizeof(hpcrun_nm_addrs) / sizeof(hpcrun_nm_addrs[0]);\n"
	   "unsigned long hpcrun_reference_offset = 0x%" PRIxPTR ";\n"
	   "int hpcrun_is_relocatable = %d;\n",
	   ref_offset, is_relocatable);
    return;
  }

  // default is text mode
  printf("num symbols = %ld, reference offset = 0x%" PRIxPTR ", "
	 "relocatable = %d\n",
	 num_function_entries(), ref_offset, is_relocatable);
}


static void
assert_file_is_readable(const char *filename)
{
  struct stat sbuf;
  int ret = stat(filename, &sbuf);
  if (ret != 0 || !S_ISREG(sbuf.st_mode)) {
    fprintf(stderr, "hpcfnbounds: unable to open file: %s\n", filename);
    exit(-1);
  } 
}


void 
dump_file_info(const char *filename, DiscoverFnTy fn_discovery, int query)
{
  Symtab *syms;
  string sfile(filename);
  vector<Symbol *> symvec;
  uintptr_t image_offset = 0;

  assert_file_is_readable(filename);

  if ( ! Symtab::openFile(syms, sfile) ) {
    fprintf(stderr,
	    "!!! INTERNAL hpcfnbounds-bin error !!!\n"
	    "  -- file %s is readable, but Symtab::openFile fails !\n",
	    filename);
    exit(1);
  }
  int relocatable = 0;

#ifdef USE_SYMTABAPI_EXCEPTION_BLOCKS 
  //-----------------------------------------------------------------
  // ensure that we don't infer function starts within try blocks or
  // at the start of catch blocks
  //-----------------------------------------------------------------
  vector<ExceptionBlock *> exvec;
  syms->getAllExceptions(exvec);
  
  for (unsigned int i = 0; i < exvec.size(); i++) {
    ExceptionBlock *e = exvec[i];

#ifdef DUMP_EXCEPTION_BLOCK_INFO
    printf("tryStart = %p tryEnd = %p, catchStart = %p\n", e->tryStart(), 
	   e->tryEnd(), e->catchStart()); 
#endif // DUMP_EXCEPTION_BLOCK_INFO
    //-----------------------------------------------------------------
    // prevent inference of function starts within the try block
    //-----------------------------------------------------------------
    add_protected_range((void *) e->tryStart(), (void *) e->tryEnd());
    
    //-----------------------------------------------------------------
    // prevent inference of a function start at the beginning of a
    // catch block. the extent of the catch block is unknown.
    //-----------------------------------------------------------------
    long cs = e->catchStart(); 
    add_protected_range((void *) cs, (void *) (cs + 1));
  }
#endif // USE_SYMTABAPI_EXCEPTION_BLOCKS 

  switch (query) {
  case SYSERV_QUERY:
    syms->getAllSymbolsByType(symvec, Symbol::ST_FUNCTION);
    break;
  case SYSERV_QUERY_VAR:
    syms->getAllSymbolsByType(symvec, Symbol::ST_OBJECT);
    break;
  default:
    syms->getAllSymbolsByType(symvec, Symbol::ST_UNKNOWN);
  }

#ifdef __PPC64__
  {
    //-----------------------------------------------------------------
    // collect addresses of trampolines for long distance calls as per
    // ppc64 abi. empirically, the linker on BG/Q enters these symbols
    // with the type NOTYPE and a name that contains the substring 
    // "long_branch"
    //-----------------------------------------------------------------
    vector<Symbol *> vec;
    syms->getAllSymbolsByType(vec, Symbol::ST_NOTYPE);
    for (unsigned int i = 0; i < vec.size(); i++) {
      Symbol *s = vec[i];
      string mname = s->getMangledName();
      if (matches_contains(mname, "long_branch") && s->getOffset() != 0) {
	add_function_entry((void *) s->getOffset(), &mname, true);
      }
    }
  }
#endif

  if (syms->getObjectType() != obj_Unknown) {
    int dwarf_fd = open(filename, O_RDONLY);

    if (dwarf_fd < 0) {
      fprintf(stderr, "hpcfnbounds: unable to open: %s", filename);
    }

    dump_file_symbols(dwarf_fd, syms, symvec, fn_discovery, query);
    close(dwarf_fd);

    relocatable = syms->isExec() ? 0 : 1;
    image_offset = syms->imageOffset();
  }
  dump_header_info(relocatable, image_offset);

  //-----------------------------------------------------------------
  // free as many of the Symtab objects as we can
  //-----------------------------------------------------------------

  Symtab::closeSymtab(syms);
}<|MERGE_RESOLUTION|>--- conflicted
+++ resolved
@@ -140,10 +140,7 @@
     }
     else if (strcmp(argv[n], "-m") == 0) {
       // datacentric usage to query static variables
-<<<<<<< HEAD
-=======
       query = SYSERV_QUERY_VAR;
->>>>>>> 24ceff61
     }
     else if (strcmp(argv[n], "-s") == 0) {
       the_mode = MODE_SERVER;
