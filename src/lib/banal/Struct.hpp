--- conflicted
+++ resolved
@@ -73,23 +73,7 @@
 
   bool analyze_gpu_binaries;
   bool compute_gpu_cfg;
-<<<<<<< HEAD
   bool du_graph;
-  bool ourDemangle;
-
-  Options()
-  {
-    jobs = 1;
-    jobs_struct = 1;
-    jobs_parse = 1;
-    jobs_symtab = 1;
-    show_time = false;
-    gpu_size = 0;
-    compute_gpu_cfg = false;
-    du_graph = false;
-    ourDemangle = false;
-  }
-=======
 
   unsigned long parallel_analysis_threshold;
 
@@ -103,6 +87,7 @@
    bool _analyze_cpu_binaries,
    bool _analyze_gpu_binaries,
    bool _compute_gpu_cfg,
+   bool _du_graph,
    unsigned long _parallel_analysis_threshold
   ) {
    jobs = _jobs;
@@ -113,9 +98,9 @@
    analyze_cpu_binaries = _analyze_cpu_binaries;
    analyze_gpu_binaries = _analyze_gpu_binaries;
    compute_gpu_cfg = _compute_gpu_cfg;
+   du_graph = _du_graph;
    parallel_analysis_threshold = _parallel_analysis_threshold;
   };
->>>>>>> fbbb0b04
 };
 
 void
