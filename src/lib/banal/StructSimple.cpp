--- conflicted
+++ resolved
@@ -75,20 +75,10 @@
 
 //****************************************************************************
 
-<<<<<<< HEAD
 // makeStructureSimple: Uses the line map to make structure
 Prof::Struct::Stmt*
 BAnal::Struct::makeStructureSimple(Prof::Struct::LM* lmStrct,
 				   BinUtil::LM* lm, VMA vma, const string* unknownProcNm)
-=======
-//
-// makeStructureSimple -- make a Prof::Struct::Stmt node and path up
-// to lmStruct for vma.
-//
-Prof::Struct::Stmt *
-BAnal::Struct::makeStructureSimple(Prof::Struct::LM * lmStruct,
-				   BinUtil::LM * lm, VMA vma)
->>>>>>> 69000245
 {
   //
   // begin address for proc containing vma, and proc and file name
@@ -106,11 +96,6 @@
     lm->findSimpleFunction(proc_vma, linknm);
   }
 
-<<<<<<< HEAD
-    buf << *unknownProcNm
-	<< " 0x" << std::hex << vma << std::dec
-	<< " [" << FileUtil::basename(lm->name().c_str()) << "]";
-=======
   if (proc_filenm.empty()) {
     proc_filenm = string(UNKNOWN_FILE)
         + " [" + FileUtil::basename(lm->name().c_str()) + "]";
@@ -121,15 +106,14 @@
   }
   else {
     stringstream buf;
->>>>>>> 69000245
 
-    buf << UNKNOWN_PROC << " 0x" << hex << proc_vma << dec
+    buf << unknownProcNm << " 0x" << hex << proc_vma << dec
 	<< " [" << FileUtil::basename(lm->name().c_str()) << "]";
     prettynm = buf.str();
   }
 
   Prof::Struct::File * fileStruct =
-    Prof::Struct::File::demand(lmStruct, proc_filenm);
+    Prof::Struct::File::demand(lmStrct, proc_filenm);
 
   Prof::Struct::Proc * procStruct =
     Prof::Struct::Proc::demand(fileStruct, prettynm, linknm, proc_line, proc_line);
@@ -174,4 +158,13 @@
 #endif
 
   return stmt;
+}
+
+// makeStructureSimple: Uses the line map to make structure
+// this method assumes the "unknown" as unknown procedure
+Prof::Struct::Stmt*
+BAnal::Struct::makeStructureSimple(Prof::Struct::LM* lmStrct,
+				   BinUtil::LM* lm, VMA vma)
+{
+  return makeStructureSimple(lmStrct, lm, vma, &Prof::Struct::Tree::UnknownProcNm);
 }