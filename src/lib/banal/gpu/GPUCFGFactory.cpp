--- conflicted
+++ resolved
@@ -26,25 +26,6 @@
         GPUBlock *ret_block = NULL;
         // If a block has not been created by callers, create it
         // Otherwise get the block from _block_filter
-<<<<<<< HEAD
-        if (_block_filter.find(block->id) == _block_filter.end()) {
-          if (DEBUG_GPU_CFGFACTORY) {
-            std::cout << "New block: " << block->name << " id: " << block->id << std::endl;
-          }
-          std::vector<std::pair<Offset, size_t>> inst_offsets;
-          for (auto *inst : block->insts) {
-            inst_offsets.emplace_back(std::make_pair(inst->offset, inst->size));
-          }
-          auto last_addr = inst_offsets.back().first;
-          auto block_end = last_addr + inst_offsets.back().second;
-          ret_block = new GPUBlock(obj, region, block->address,
-            block_end, last_addr, block->insts, arch);
-          _block_filter[block->id] = ret_block;
-          blocks_.add(ret_block);
-        } else {
-          if (DEBUG_GPU_CFGFACTORY) {
-            std::cout << "Old block: " << block->name << " id: " << block->id << std::endl;
-=======
 
         {
           tbb::concurrent_hash_map<size_t, GPUBlock *>::accessor a;
@@ -67,7 +48,6 @@
               std::cout << "Old block: " << block->name << " id: " << block->id << std::endl;
             }
             ret_block = a->second;
->>>>>>> fbbb0b04
           }
         }
 
@@ -81,25 +61,6 @@
         // Create edges and related blocks
         for (auto *target : block->targets) {
           GPUBlock *ret_target_block = NULL;
-<<<<<<< HEAD
-          if (_block_filter.find(target->block->id) == _block_filter.end()) {
-            if (DEBUG_GPU_CFGFACTORY) {
-              std::cout << "New block: " << target->block->name << " id: " << target->block->id << std::endl;
-            }
-            std::vector<std::pair<Offset, size_t>> inst_offsets;
-            for (auto *inst : target->block->insts) {
-              inst_offsets.push_back(std::make_pair(inst->offset, inst->size));
-            }
-            auto last_addr = inst_offsets.back().first;
-            auto block_end = last_addr + inst_offsets.back().second;
-            ret_target_block = new GPUBlock(obj, region, target->block->address,
-              block_end, last_addr, target->block->insts, arch);
-            _block_filter[target->block->id] = ret_target_block;
-            blocks_.add(ret_target_block);
-          } else {
-            if (DEBUG_GPU_CFGFACTORY) {
-              std::cout << "Old block: " << target->block->name << " id: " << target->block->id << std::endl;
-=======
           {
             tbb::concurrent_hash_map<size_t, GPUBlock *>::accessor a;
             if (_block_filter.insert(a, std::make_pair(target->block->id, nullptr))) {
@@ -121,7 +82,6 @@
                 std::cout << "Old block: " << target->block->name << " id: " << target->block->id << std::endl;
               }
               ret_target_block = a->second;
->>>>>>> fbbb0b04
             }
           }
 
