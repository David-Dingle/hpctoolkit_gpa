--- conflicted
+++ resolved
@@ -556,20 +556,6 @@
 }
 
 
-static bool
-isIntelGPUFile
-(
-	std::string inputFileType
-)
-{
-	const std::string intelGPUType = "IntelGPU";
-	if (inputFileType.compare(intelGPUType) == 0) {
-		return true;	
-	}
-	return false;
-}
-
-
 //
 // makeStructure -- the main entry point for hpcstruct realmain().
 //
@@ -664,9 +650,7 @@
     omp_set_num_threads(opts.jobs_parse);
 #endif
 
-<<<<<<< HEAD
-    // TODO(Aaron): determine the variables
-		bool intel_file = true;
+		bool intel_file = elfFile->isIntelGPUFile();
 
     if (cuda_file) { // don't run parseapi on cuda binary
       cuda_arch = elfFile->getArch();
@@ -679,18 +663,6 @@
       parsable = readIntelCFG(search_path, elfFile, the_symtab,
         structOpts.compute_gpu_cfg, &code_src, &code_obj);
     } else {
-=======
-		bool isIntelArch = isIntelGPUFile(inputFileType);
-		bool cfgNotPresent = true;
-		if (isIntelArch && cfgNotPresent) {
-			add_custom_function_object(symtab, getFileNameFromAbsolutePath(elfFile->getFileName())); //adds a dummy function object
-			code_src = new SymtabCodeSource(symtab);
-		  code_obj = new CodeObject(code_src, NULL, NULL, false, true); //last param is bool ignoreParse
-      //code_obj->parse();
-			parsable = false;
-		}
-    else if (! cuda_file) { // don't run parseapi on cuda binary
->>>>>>> 74b4b838
       code_src = new SymtabCodeSource(symtab);
       code_obj = new CodeObject(code_src);
       code_obj->parse();
@@ -724,20 +696,9 @@
     mutex output_mtx;
 
     makeWorkList(fileMap, wlPrint, wlLaunch);
-<<<<<<< HEAD
 		
 		char *elfFileRealPath = realpath(elfFile->getFileName().c_str(), NULL);
     Output::printLoadModuleBegin(outFile, elfFileRealPath);
-=======
-	
-		char *elfFileRealPath;
-		if (isIntelArch) {
-			elfFileRealPath = realpath(elfFile->getFileName().c_str(), NULL);
-			Output::printLoadModuleBegin(outFile, elfFileRealPath);
-		} else {
-			Output::printLoadModuleBegin(outFile, elfFile->getFileName());
-		}
->>>>>>> 74b4b838
 
 #pragma omp parallel  default(none)				\
     shared(wlPrint, wlLaunch, num_done, output_mtx)		\
@@ -760,7 +721,8 @@
     printWorkList(wlPrint, num_done, outFile, gapsFile, gaps_filenm);
 	
 		// custom code for intel GPU elfs
-		if (isIntelArch) {
+		if (intel_gpu_arch > 0) {
+      // TODO(Aaron): is it necessary to read binary again?
     	Output::printBlockAndInstructionOffset(outFile, elfFileRealPath);
 		}
 
