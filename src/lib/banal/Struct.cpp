--- conflicted
+++ resolved
@@ -1068,7 +1068,6 @@
 
   the_symtab->getAllSymbolsByType(symvec, Symbol::ST_OBJECT);
 
-<<<<<<< HEAD
   for (auto i=0; i<symvec.size(); i++) {
     Symbol *s = symvec[i];
     if (s->getOffset() == 0 || s->getSize()<env_get_datacentric_min_bytes())
@@ -1086,45 +1085,6 @@
   Output::printFileEnd(outFile, &file);
 }
 
-//----------------------------------------------------------------------
-// funcNamePrefer -- ordering of mangled (link) and typed names to
-// make the choice in getFuncNames() deterministic (strict prefer).
-//
-// Prefer:
-//   1. longer typed name (longer has more info)
-//   2. longer link name
-//   3. alphabetically lower typed name (arbitrary)
-//   4. alphabetically lower link name
-//
-static bool
-funcNamePrefer(string & typea, string & linka, string & typeb, string & linkb)
-{
-  size_t lena = typea.length();
-  size_t lenb = typeb.length();
-
-  if (lena > lenb) { return true; }
-  if (lena < lenb) { return false; }
-
-  lena = linka.length();
-  lenb = linkb.length();
-
-  if (lena > lenb) { return true; }
-  if (lena < lenb) { return false; }
-
-  int comp = typea.compare(typeb);
-
-  if (comp < 0 ) { return true; }
-  if (comp > 0 ) { return false; }
-
-  comp = linka.compare(linkb);
-
-  if (comp < 0 ) { return true; }
-
-  return false;
-}
-
-=======
->>>>>>> f3d6f4b4
 // getFuncNames -- helper for makeSkeleton() to select the pretty
 // (demangled) and link (mangled) names for a SymtabAPI::Function.
 //
