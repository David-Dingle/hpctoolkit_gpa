// -*-Mode: C++;-*-

// * BeginRiceCopyright *****************************************************
//
// $HeadURL$
// $Id$
//
// --------------------------------------------------------------------------
// Part of HPCToolkit (hpctoolkit.org)
//
// Information about sources of support for research and development of
// HPCToolkit is at 'hpctoolkit.org' and in 'README.Acknowledgments'.
// --------------------------------------------------------------------------
//
// Copyright ((c)) 2002-2019, Rice University
// All rights reserved.
//
// Redistribution and use in source and binary forms, with or without
// modification, are permitted provided that the following conditions are
// met:
//
// * Redistributions of source code must retain the above copyright
//   notice, this list of conditions and the following disclaimer.
//
// * Redistributions in binary form must reproduce the above copyright
//   notice, this list of conditions and the following disclaimer in the
//   documentation and/or other materials provided with the distribution.
//
// * Neither the name of Rice University (RICE) nor the names of its
//   contributors may be used to endorse or promote products derived from
//   this software without specific prior written permission.
//
// This software is provided by RICE and contributors "as is" and any
// express or implied warranties, including, but not limited to, the
// implied warranties of merchantability and fitness for a particular
// purpose are disclaimed. In no event shall RICE or contributors be
// liable for any direct, indirect, incidental, special, exemplary, or
// consequential damages (including, but not limited to, procurement of
// substitute goods or services; loss of use, data, or profits; or
// business interruption) however caused and on any theory of liability,
// whether in contract, strict liability, or tort (including negligence
// or otherwise) arising in any way out of the use of this software, even
// if advised of the possibility of such damage.
//
// ******************************************************* EndRiceCopyright *

// This file builds and prints an hpcstruct file with loops and inline
// sequences based on input from the ParseAPI Control-Flow Graph
// support in Dyninst.  We no longer use Open Analysis or the
// Prof::Struct classes.
//
// The internal representation of the structure info is defined in two
// files:
//
//   Struct-Skel.hpp -- defines the top-level skeleton classes for
//   Files, Groups and Procedures (Functions).
//
//   Struct-Inline.hpp -- defines the Inline Tree classes for Loops,
//   Statements (Instructions) and inline sequences.
//
// Printing the internal objects in the hpcstruct XML format is
// handled in Struct-Output.cpp.

//***************************************************************************

#include <sys/types.h>
#include <sys/resource.h>
#include <sys/time.h>
#include <stdlib.h>
#include <string.h>
#include <include/uint.h>

#include <algorithm>
#include <map>
#include <set>
#include <string>
#include <vector>
#include <mutex>
#include <ostream>
#include <sstream>

#include <lib/binutils/BinUtils.hpp>
#include <lib/binutils/VMAInterval.hpp>
#include <lib/support/FileNameMap.hpp>
#include <lib/support/FileUtil.hpp>
#include <lib/support/RealPathMgr.hpp>
#include <lib/support/StringTable.hpp>

#include <CFG.h>
#include <CodeObject.h>
#include <CodeSource.h>
#include <Function.h>
#include <Instruction.h>
#include <Module.h>
#include <Region.h>
#include <Symtab.h>

#include <include/hpctoolkit-config.h>

#include "ElfHelper.hpp"
#include "InputFile.hpp"
#include "Struct.hpp"
#include "Struct-Inline.hpp"
#include "Struct-Output.hpp"
#include "Struct-Skel.hpp"

<<<<<<< HEAD
#include "cuda/ReadCubinCFG.hpp"
=======
#ifdef ENABLE_OPENMP
#include <omp.h>
#endif
>>>>>>> ee4f0a82

using namespace Dyninst;
using namespace Inline;
using namespace InstructionAPI;
using namespace SymtabAPI;
using namespace ParseAPI;
using namespace std;


//******************************************************************************
// macros
//******************************************************************************

#ifdef DYNINST_USE_CUDA
#define SYMTAB_ARCH_CUDA(symtab) \
  ((symtab)->getArchitecture() == Dyninst::Arch_cuda)
#else
#define SYMTAB_ARCH_CUDA(symtab) 0
#endif

#define DEBUG_CFG_SOURCE  0
#define DEBUG_MAKE_SKEL   0
#define DEBUG_SHOW_GAPS   0
#define DEBUG_SKEL_SUMMARY  0

#if DEBUG_CFG_SOURCE || DEBUG_MAKE_SKEL || DEBUG_SHOW_GAPS
#define DEBUG_ANY_ON  1
#else
#define DEBUG_ANY_ON  0
#endif

<<<<<<< HEAD
#define CUDA_PROC_SEARCH_LEN 32
=======
#define WORK_LIST_PCT  0.05

>>>>>>> ee4f0a82

//******************************************************************************
// variables
//******************************************************************************

// Copied from lib/prof/Struct-Tree.cpp
static const string & unknown_file = "<unknown file>";
static const string & unknown_proc = "<unknown proc>";
static const string & unknown_link = "_unknown_proc_";

// FIXME: temporary until the line map problems are resolved
static Symtab * the_symtab = NULL;
static int cuda_arch = 0;
static size_t cubin_size = 0;

static BAnal::Struct::Options opts;

//----------------------------------------------------------------------

namespace BAnal {
namespace Struct {

class HeaderInfo;
class WorkEnv;
class WorkItem;
class LineMapCache;

typedef map <Block *, bool> BlockSet;
typedef map <VMA, HeaderInfo> HeaderList;
typedef map <VMA, Region *> RegionMap;
typedef vector <Statement::Ptr> StatementVector;
typedef vector <WorkItem *> WorkList;

static FileMap *
makeSkeleton(CodeObject *, const string &);

static void
doWorkItem(WorkItem *, string &, bool, bool);

static void
makeWorkList(FileMap *, WorkList &, WorkList &);

static void
printWorkList(WorkList &, uint &, ostream *, ostream *, string &);

static void
doFunctionList(WorkEnv &, FileInfo *, GroupInfo *, bool);

static LoopList *
<<<<<<< HEAD
doLoopTree(FileInfo *, GroupInfo *, ParseAPI::Function *,
  BlockSet &, LoopTreeNode *, HPC::StringTable &);

static TreeNode *
doLoopLate(GroupInfo *, ParseAPI::Function *, BlockSet &, Loop *,
  const string &, HPC::StringTable &);
=======
doLoopTree(WorkEnv &, FileInfo *, GroupInfo *, ParseAPI::Function *,
	   BlockSet &, LoopTreeNode *);

static TreeNode *
doLoopLate(WorkEnv &, GroupInfo *, ParseAPI::Function *,
	   BlockSet &, Loop *, const string &);
>>>>>>> ee4f0a82

static void
doBlock(WorkEnv &, GroupInfo *, ParseAPI::Function *,
	BlockSet &, Block *, TreeNode *);

static void
<<<<<<< HEAD
addGaps(FileInfo *, GroupInfo *, HPC::StringTable &);
=======
doCudaList(WorkEnv &, FileInfo *, GroupInfo *);

static void
doCudaFunction(WorkEnv &, GroupInfo *, ParseAPI::Function *, TreeNode *);

static void
addGaps(WorkEnv & env, FileInfo *, GroupInfo *);
>>>>>>> ee4f0a82

static void
getStatement(StatementVector &, Offset, SymtabAPI::Function *);

static LoopInfo *
<<<<<<< HEAD
findLoopHeader(FileInfo *, GroupInfo *, ParseAPI::Function *,
  TreeNode *, Loop *, const string &, HPC::StringTable &);
=======
findLoopHeader(WorkEnv & env, FileInfo *, GroupInfo *, ParseAPI::Function *,
	       TreeNode *, Loop *, const string &);
>>>>>>> ee4f0a82

static TreeNode *
deleteInlinePrefix(WorkEnv &, TreeNode *, Inline::InlineSeqn);

static void
computeGaps(VMAIntervalSet &, VMAIntervalSet &, VMA, VMA);

static void
doUnparsableFunctionList(Symtab * symtab, FileInfo * finfo, GroupInfo * ginfo, HPC::StringTable & strTab);
 
static void 
doUnparsableFunction(GroupInfo * ginfo, ParseAPI::Function * func, TreeNode * root, HPC::StringTable & strTab); 

//----------------------------------------------------------------------

#if DEBUG_ANY_ON

#define DEBUG_ANY(expr)  std::cout << expr

static string
debugPrettyName(const string &);

static void
debugElfHeader(ElfFile *);

static void
debugFuncHeader(FileInfo *, ProcInfo *, long, long, string = "");

static void
debugStmt(VMA, int, string &, SrcFile::ln, RealPathMgr *);

static void
debugEdges(Block * block);

static void
debugLoop(GroupInfo *, ParseAPI::Function *, Loop *, const string &,
<<<<<<< HEAD
  vector <Edge *> &, HeaderList &);
=======
	  vector <Edge *> &, HeaderList &, RealPathMgr *);
>>>>>>> ee4f0a82

static void
debugInlineTree(TreeNode *, LoopInfo *, HPC::StringTable &, int, bool);

#else  // ! DEBUG_ANY_ON

#define DEBUG_ANY(expr)

#endif

#if DEBUG_CFG_SOURCE
#define DEBUG_CFG(expr)  std::cout << expr
#else
#define DEBUG_CFG(expr)
#endif

#if DEBUG_MAKE_SKEL
#define DEBUG_SKEL(expr)  std::cout << expr
#else
#define DEBUG_SKEL(expr)
#endif

#if DEBUG_SHOW_GAPS
#define DEBUG_GAPS(expr)  std::cout << expr
#else
#define DEBUG_GAPS(expr)
#endif

//----------------------------------------------------------------------

// Info on candidates for loop header.
class HeaderInfo {
public:
  Block * block;
  bool  is_src;
  bool  is_excl;
  int   depth;
  long  file_index;
  long  base_index;
  long  line_num;

  HeaderInfo(Block * blk = NULL)
  {
    block = blk;
    is_src = false;
    is_excl = false;
    depth = 0;
    file_index = 0;
    base_index = 0;
    line_num = 0;
  }
};

//----------------------------------------------------------------------

// The environment for interpreting paths, strings, etc.  We allocate
// one environ per thread to avoid lock contention.
//
class WorkEnv {
public:
  HPC::StringTable * strTab;
  RealPathMgr * realPath;

  WorkEnv()
  {
    strTab = NULL;
    realPath = NULL;
  }
};

// One item in the work list for openmp parallel region.
class WorkItem {
public:
  FileInfo * finfo;
  GroupInfo * ginfo;
  WorkEnv env;
  double cost;
  bool first_proc;
  bool last_proc;
  bool is_done;
  bool promote;

  WorkItem(FileInfo * fi, GroupInfo * gi, bool first, bool last, double cst)
  {
    finfo = fi;
    ginfo = gi;
    cost = cst;
    first_proc = first;
    last_proc = last;
    is_done = false;
    promote = false;
  }
};

//----------------------------------------------------------------------

// A simple cache of getStatement() that stores one line range.  This
// saves extra calls to getSourceLines() if we don't need them.
//
class LineMapCache {
private:
  SymtabAPI::Function * sym_func;
  RealPathMgr * realPath;
  string  cache_filenm;
  uint    cache_line;
  VMA  start;
  VMA  end;

public:
  LineMapCache(SymtabAPI::Function * sf, RealPathMgr * rp)
  {
    sym_func = sf;
    realPath = rp;
    cache_filenm = "";
    cache_line = 0;
    start = 1;
    end = 0;
  }

  bool
  getLineInfo(VMA vma, string & filenm, uint & line)
  {
    // try cache first
    if (start <= vma && vma < end) {
      filenm = cache_filenm;
      line = cache_line;
      return true;
    }

    // lookup with getStatement() and getSourceLines()
    StatementVector svec;
    getStatement(svec, vma, sym_func);

    if (! svec.empty()) {
      filenm = svec[0]->getFile();
      line = svec[0]->getLine();
      realPath->realpath(filenm);

      cache_filenm = filenm;
      cache_line = line;
      start = svec[0]->startAddr();
      end = svec[0]->endAddr();

      return true;
    }

    // no line info available
    filenm = "";
    line = 0;
    return false;
  }
};

//----------------------------------------------------------------------

// Comparison functions to sort blocks, edges, loops for more
// deterministic output.

// Sort Blocks by start address, low to high.
static bool
BlockLessThan(Block * b1, Block * b2)
{
  return b1->start() < b2->start();
}

// Sort Edges first by target address (usually all the same), and then
// by source address.
static bool
EdgeLessThan(Edge * e1, Edge * e2)
{
  return (e1->trg()->start() < e2->trg()->start())
      || (e1->trg()->start() == e2->trg()->start()
	  && e1->src()->last() < e2->src()->last());
}

// Sort Work Items by the expected 'cost' of their proc group, largest
// to smallest.
static bool
WorkItemGreaterThan(WorkItem * w1, WorkItem * w2)
{
  return w1->cost > w2->cost;
}

// Returns: the min entry VMA for the loop, or else 0 if the loop is
// somehow invalid.  Irreducible loops have more than one entry
// address.
static VMA
LoopMinEntryAddr(Loop * loop)
{
  if (loop == NULL) {
    return 0;
  }

  vector <Block *> entBlocks;
  int num_ents = loop->getLoopEntries(entBlocks);

  if (num_ents < 1) {
    return 0;
  }

  VMA ans = VMA_MAX;
  for (int i = 0; i < num_ents; i++) {
    ans = std::min(ans, entBlocks[i]->start());
  }

  return ans;
}

// Sort Loops (from their LoopTreeNodes) by min entry VMAs.
static bool
LoopTreeLessThan(LoopTreeNode * n1, LoopTreeNode * n2)
{
  return LoopMinEntryAddr(n1->loop) < LoopMinEntryAddr(n2->loop);
}

//----------------------------------------------------------------------

// Line map info from SymtabAPI.  Try the Module associated with the
// Symtab Function as a hint first, else look for other modules that
// might contain vma.
//
static void
getStatement(StatementVector & svec, Offset vma, SymtabAPI::Function * sym_func)
{
  svec.clear();

  // try the Module in sym_func first as a hint
  if (sym_func != NULL) {
    Module * mod = sym_func->getModule();

    if (mod != NULL) {
      mod->getSourceLines(svec, vma + cubin_size);
    }
  }

  // else look for other modules
  if (svec.empty()) {
    set <Module *> modSet;
    the_symtab->findModuleByOffset(modSet, vma);

    for (auto mit = modSet.begin(); mit != modSet.end(); ++mit) {
      (*mit)->getSourceLines(svec, vma + cubin_size);
      if (! svec.empty()) {
        break;
      }
    }
  }

  // a known file and unknown line is now legal, but we require that
  // any line map must contain a file name
  if (! svec.empty() && svec[0]->getFile() == "") {
    svec.clear();
  }
}

//----------------------------------------------------------------------

//
// Display time and space usage per phase in makeStructure.
//
static void
printTime(const char *label, struct timeval *tv_prev, struct rusage *ru_prev,
	  struct timeval *tv_now, struct rusage *ru_now)
{
  gettimeofday(tv_now, NULL);
  getrusage(RUSAGE_SELF, ru_now);

  float delta = (float)(tv_now->tv_sec - tv_prev->tv_sec)
    + ((float)(tv_now->tv_usec - tv_prev->tv_usec))/1000000.0;

  printf("%s  %8.1f sec  %8ld meg  %8ld meg", label, delta,
	 (ru_now->ru_maxrss - ru_prev->ru_maxrss)/1024,
	 ru_now->ru_maxrss/1024);

  cout << endl;
}

//
// makeStructure -- the main entry point for hpcstruct realmain().
//
// Read the binutils load module and the parseapi code object, iterate
// over functions, loops and blocks, make an internal inline tree and
// write an hpcstruct file to 'outFile'.
//
// Fixme: may want to rethink the split between tool/hpcstruct and
// lib/banal.
//
void
makeStructure(string filename,
	      ostream * outFile,
	      ostream * gapsFile,
	      string gaps_filenm,
	      string search_path,
	      Struct::Options & structOpts)
{
  struct timeval tv_init, tv_symtab, tv_parse, tv_fini;
  struct rusage  ru_init, ru_symtab, ru_parse, ru_fini;

  opts = structOpts;

#ifdef ENABLE_OPENMP
  omp_set_num_threads(opts.jobs_symtab);
#endif

  InputFile inputFile;
  if (! inputFile.openFile(filename)) {
    // error already printed by openFile
    exit(1);
  }

  ElfFileVector * elfFileVector = inputFile.fileVector();
  string & sfilename = inputFile.fileName();
  const char * cfilename = inputFile.CfileName();

  if (elfFileVector == NULL || elfFileVector->empty()) {
    return;
  }

  Output::printStructFileBegin(outFile, gapsFile, sfilename);

  for (uint i = 0; i < elfFileVector->size(); i++) {
    bool parsable = true;
    ElfFile *elfFile = (*elfFileVector)[i];

    if (opts.show_time) {
      cout << "file:  " << elfFile->getFileName() << "\n"
	   << "symtab threads: " << opts.jobs_symtab
	   << "  parse: " << opts.jobs_parse
	   << "  struct: " << opts.jobs << "\n\n";
      printTime("init:  ", &tv_init, &ru_init, &tv_init, &ru_init);
    }

#if DEBUG_ANY_ON
    debugElfHeader(elfFile);
#endif

#ifdef ENABLE_OPENMP
    omp_set_num_threads(opts.jobs_symtab);
#endif

    Symtab * symtab = Inline::openSymtab(elfFile);
    if (symtab == NULL) {
      continue;
    }
    the_symtab = symtab;
    bool cuda_file = SYMTAB_ARCH_CUDA(symtab);

    // pre-compute line map info
    vector <Module *> modVec;
    the_symtab->getAllModules(modVec);

#pragma omp parallel  shared(modVec)
    {
#pragma omp for  schedule(dynamic, 1)
      for (uint i = 0; i < modVec.size(); i++) {
	Module * mod = modVec[i];
	mod->parseLineInformation();
      }
    }  // end parallel

    if (opts.show_time) {
      printTime("symtab:", &tv_init, &ru_init, &tv_symtab, &ru_symtab);
    }

<<<<<<< HEAD
    CodeSource *code_src = NULL;
    CodeObject *code_obj = NULL;
=======
#ifdef ENABLE_OPENMP
    omp_set_num_threads(opts.jobs_parse);
#endif

    SymtabCodeSource * code_src = new SymtabCodeSource(symtab);
    CodeObject * code_obj = new CodeObject(code_src);
>>>>>>> ee4f0a82

    // don't run parseapi on cuda binary
    if (! cuda_file) {
      code_src = new SymtabCodeSource(symtab);
      code_obj = new CodeObject(code_src);
      code_obj->parse();
      cuda_arch = 0;
      cubin_size = 0;
    } else {
      cuda_arch = elfFile->getArch();
      cubin_size = elfFile->getLength();
      parsable = readCubinCFG(elfFile, the_symtab, &code_src, &code_obj);
    }

    if (opts.show_time) {
      printTime("parse: ", &tv_symtab, &ru_symtab, &tv_parse, &ru_parse);
    }

#ifdef ENABLE_OPENMP
    omp_set_num_threads(opts.jobs);
#endif

    string basename = FileUtil::basename(cfilename);
    FileMap * fileMap = makeSkeleton(code_obj, basename);

    //
    // make two work lists:
    //  wlPrint -- the output order in the struct file as determined
    //    by files and procs from makeSkeleton(),
    //  wlLaunch -- the order we launch doWorkItem(), mostly print
    //    order but with a few, very large funcs moved to the front of
    //    the list.
    //
    WorkList wlPrint;
    WorkList wlLaunch;
    uint num_done = 0;
    mutex output_mtx;

    makeWorkList(fileMap, wlPrint, wlLaunch);

    Output::printLoadModuleBegin(outFile, elfFile->getFileName());

#pragma omp parallel  default(none)				\
    shared(wlPrint, wlLaunch, num_done, output_mtx)		\
    firstprivate(outFile, gapsFile, search_path, gaps_filenm, cuda_file)
    {
#pragma omp for  schedule(dynamic, 1)
      for (uint i = 0; i < wlLaunch.size(); i++) {
	doWorkItem(wlLaunch[i], search_path, cuda_file, gapsFile != NULL);

	// the printing must be single threaded
	if (output_mtx.try_lock()) {
	  printWorkList(wlPrint, num_done, outFile, gapsFile, gaps_filenm);
	  output_mtx.unlock();
	}
      }
    }  // end parallel

    // with try_lock(), there are interleavings where not all items
    // have been printed.
    printWorkList(wlPrint, num_done, outFile, gapsFile, gaps_filenm);

<<<<<<< HEAD
      // process the groups within one file
      for (auto git = finfo->groupMap.begin(); git != finfo->groupMap.end(); ++git) {
        GroupInfo * ginfo = git->second;

        // make the inline tree for all funcs in one group
        if (parsable) {
          doFunctionList(symtab, finfo, ginfo, strTab, gapsFile != NULL);
        } else {
          doUnparsableFunctionList(symtab, finfo, ginfo, strTab);
        }

        for (auto pit = ginfo->procMap.begin(); pit != ginfo->procMap.end(); ++pit) {
          ProcInfo * pinfo = pit->second;

          if (! pinfo->gap_only) {
            Output::printProc(outFile, gapsFile, gaps_filenm,
              finfo, ginfo, pinfo, strTab);
          }

          delete pinfo->root;
          pinfo->root = NULL;
        }
=======
    Output::printLoadModuleEnd(outFile);

    if (opts.show_time) {
      printTime("struct:", &tv_parse, &ru_parse, &tv_fini, &ru_fini);
      printTime("total: ", &tv_init, &ru_init, &tv_fini, &ru_fini);
      cout << "\nnum funcs: " << wlPrint.size() << "\n" << endl;
    }

    // if this is the last (or only) elf file, then don't bother with
    // piecemeal cleanup.
    if (i + 1 < elfFileVector->size()) {
      for (uint i = 0; i < wlPrint.size(); i++) {
	delete wlPrint[i];
      }

      delete code_obj;
      delete code_src;
      Inline::closeSymtab();
    }
  }

  Output::printStructFileEnd(outFile, gapsFile);
}

//----------------------------------------------------------------------

//
// Make the inline tree for funcs in one proc group.  This much can
// run concurrently.
//
static void
doWorkItem(WorkItem * witem, string & search_path, bool cuda_file,
	   bool fullGaps)
{
  FileInfo * finfo = witem->finfo;
  GroupInfo * ginfo = witem->ginfo;

  // each work item gets its own string table and path manager to
  // avoid lock contention.
  HPC::StringTable * strTab = new HPC::StringTable;
  strTab->str2index("");

  PathFindMgr * pathFind = new PathFindMgr;
  PathReplacementMgr * pathReplace = new PathReplacementMgr;
  RealPathMgr * realPath = new RealPathMgr(pathFind, pathReplace);
  realPath->searchPaths(search_path);

  witem->env.strTab = strTab;
  witem->env.realPath = realPath;

  if (cuda_file) {
    doCudaList(witem->env, finfo, ginfo);
  }
  else {
    doFunctionList(witem->env, finfo, ginfo, fullGaps);
  }

  witem->is_done = true;
}

//----------------------------------------------------------------------

//
// Make work lists for the print order and parallel launch order from
// the skeleton file map.  The launch order is mostly the print order
// with a few, very large funcs moved to the front.
//
// There are two extremes to avoid: (1) we don't want the printing to
// be blocked by one early func that was started late, and (2) we
// don't want one large func to run at the end when all the other
// threads are idle.
//
static void
makeWorkList(FileMap * fileMap, WorkList & wlPrint, WorkList & wlLaunch)
{
  double total_cost = 0.0;

  wlPrint.clear();
  wlLaunch.clear();

  // the print order is determined by the hierarchy of files and
  // groups in the skeleton.
  for (auto fit = fileMap->begin(); fit != fileMap->end(); ++fit) {
    FileInfo * finfo = fit->second;
    auto group_begin = finfo->groupMap.begin();
    auto group_end = finfo->groupMap.end();

    for (auto git = group_begin; git != group_end; ++git) {
      GroupInfo * ginfo = git->second;
      auto next_git = git;  ++next_git;

      // the estimated time is non-linear in the size of the region
      double cost = ginfo->end - ginfo->start;
      cost *= cost;
      total_cost += cost;

      WorkItem * witem =
	new WorkItem(finfo, ginfo, (git == group_begin), (next_git == group_end), cost);

      wlPrint.push_back(witem);
    }
  }

  // if single-threaded, then order doesn't matter
  if (opts.jobs == 1) {
    wlLaunch = wlPrint;
    return;
  }

  //
  // if the expected cost of one function is more than 5% of the ideal
  // parallel run time, then promote it to start early.
  //
  double threshold = WORK_LIST_PCT * total_cost / ((double) opts.jobs);

  for (auto wit = wlPrint.begin(); wit != wlPrint.end(); ++wit) {
    WorkItem * witem = *wit;

    if (witem->cost > threshold) {
      wlLaunch.push_back(witem);
      witem->promote = true;
    }
  }
  std::sort(wlLaunch.begin(), wlLaunch.end(), WorkItemGreaterThan);

  // add the small items in print order
  for (auto wit = wlPrint.begin(); wit != wlPrint.end(); ++wit) {
    WorkItem * witem = *wit;

    if (! witem->promote) {
      wlLaunch.push_back(witem);
    }
  }
}

//----------------------------------------------------------------------

//
// Scan the work list from num_done to end for items that are ready to
// be printed.  The output order is always work list order, regardless
// of order finished.
//
// Note: the output functions have state (index number), so this must
// be called locked or else single threaded.
//
static void
printWorkList(WorkList & workList, uint & num_done, ostream * outFile,
	      ostream * gapsFile, string & gaps_filenm)
{
  while (num_done < workList.size() && workList[num_done]->is_done) {
    WorkItem * witem = workList[num_done];
    FileInfo * finfo = witem->finfo;
    GroupInfo * ginfo = witem->ginfo;
    HPC::StringTable * strTab = witem->env.strTab;

    if (witem->first_proc) {
      Output::printFileBegin(outFile, finfo);
    }

    for (auto pit = ginfo->procMap.begin(); pit != ginfo->procMap.end(); ++pit) {
      ProcInfo * pinfo = pit->second;

      if (! pinfo->gap_only) {
	Output::printProc(outFile, gapsFile, gaps_filenm, finfo, ginfo, pinfo, *strTab);
>>>>>>> ee4f0a82
      }
      delete pinfo->root;
      pinfo->root = NULL;
    }

    if (witem->last_proc) {
      Output::printFileEnd(outFile, finfo);
    }

    // delete the work environment
    delete strTab;
    witem->env.strTab = NULL;

<<<<<<< HEAD
    delete code_obj;
#if 0
    // FIXME: CodeSource::~CodeSource needs to be public
    delete code_src;
#endif
    Inline::closeSymtab();
  }
=======
    delete witem->env.realPath;
    witem->env.realPath = NULL;
>>>>>>> ee4f0a82

    num_done++;
  }
}

//----------------------------------------------------------------------

// codeMap is a map of all code regions from start vma to Region *.
// Used to find the region containing a vma and thus the region's end.
//
static void
makeCodeMap(RegionMap & codeMap)
{
  DEBUG_SKEL("\n");

  vector <Region *> regVec;
  the_symtab->getCodeRegions(regVec);

  codeMap.clear();

  for (auto it = regVec.begin(); it != regVec.end(); ++it) {
    Region * reg = *it;
    VMA start = reg->getMemOffset();

    codeMap[start] = reg;

    DEBUG_SKEL("code region:  0x" << hex << start
	       << "--0x" << (start + reg->getMemSize()) << dec
	       << "  " << reg->getRegionName() << "\n");
  }

#if DEBUG_MAKE_SKEL
  // print the list of modules
  vector <Module *> modVec;
  the_symtab->getAllModules(modVec);

  cout << "\n";
  for (auto mit = modVec.begin(); mit != modVec.end(); ++mit) {
    Module * mod = *mit;

    if (mod != NULL) {
      cout << "module:  0x" << hex << mod->addr() << dec
	   << "  (lang " << mod->language() << ")"
	   << "  " << mod->fullName() << "\n";
    }
  }
#endif
}

// Note: normally, code regions don't overlap, but if they do, then we
// find the Region with the highest start address that contains vma.
//
// Returns: the Region containing vma, or else NULL.
//
static Region *
findCodeRegion(RegionMap & codeMap, VMA vma)
{
  auto it = codeMap.upper_bound(vma);

  // invariant: vma is not in range it...end
  while (it != codeMap.begin()) {
    --it;

    Region * reg = it->second;
    VMA start = reg->getMemOffset();
    VMA end = start + reg->getMemSize();

    if (start <= vma && vma < end) {
      return reg;
    }
  }

  return NULL;
}

//----------------------------------------------------------------------

// getProcLineMap -- helper for makeSkeleton() to find line map info
// for the start of a Procedure.
//
// Some compilers, especially for CUDA binaries, and sometimes dyninst
// or libdwarf, omit or fail to read line map info for the first few
// bytes of a function.  Rather than returning 'unknown file', we try
// scanning the first few hundred bytes in the proc.
//
static void
getProcLineMap(StatementVector & svec, Offset vma, Offset end,
	       SymtabAPI::Function * sym_func)
{
  svec.clear();

  if (cuda_arch > 0) {
    int len = cuda_arch >= 70 ? 16 : 8;

    StatementVector tmp;

    // find the minimal line only for the first few instructions
    for (size_t i = vma; i < end && i < vma + len * CUDA_PROC_SEARCH_LEN; i += len) {
      getStatement(tmp, i, sym_func);
      if (!tmp.empty()) {
        if (svec.empty()) {
          svec.push_back(tmp[0]);
        } else if (tmp[0]->getFile() == svec[0]->getFile() &&
          tmp[0]->getLine() < svec[0]->getLine()) {
          svec[0] = tmp[0];
        }
      }
    }

    if (!svec.empty()) {
      return;
    }

    // if no line mapping information found, iterating the whole function until find one
    for (size_t i = vma + len * CUDA_PROC_SEARCH_LEN; i < end; i += len) {
      getStatement(tmp, i, sym_func);
      if (!tmp.empty()) {
        if (svec.empty()) {
          svec.push_back(tmp[0]);
          return;
        }
      }
    }

    return;
  }

  // try a full module lookup first
  getStatement(svec, vma, sym_func);
  if (! svec.empty()) {
    return;
  }

  // confine further searches to the primary module
  if (sym_func == NULL) {
    return;
  }
  Module * mod = sym_func->getModule();

  if (mod == NULL) {
    return;
  }

  // retry every 'step' bytes, but double the step every 8 tries to
  // make a logarithmic search
  const int init_step = 2;
  const int max_tries = 8;
  int step = init_step;
  int num_tries = 0;
  end = std::min(end, vma + 800);

  for (;;) {
    // invariant: vma does not have line info, but next might
    Offset next = vma + step;
    if (next >= end) {
      break;
    }

    mod->getSourceLines(svec, next + cubin_size);
    num_tries++;

    if (! svec.empty()) {
      // rescan the range [vma, next) but start over with a small step
      if (step <= init_step) {
        break;
      }
      svec.clear();
      step = init_step;
      num_tries = 0;
    }
    else {
      // advance vma and double the step after 8 tries
      vma = next;
      if (num_tries >= max_tries) {
        step *= 2;
        num_tries = 0;
      }
    }
  }
}

// addProc -- helper for makeSkeleton() to locate and add one ProcInfo
// object into the global file map.
//
static void
addProc(FileMap * fileMap, ProcInfo * pinfo, string & filenm,
	SymtabAPI::Function * sym_func, VMA start, VMA end, bool alt_file = false)
{
  // locate in file map, or else insert
  FileInfo * finfo = NULL;

  auto fit = fileMap->find(filenm);
  if (fit != fileMap->end()) {
    finfo = fit->second;
  }
  else {
    finfo = new FileInfo(filenm);
    (*fileMap)[filenm] = finfo;
  }

  // locate in group map, or else insert
  GroupInfo * ginfo = NULL;

  auto git = finfo->groupMap.find(start);
  if (git != finfo->groupMap.end()) {
    ginfo = git->second;
  }
  else {
    ginfo = new GroupInfo(sym_func, start, end, alt_file);
    finfo->groupMap[start] = ginfo;
  }

  ginfo->procMap[pinfo->entry_vma] = pinfo;

#if DEBUG_MAKE_SKEL
  cout << "link:    " << pinfo->linkName << "\n"
       << "pretty:  " << pinfo->prettyName << "\n"
       << (alt_file ? "alt-file:  " : "file:    ") << finfo->fileName << "\n"
       << "group:   0x" << hex << ginfo->start << "--0x" << ginfo->end << dec << "\n";
#endif
}


// makeSkeleton -- the new buildLMSkeleton
//
// In the ParseAPI version, we iterate over the ParseAPI list of
// functions and match them up with the SymtabAPI functions by entry
// address.  We now use Symtab for the line map info.
//
// Note: several parseapi functions (targ410aa7) may map to the same
// symtab proc, so we make a func list (group).
//
static FileMap *
makeSkeleton(CodeObject * code_obj, const string & basename)
{
  FileMap * fileMap = new FileMap;
  string unknown_base = unknown_file + " [" + basename + "]";
  bool is_shared = ! (the_symtab->isExec());

  // map of code regions to find end of region
  RegionMap codeMap;
  makeCodeMap(codeMap);

  // iterate over the ParseAPI Functions, order by vma
  const CodeObject::funclist & funcList = code_obj->funcs();
  map <VMA, ParseAPI::Function *> funcMap;

  for (auto flit = funcList.begin(); flit != funcList.end(); ++flit) {
    ParseAPI::Function * func = *flit;
    funcMap[func->addr()] = func;
    DEBUG_SKEL("\nskel:    func*=" << std::hex << (void *) func << ", func->addr() =" << (void *) func->addr() << "\n");
  }

  for (auto fmit = funcMap.begin(); fmit != funcMap.end(); ++fmit) {
    ParseAPI::Function * func = fmit->second;
    SymtabAPI::Function * sym_func = NULL;
    VMA  vma = func->addr();

    auto next_it = fmit;  ++next_it;
    VMA  next_vma = (next_it != funcMap.end()) ? next_it->second->addr() : 0;

    stringstream buf;
    buf << "0x" << hex << vma << dec;
    string  vma_str = buf.str();

    DEBUG_SKEL("\nskel:    " << vma_str << "  " << func->name() << "\n");

    // see if entry vma lies within a valid symtab function
    bool found = the_symtab->getContainingFunction(vma, sym_func);
    VMA  sym_start = 0;
    VMA  sym_end = 0;

    Region * region = NULL;
    VMA  reg_start = 0;
    VMA  reg_end = 0;

    if (found && sym_func != NULL) {
      sym_start = sym_func->getOffset();
      sym_end = sym_start + sym_func->getSize();

      region = sym_func->getRegion();
      if (region != NULL) {
        reg_start = region->getMemOffset();
        reg_end = reg_start + region->getMemSize();
      }
    }

    DEBUG_SKEL("symbol:  0x" << hex << sym_start << "--0x" << sym_end
      << "  next:  0x" << next_vma
      << "  region:  0x" << reg_start << "--0x" << reg_end << dec << "\n");

    // symtab doesn't recognize plt funcs and puts them in the wrong
    // region.  to be a valid symbol, the func entry must lie within
    // the symbol's region.
    if (found && sym_func != NULL && region != NULL
      && reg_start <= vma && vma < reg_end)
    {
      string filenm = unknown_base;
      string linknm = unknown_link + vma_str;
      string prettynm = unknown_proc + " " + vma_str + " [" + basename + "]";
      SrcFile::ln line = 0;

      // symtab lets some funcs (_init) spill into the next region
      if (sym_start < reg_end && reg_end < sym_end) {
        sym_end = reg_end;
      }

      // line map for symtab func
      vector <Statement::Ptr> svec;
      getProcLineMap(svec, sym_start, sym_end, sym_func);

      if (! svec.empty()) {
        filenm = svec[0]->getFile();
        line = svec[0]->getLine();
        RealPathMgr::singleton().realpath(filenm);
      }

      if (vma == sym_start) {
	//
	// case 1 -- group leader of a valid symtab func.  take proc
	// names from symtab func.  this is the normal case (but other
	// cases are also valid).
	//
	DEBUG_SKEL("(case 1)\n");

	auto mangled_it = sym_func->mangled_names_begin();
	auto pretty_it = sym_func->pretty_names_begin();

	if (mangled_it != sym_func->mangled_names_end()) {
	  linknm = *mangled_it;

	  if (opts.ourDemangle) {
	    prettynm = BinUtil::demangleProcName(linknm);
	  }
	  else if (pretty_it != sym_func->pretty_names_end()) {
	    prettynm = *pretty_it;
	  }
	}
	if (is_shared) {
	  prettynm += " (" + basename + ")";
	}

	ProcInfo * pinfo = new ProcInfo(func, NULL, linknm, prettynm, line,
					sym_func->getFirstSymbol()->getIndex());
	addProc(fileMap, pinfo, filenm, sym_func, sym_start, sym_end);
      }
      else {
	// outline func -- see if parseapi and symtab file names match
	string parse_filenm = unknown_base;
	SrcFile::ln parse_line = 0;

	// line map for parseapi func
	vector <Statement::Ptr> pvec;
	getProcLineMap(pvec, vma, sym_end, sym_func);

	if (! pvec.empty()) {
    parse_filenm = pvec[0]->getFile();
    parse_line = pvec[0]->getLine();
	  RealPathMgr::singleton().realpath(parse_filenm);
	}

	string parse_base = FileUtil::basename(parse_filenm.c_str());
	stringstream buf;
	buf << "outline " << parse_base << ":" << parse_line << " (" << vma_str << ")";
	if (is_shared) {
	  buf << " (" << basename << ")";
	}

	linknm = func->name();
	prettynm = buf.str();

	if (filenm == parse_filenm) {
	  //
	  // case 2 -- outline func inside symtab func with same file
	  // name.  use 'outline 0xxxxxx' proc name.
	  //
	  DEBUG_SKEL("(case 2)\n");

	  ProcInfo * pinfo = new ProcInfo(func, NULL, linknm, prettynm, parse_line);
	  addProc(fileMap, pinfo, filenm, sym_func, sym_start, sym_end);
	}
	else {
	  //
	  // case 3 -- outline func but from a different file name.
	  // add proc info to both files: outline file for full parse
	  // (but no gaps), and symtab file for gap only.
	  //
	  DEBUG_SKEL("(case 3)\n");

	  ProcInfo * pinfo = new ProcInfo(func, NULL, linknm, prettynm, parse_line);
	  addProc(fileMap, pinfo, parse_filenm, sym_func, sym_start, sym_end, true);

	  pinfo = new ProcInfo(func, NULL, "", "", 0, 0, true);
	  addProc(fileMap, pinfo, filenm, sym_func, sym_start, sym_end);
	}
      }
    }
    else {
      //
      // case 4 -- no symtab symbol claiming this vma (and thus no
      // line map).  make a fake group at the parseapi entry vma.
      // this normally only happens for plt funcs.
      //
      string linknm = func->name();
      string prettynm = BinUtil::demangleProcName(linknm);
      VMA end = 0;

      // symtab doesn't offer any guidance on demangling in this case
      if (linknm != prettynm
        && prettynm.find_first_of("()<>") == string::npos) {
        prettynm = linknm;
      }

      region = findCodeRegion(codeMap, vma);
      reg_start = (region != NULL) ? region->getMemOffset() : 0;
      reg_end = (region != NULL) ? (reg_start + region->getMemSize()) : 0;

      DEBUG_SKEL("region:  0x" << hex << reg_start << "--0x" << reg_end << dec << "\n");
      DEBUG_SKEL("(case 4)\n");

      if (next_it != funcMap.end()) {
        end = next_vma;
        if (region != NULL && vma < reg_end && reg_end < end) {
          end = reg_end;
        }
      }
      else if (region != NULL && vma < reg_end) {
        end = reg_end;
      }
      else {
        end = vma + 20;
      }

      // treat short parseapi functions with no symtab symbol as a plt
      // stub.  not an ideal test, but I (krentel) can't find any
      // counter examples.
      if (end - vma <= 32) {
	int len = linknm.length();
	const char *str = linknm.c_str();

	if (len < 5 || strncasecmp(&str[len-4], "@plt", 4) != 0) {
	  linknm += "@plt";
	  prettynm += "@plt";
	}
      }
      if (is_shared) {
	prettynm += " (" + basename + ")";
      }

      ProcInfo * pinfo = new ProcInfo(func, NULL, linknm, prettynm, 0);
      addProc(fileMap, pinfo, unknown_base, NULL, vma, end);
    }
  }

#if DEBUG_SKEL_SUMMARY
  // print the skeleton map
  cout << "\n------------------------------------------------------------\n";

  for (auto fit = fileMap->begin(); fit != fileMap->end(); ++fit) {
    auto finfo = fit->second;

    for (auto git = finfo->groupMap.begin(); git != finfo->groupMap.end(); ++git) {
      auto ginfo = git->second;
      long size = ginfo->procMap.size();
      long num = 0;

      for (auto pit = ginfo->procMap.begin(); pit != ginfo->procMap.end(); ++pit) {
        auto pinfo = pit->second;
        num++;

        cout << "\nentry:   0x" << hex << pinfo->entry_vma << dec
          << "  (" << num << "/" << size << ")\n"
          << "group:   0x" << hex << ginfo->start
          << "--0x" << ginfo->end << dec << "\n"
          << "file:    " << finfo->fileName << "\n"
          << "link:    " << pinfo->linkName << "\n"
          << "pretty:  " << pinfo->prettyName << "\n"
          << "parse:   " << pinfo->func->name() << "\n"
          << "line:    " << pinfo->line_num << "\n";
      }
    }
  }
  cout << "\n";
#endif

  return fileMap;
}

//****************************************************************************
// ParseAPI code for functions, loops and blocks
//****************************************************************************

// Remaining TO-DO items:
//
// 4. Irreducible loops -- study entry blocks, loop header, adjacent
// nested loops.  Some nested irreducible loops share entry blocks and
// maybe should be merged.
//
// 5. Compute line ranges for loops and procs to help decide what is
// alien code when the symtab inline info is not available.
//
// 6. Handle code movement wrt loops: loop fusion, fission, moving
// code in/out of loops.
//
// 10. Decide how to handle basic blocks that belong to multiple
// functions.
//
// 11. Improve demangle proc names -- the problem is more if/when to
// demangle rather than how.  Maybe keep a map of symtab mangled to
// pretty names.

//----------------------------------------------------------------------

// Process the functions in one binutils group.  For each ParseAPI
// function in the group, create the inline tree and fill in the
// TreeNode ptr in ProcInfo.
//
// One binutils proc may contain multiple embedded parseapi functions.
// In that case, we create new proc/file scope nodes for each function
// and strip the inline prefix at the call source from the embed
// function.  This often happens with openmp parallel pragmas.
//
static void
doFunctionList(WorkEnv & env, FileInfo * finfo, GroupInfo * ginfo, bool fullGaps)
{
  long num_funcs = ginfo->procMap.size();
  set <Address> coveredFuncs;
  VMAIntervalSet covered;

  // make a map of internal call edges (from target to source) across
  // all funcs in this group.  we use this to strip the inline seqn at
  // the call source from the target func.
  //
  map <VMA, VMA> callMap;

  if (ginfo->sym_func != NULL && !ginfo->alt_file && num_funcs > 1) {
    for (auto pit = ginfo->procMap.begin(); pit != ginfo->procMap.end(); ++pit) {
      ParseAPI::Function * func = pit->second->func;
      const ParseAPI::Function::edgelist & elist = func->callEdges();

      for (auto eit = elist.begin(); eit != elist.end(); ++eit) {
        VMA src = (*eit)->src()->last();
        VMA targ = (*eit)->trg()->start();
        callMap[targ] = src;
      }
    }
  }

  // one binutils proc may contain several parseapi funcs
  long num = 0;
  for (auto pit = ginfo->procMap.begin(); pit != ginfo->procMap.end(); ++pit) {
    ProcInfo * pinfo = pit->second;
    ParseAPI::Function * func = pinfo->func;
    Address entry_addr = func->addr();
    num++;

    // only used for cuda functions
    pinfo->symbol_index = 0;

    // compute the inline seqn for the call site for this func, if
    // there is one.
    Inline::InlineSeqn prefix;
    auto call_it = callMap.find(entry_addr);

    if (call_it != callMap.end()) {
      analyzeAddr(prefix, call_it->second, env.realPath);
    }

#if DEBUG_CFG_SOURCE
    debugFuncHeader(finfo, pinfo, num, num_funcs);

    if (call_it != callMap.end()) {
      cout << "\ncall site prefix:  0x" << hex << call_it->second
        << " -> 0x" << call_it->first << dec << "\n";
      for (auto pit = prefix.begin(); pit != prefix.end(); ++pit) {
        cout << "inline:  l=" << pit->getLineNum()
          << "  f='" << pit->getFileName()
          << "'  p='" << debugPrettyName(pit->getPrettyName()) << "'\n";
      }
    }
#endif

    // see if this function is entirely contained within another
    // function (as determined by its entry block).  if yes, then we
    // don't parse the func.  but we still use its blocks for gaps,
    // unless we've already added the containing func.
    //
    int num_contain = func->entry()->containingFuncs();
    bool add_blocks = true;

    if (num_contain > 1) {
      vector <ParseAPI::Function *> funcVec;
      func->entry()->getFuncs(funcVec);

      // see if we've already added the containing func
      for (auto fit = funcVec.begin(); fit != funcVec.end(); ++fit) {
        Address entry = (*fit)->addr();

        if (coveredFuncs.find(entry) != coveredFuncs.end()) {
          add_blocks = false;
          break;
        }
      }
    }

    // skip duplicated function, blocks already added
    if (! add_blocks) {
      DEBUG_CFG("\nskipping duplicated function:  '" << func->name() << "'\n");
      continue;
    }

    // basic blocks for this function.  put into a vector and sort by
    // start VMA for deterministic output.
    vector <Block *> bvec;
    BlockSet visited;

    const ParseAPI::Function::blocklist & blist = func->blocks();

    for (auto bit = blist.begin(); bit != blist.end(); ++bit) {
      Block * block = *bit;
      bvec.push_back(block);
      visited[block] = false;
    }

    std::sort(bvec.begin(), bvec.end(), BlockLessThan);

    // add to the group's set of covered blocks
    if (! ginfo->alt_file) {
<<<<<<< HEAD
      for (auto bit = blist.begin(); bit != blist.end(); ++bit) {
        Block * block = *bit;
        covered.insert(block->start(), block->end());
=======
      for (auto bit = bvec.begin(); bit != bvec.end(); ++bit) {
	Block * block = *bit;
	covered.insert(block->start(), block->end());
>>>>>>> ee4f0a82
      }
      coveredFuncs.insert(entry_addr);
    }

    // skip duplicated function, blocks added just now
    if (num_contain > 1) {
      DEBUG_CFG("\nskipping duplicated function:  '" << func->name() << "'\n");
      continue;
    }

    // if the outline func file name does not match the enclosing
    // symtab func, then do the full parse in the outline file
    // (alt-file) and use the symtab file for gaps only.
    if (pinfo->gap_only) {
      DEBUG_CFG("\nskipping full parse (gap only) for function:  '"
        << func->name() << "'\n");
      continue;
    }

    TreeNode * root = new TreeNode;

    // traverse the loop (Tarjan) tree
    LoopList *llist =
<<<<<<< HEAD
      doLoopTree(finfo, ginfo, func, visited, func->getLoopTree(), strTab);
=======
      doLoopTree(env, finfo, ginfo, func, visited, func->getLoopTree());
>>>>>>> ee4f0a82

    DEBUG_CFG("\nnon-loop blocks:\n");

    // process any blocks not in a loop
    for (auto bit = bvec.begin(); bit != bvec.end(); ++bit) {
      Block * block = *bit;
      if (! visited[block]) {
<<<<<<< HEAD
        doBlock(ginfo, func, visited, block, root, strTab);
=======
	doBlock(env, ginfo, func, visited, block, root);
>>>>>>> ee4f0a82
      }
    }

    // merge the loops into the proc's inline tree
    FLPSeqn empty;

    for (auto it = llist->begin(); it != llist->end(); ++it) {
      mergeInlineLoop(root, empty, *it);
    }

    // delete the inline prefix from this func, if non-empty
    if (! prefix.empty()) {
      root = deleteInlinePrefix(env, root, prefix);
    }

    // add inline tree to proc info
    pinfo->root = root;

#if DEBUG_CFG_SOURCE
    cout << "\nfinal inline tree:  (" << num << "/" << num_funcs << ")"
      << "  link='" << pinfo->linkName << "'\n"
      << "parse:  '" << func->name() << "'\n";

    if (call_it != callMap.end()) {
      cout << "\ncall site prefix:  0x" << hex << call_it->second
        << " -> 0x" << call_it->first << dec << "\n";
      for (auto pit = prefix.begin(); pit != prefix.end(); ++pit) {
        cout << "inline:  l=" << pit->getLineNum()
          << "  f='" << pit->getFileName()
          << "'  p='" << debugPrettyName(pit->getPrettyName()) << "'\n";
      }
    }
    cout << "\n";
    debugInlineTree(root, NULL, *(env.strTab), 0, true);
    cout << "\nend proc:  (" << num << "/" << num_funcs << ")"
      << "  link='" << pinfo->linkName << "'\n"
      << "parse:  '" << func->name() << "'\n";
#endif
  }

  if (cuda_arch == 0) {
    // add unclaimed regions (gaps) to the group leader, but skip groups
    // in an alternate file (handled in orig file).
    if (! ginfo->alt_file) {
      computeGaps(covered, ginfo->gapSet, ginfo->start, ginfo->end);

<<<<<<< HEAD
      if (! fullGaps) {
        addGaps(finfo, ginfo, strTab);
      }
=======
    if (! fullGaps) {
      addGaps(env, finfo, ginfo);
>>>>>>> ee4f0a82
    }
  }

#if DEBUG_SHOW_GAPS
  auto pit = ginfo->procMap.begin();
  ProcInfo * pinfo = pit->second;

  cout << "\nfunc:  0x" << hex << pinfo->entry_vma << dec
       << "  (1/" << num_funcs << ")\n"
       << "link:   " << pinfo->linkName << "\n"
       << "parse:  " << pinfo->func->name() << "\n"
       << "0x" << hex << ginfo->start
       << "--0x" << ginfo->end << dec << "\n";

  if (! ginfo->alt_file) {
    cout << "\ncovered:\n"
      << covered.toString() << "\n"
      << "\ngaps:\n"
      << ginfo->gapSet.toString() << "\n";
  }
  else {
    cout << "\ngaps: alt-file\n";
  }
#endif
}

//----------------------------------------------------------------------

// Returns: list of LoopInfo objects.
//
// If the loop at this node is non-null (internal node), then the list
// contains one element for that loop.  If the loop is null (root),
// then the list contains one element for each subtree.
//
static LoopList *
doLoopTree(WorkEnv & env, FileInfo * finfo, GroupInfo * ginfo,
	   ParseAPI::Function * func, BlockSet & visited, LoopTreeNode * ltnode)
{
  LoopList * myList = new LoopList;

  if (ltnode == NULL) {
    return myList;
  }
  Loop *loop = ltnode->loop;

  // process the children of the loop tree
  vector <LoopTreeNode *> clist = ltnode->children;

  std::sort(clist.begin(), clist.end(), LoopTreeLessThan);

  for (uint i = 0; i < clist.size(); i++) {
    LoopList *subList =
<<<<<<< HEAD
      doLoopTree(finfo, ginfo, func, visited, clist[i], strTab);
=======
      doLoopTree(env, finfo, ginfo, func, visited, clist[i]);
>>>>>>> ee4f0a82

    for (auto sit = subList->begin(); sit != subList->end(); ++sit) {
      myList->push_back(*sit);
    }
    delete subList;
  }

  // if no loop at this node (root node), then return the list of
  // children.
  if (loop == NULL) {
    return myList;
  }

  // otherwise, finish this loop, put into LoopInfo format, insert the
  // subloops and return a list of one.
  string loopName = ltnode->name();
  FLPSeqn empty;

  TreeNode * myLoop =
<<<<<<< HEAD
    doLoopLate(ginfo, func, visited, loop, loopName, strTab);
=======
    doLoopLate(env, ginfo, func, visited, loop, loopName);
>>>>>>> ee4f0a82

  for (auto it = myList->begin(); it != myList->end(); ++it) {
    mergeInlineLoop(myLoop, empty, *it);
  }

  // reparent the tree and put into LoopInfo format
  LoopInfo * myInfo =
<<<<<<< HEAD
    findLoopHeader(finfo, ginfo, func, myLoop, loop, loopName, strTab);
=======
    findLoopHeader(env, finfo, ginfo, func, myLoop, loop, loopName);
>>>>>>> ee4f0a82

  myList->clear();
  myList->push_back(myInfo);

  return myList;
}

//----------------------------------------------------------------------

// Post-order process for one loop, after the subloops.  Add any
// leftover inclusive blocks, select the loop header, reparent as
// needed, remove the top inline spine, and put into the LoopInfo
// format.
//
// Returns: the raw inline tree for this loop.
//
static TreeNode *
doLoopLate(WorkEnv & env, GroupInfo * ginfo, ParseAPI::Function * func,
	   BlockSet & visited, Loop * loop, const string & loopName)
{
  TreeNode * root = new TreeNode;

  DEBUG_CFG("\nbegin loop:  " << loopName << "  '" << func->name() << "'\n");

  // add the inclusive blocks not contained in a subloop
  vector <Block *> bvec;
  loop->getLoopBasicBlocks(bvec);

  std::sort(bvec.begin(), bvec.end(), BlockLessThan);

  for (uint i = 0; i < bvec.size(); i++) {
    if (! visited[bvec[i]]) {
      doBlock(env, ginfo, func, visited, bvec[i], root);
    }
  }

  return root;
}
//----------------------------------------------------------------------

// Process one basic block.
//
static void
doBlock(WorkEnv & env, GroupInfo * ginfo, ParseAPI::Function * func,
	BlockSet & visited, Block * block, TreeNode * root)
{
  if (block == NULL || visited[block]) {
    return;
  }
  visited[block] = true;

  DEBUG_CFG("\nblock:\n");

<<<<<<< HEAD
  // see if this block ends with a call edge
  const Block::edgelist & outEdges = block->targets();
  bool is_call = false;
  bool is_sink = false;
  VMA  target = 0;

  for (auto eit = outEdges.begin(); eit != outEdges.end(); ++eit) {
    Edge * edge = *eit;

    if (edge->type() == ParseAPI::CALL) {
      is_call = true;
      is_sink = edge->sinkEdge();
      target = edge->trg()->start();
      break;
    }
  }

  LineMapCache lmcache (ginfo->sym_func);
=======
  LineMapCache lmcache (ginfo->sym_func, env.realPath);
>>>>>>> ee4f0a82

  // iterate through the instructions in this block
#ifdef DYNINST_INSTRUCTION_PTR
  map <Offset, Instruction::Ptr> imap;
#else
  map <Offset, Instruction> imap;
#endif
  block->getInsns(imap);

  int len;
  std::string device;

  if (cuda_arch > 0) {
    device= "NVIDIA sm_" + std::to_string(cuda_arch);
    len = cuda_arch >= 70 ? 16 : 8;
  }
  
  for (auto iit = imap.begin(); iit != imap.end(); ++iit) {
    auto next_it = iit;  next_it++;
    Offset vma = iit->first;
    string filenm = "";
    uint line;

    if (cuda_arch == 0) {
#ifdef DYNINST_INSTRUCTION_PTR
      len = iit->second->size();
#else
      len = iit->second.size();
#endif
    }

    lmcache.getLineInfo(vma, filenm, line);

#if DEBUG_CFG_SOURCE
    debugStmt(vma, len, filenm, line, env.realPath);
#endif

<<<<<<< HEAD
    // a call must be the last instruction in the block
    if (next_it == imap.end() && is_call) {
      addStmtToTree(root, strTab, vma, len, filenm, line, 
		    device, is_call, is_sink, target);
    }
    else {
      addStmtToTree(root, strTab, vma, len, filenm, line, device);
    }
  }

#if DEBUG_CFG_SOURCE
  if (is_call) {
    cout << "call:  0x" << hex << block->last()
	 << "  targ:  0x" << target << dec
	 << (is_sink ? "  (sink)" : "") << "\n";
  }
=======
    addStmtToTree(root, *(env.strTab), env.realPath, vma, len, filenm, line);
  }

#if DEBUG_CFG_SOURCE
  debugEdges(block);
#endif
}

//----------------------------------------------------------------------

// CUDA functions
//
static void
doCudaList(WorkEnv & env, FileInfo * finfo, GroupInfo * ginfo)
{
  // not sure if cuda generates multiple functions, but we'll handle
  // this case until proven otherwise.
  long num = 0;
  for (auto pit = ginfo->procMap.begin(); pit != ginfo->procMap.end(); ++pit) {
    ProcInfo * pinfo = pit->second;
    ParseAPI::Function * func = pinfo->func;
    num++;

#if DEBUG_CFG_SOURCE
    long num_funcs = ginfo->procMap.size();
    debugFuncHeader(finfo, pinfo, num, num_funcs, "cuda");
#endif

    TreeNode * root = new TreeNode;

    doCudaFunction(env, ginfo, func, root);

    pinfo->root = root;

#if DEBUG_CFG_SOURCE
    cout << "\nfinal cuda tree:  '" << pinfo->linkName << "'\n\n";
    debugInlineTree(root, NULL, *(env.strTab), 0, true);
#endif
  }
}

//----------------------------------------------------------------------

// Process one cuda function.
//
// We don't have cuda instruction parsing (yet), so just one flat
// block per function and no loops.
//
static void
doCudaFunction(WorkEnv & env, GroupInfo * ginfo, ParseAPI::Function * func,
	       TreeNode * root)
{
  LineMapCache lmcache (ginfo->sym_func, env.realPath);

  DEBUG_CFG("\ncuda blocks:\n");

  int len = 4;
  for (Offset vma = ginfo->start; vma < ginfo->end; vma += len) {
    string filenm = "";
    uint line = 0;

    lmcache.getLineInfo(vma, filenm, line);

#if DEBUG_CFG_SOURCE
    debugStmt(vma, len, filenm, line, env.realPath);
>>>>>>> ee4f0a82
#endif
}

<<<<<<< HEAD
 
//---------------------------------------------------------------------- 
// Unparsable functions 
// 
static void 
doUnparsableFunctionList(Symtab * symtab, FileInfo * finfo, GroupInfo * ginfo, HPC::StringTable & strTab) 
{ 
  // not sure if cuda generates multiple functions, but we'll handle 
  // this case until proven otherwise. 
  long num = 0; 
 
  for (auto pit = ginfo->procMap.begin(); pit != ginfo->procMap.end(); ++pit) { 
    ProcInfo * pinfo = pit->second; 
    ParseAPI::Function * func = pinfo->func; 
    num++; 
 
#if DEBUG_CFG_SOURCE 
    long num_funcs = ginfo->procMap.size(); 
    debugFuncHeader(finfo, pinfo, num, num_funcs, "cuda"); 
#endif 
 
    TreeNode * root = new TreeNode; 
 
    doUnparsableFunction(ginfo, func, root, strTab); 
    pinfo->root = root; 
  } 
} 


static void 
doUnparsableFunction(GroupInfo * ginfo, ParseAPI::Function * func, TreeNode * root,  HPC::StringTable & strTab)
{ 
  LineMapCache lmcache (ginfo->sym_func); 
 
  int len = 4; 
  for (Offset vma = ginfo->start; vma < ginfo->end; vma += len) { 
    string filenm = ""; 
    uint line = 0; 
 
    lmcache.getLineInfo(vma, filenm, line); 
    std::string device;
    addStmtToTree(root, strTab, vma, len, filenm, line, device);
=======
    addStmtToTree(root, *(env.strTab), env.realPath, vma, len, filenm, line);
>>>>>>> ee4f0a82
  }
}

//----------------------------------------------------------------------

// Add unclaimed regions (gaps) to the group leader.
//
// This is the basic version -- if line map exists, add a top-level
// stmt to the func for each line map range, else assign to the first
// line of func.  The full version is handled in Struct-Output.cpp.
//
static void
addGaps(WorkEnv & env, FileInfo * finfo, GroupInfo * ginfo)
{
  if (ginfo->procMap.begin() == ginfo->procMap.end()) {
    return;
  }

  ProcInfo * pinfo = ginfo->procMap.begin()->second;

  // if one function is entirely contained within another function,
  // then it's possible that ProcInfo has no statements and a NULL
  // TreeNode.
  if (pinfo->root == NULL) {
    pinfo->root = new TreeNode;
  }
  TreeNode * root = pinfo->root;

  for (auto git = ginfo->gapSet.begin(); git != ginfo->gapSet.end(); ++git) {
    VMA vma = git->beg();
    VMA end_gap = git->end();

    while (vma < end_gap) {
      StatementVector svec;
      getStatement(svec, vma, ginfo->sym_func);

      if (! svec.empty()) {
        string filenm = svec[0]->getFile();
        SrcFile::ln line = svec[0]->getLine();
        VMA end = std::min(((VMA) svec[0]->endAddr()), end_gap);

<<<<<<< HEAD
        std::string device;
        addStmtToTree(root, strTab, vma, end - vma, filenm, line, device);
        vma = end;
=======
	addStmtToTree(root, *(env.strTab), env.realPath, vma, end - vma, filenm, line);
	vma = end;
>>>>>>> ee4f0a82
      }
      else {
        // fixme: could be better at finding end of range
        VMA end = std::min(vma + 4, end_gap);

<<<<<<< HEAD
        std::string device;
        addStmtToTree(root, strTab, vma, end - vma, finfo->fileName, pinfo->line_num, device);
        vma = end;
=======
	addStmtToTree(root, *(env.strTab), env.realPath, vma, end - vma,
		      finfo->fileName, pinfo->line_num);
	vma = end;
>>>>>>> ee4f0a82
      }
    }
  }
}

//****************************************************************************
// Support functions
//****************************************************************************

// New heuristic for identifying loop header inside inline tree.
// Start at the root, descend the inline tree and try to find where
// the loop begins.  This is the central problem of all hpcstruct:
// where to locate a loop inside an inline sequence.
//
// Note: loop "headers" are no longer tied to a specific VMA and
// machine instruction.  They are strictly file and line number.
// (For some loops, there is no right VMA.)
//
// Returns: detached LoopInfo object.
//
static LoopInfo *
<<<<<<< HEAD
findLoopHeader(FileInfo * finfo, GroupInfo * ginfo, ParseAPI::Function * func,
  TreeNode * root, Loop * loop, const string & loopName,
  HPC::StringTable & strTab)
=======
findLoopHeader(WorkEnv & env, FileInfo * finfo, GroupInfo * ginfo,
	       ParseAPI::Function * func, TreeNode * root, Loop * loop,
	       const string & loopName)
>>>>>>> ee4f0a82
{
  HPC::StringTable * strTab = env.strTab;
  long empty_index = strTab->str2index("");

  //------------------------------------------------------------
  // Step 1 -- build the list of loop exit conditions
  //------------------------------------------------------------

  vector <Block *> inclBlocks;
  set <Block *> bset;
  HeaderList clist;

  loop->getLoopBasicBlocks(inclBlocks);
  for (auto bit = inclBlocks.begin(); bit != inclBlocks.end(); ++bit) {
    bset.insert(*bit);
  }

  // a stmt is a loop exit condition if it has outgoing edges to
  // blocks both inside and outside the loop.  but don't include call
  // edges.  (don't need to sort blocks and edges here because the
  // real answer is clist and clist is a map.)
  //
  for (auto bit = inclBlocks.begin(); bit != inclBlocks.end(); ++bit) {
    Block * block = *bit;
    const Block::edgelist & outEdges = block->targets();
    VMA src_vma = block->last();
    bool in_loop = false, out_loop = false;

    for (auto eit = outEdges.begin(); eit != outEdges.end(); ++eit) {
      Block *dest = (*eit)->trg();
      int type = (*eit)->type();

      if (type != ParseAPI::CALL && type != ParseAPI::CALL_FT) {
        if (bset.find(dest) != bset.end()) { in_loop = true; }

        else { out_loop = true; }
      }
    }

    if (in_loop && out_loop) {
      string filenm = "";
      SrcFile::ln line = 0;

      StatementVector svec;
      getStatement(svec, src_vma, ginfo->sym_func);

      if (! svec.empty()) {
        filenm = svec[0]->getFile();
        line = svec[0]->getLine();
	env.realPath->realpath(filenm);
      }

      InlineSeqn seqn;
      analyzeAddr(seqn, src_vma, env.realPath);

      clist[src_vma] = HeaderInfo(block);
      clist[src_vma].is_excl = loop->hasBlockExclusive(block);
      clist[src_vma].depth = seqn.size();
      clist[src_vma].file_index = strTab->str2index(filenm);
      clist[src_vma].base_index = strTab->str2index(FileUtil::basename(filenm));
      clist[src_vma].line_num = line;
    }
  }

  // see if stmt is also a back edge source.  (we sort the back edges
  // only for debug output.)
  vector <Edge *> backEdges;
  loop->getBackEdges(backEdges);

  std::sort(backEdges.begin(), backEdges.end(), EdgeLessThan);

  for (auto eit = backEdges.begin(); eit != backEdges.end(); ++eit) {
    VMA src_vma = (*eit)->src()->last();

    auto it = clist.find(src_vma);
    if (it != clist.end()) {
      it->second.is_src = true;
    }
  }

#if DEBUG_CFG_SOURCE
  cout << "\nraw inline tree:  " << loopName
       << "  '" << func->name() << "'\n"
       << "file:  '" << finfo->fileName << "'\n\n";
  debugInlineTree(root, NULL, *strTab, 0, false);
  debugLoop(ginfo, func, loop, loopName, backEdges, clist, env.realPath);
  cout << "\nsearching inline tree:\n";
#endif

  //------------------------------------------------------------
  // Step 2 -- find the right inline depth
  //------------------------------------------------------------

  // start at the root, descend the inline tree and try to find the
  // right level for the loop.  an inline branch or subloop is an
  // absolute stopping point.  the hard case is one inline subtree
  // plus statements.  we stop if there is a loop condition, else
  // continue and reparent the stmts.  always reparent any stmt in a
  // different file from the inline callsite.

  FLPSeqn  path;
  StmtMap  stmts;
  int  depth_root = 0;

  while (root->nodeMap.size() == 1 && root->loopList.size() == 0) {
    FLPIndex flp = root->nodeMap.begin()->first;

    // look for loop cond at this level
    for (auto cit = clist.begin(); cit != clist.end(); ++cit) {
      VMA vma = cit->first;

      if (root->stmtMap.member(vma)) {
        goto found_level;
      }

      // reparented stmts must also match file name
      StmtInfo * sinfo = stmts.findStmt(vma);
      if (sinfo != NULL && sinfo->base_index == flp.base_index) {
        goto found_level;
      }
    }

    // reparent the stmts and proceed to the next level
    for (auto sit = root->stmtMap.begin(); sit != root->stmtMap.end(); ++sit) {
      stmts.insert(sit->second);
    }
    root->stmtMap.clear();

    TreeNode *subtree = root->nodeMap.begin()->second;
    root->nodeMap.clear();
    delete root;
    root = subtree;
    path.push_back(flp);
    depth_root++;

    DEBUG_CFG("inline:  l=" << flp.line_num
	       << "  f='" << strTab->index2str(flp.file_index)
	       << "'  p='" << debugPrettyName(strTab->index2str(flp.pretty_index))
	       << "'\n");
  }
found_level:

#if DEBUG_CFG_SOURCE
  if (root->nodeMap.size() > 0) {
    cout << "\nremaining inline subtrees:\n";

    for (auto nit = root->nodeMap.begin(); nit != root->nodeMap.end(); ++nit) {
      FLPIndex flp = nit->first;
      cout << "inline:  l=" << flp.line_num
<<<<<<< HEAD
        << "  f='" << strTab.index2str(flp.file_index)
        << "'  p='" << debugPrettyName(strTab.index2str(flp.pretty_index))
        << "'\n";
=======
	   << "  f='" << strTab->index2str(flp.file_index)
	   << "'  p='" << debugPrettyName(strTab->index2str(flp.pretty_index))
	   << "'\n";
>>>>>>> ee4f0a82
    }
  }
#endif

  //------------------------------------------------------------
  // Step 3 -- reattach stmts into this level
  //------------------------------------------------------------

  // fixme: want to attach some stmts below this level

  for (auto sit = stmts.begin(); sit != stmts.end(); ++sit) {
    root->stmtMap.insert(sit->second);
  }
  stmts.clear();

  //------------------------------------------------------------
  // Step 4 -- choose a loop header file/line at this level
  //------------------------------------------------------------

  // choose loop header file based on exit conditions, and then min
  // line within that file.  ideally, we want a file that is both an
  // exit cond and matches some other anchor: either the enclosing
  // func (if top-level), or else an inline subtree.

  long proc_file = strTab->str2index(finfo->fileName);
  long proc_base = strTab->str2index(FileUtil::basename(finfo->fileName));
  long file_ans = empty_index;
  long base_ans = empty_index;
  long line_ans = 0;

  // first choice is the file for the enclosing func that matches some
  // exit cond at top-level, but only if no inline steps
  if (depth_root == 0) {
    for (auto cit = clist.begin(); cit != clist.end(); ++cit) {
      HeaderInfo * info = &(cit->second);

      if (info->depth == depth_root && info->base_index != empty_index
        && info->base_index == proc_base) {
        file_ans = proc_file;
        base_ans = proc_base;
        goto found_file;
      }
    }
  }

  // also good is an inline subtree that matches an exit cond
  for (auto nit = root->nodeMap.begin(); nit != root->nodeMap.end(); ++nit) {
    FLPIndex flp = nit->first;

    for (auto cit = clist.begin(); cit != clist.end(); ++cit) {
      HeaderInfo * info = &(cit->second);

      if (info->depth == depth_root && info->base_index != empty_index
        && info->base_index == flp.base_index) {
        file_ans = flp.file_index;
        base_ans = flp.base_index;
        goto found_file;
      }
    }
  }

  // settle for any exit cond at root level.  this is the last of the
  // good answers.
  for (auto cit = clist.begin(); cit != clist.end(); ++cit) {
    HeaderInfo * info = &(cit->second);

    if (info->depth == depth_root && info->base_index != empty_index) {
      file_ans = info->file_index;
      base_ans = info->base_index;
      goto found_file;
    }
  }

  // enclosing func file, but without exit cond
  if (depth_root == 0 && proc_file != empty_index) {
    file_ans = proc_file;
    base_ans = proc_base;
    goto found_file;
  }

  // inline subtree, but without exit cond
  for (auto nit = root->nodeMap.begin(); nit != root->nodeMap.end(); ++nit) {
    FLPIndex flp = nit->first;

    if (flp.file_index != empty_index) {
      file_ans = flp.file_index;
      base_ans = flp.base_index;
      goto found_file;
    }
  }

  // subloop at root level
  for (auto lit = root->loopList.begin(); lit != root->loopList.end(); ++lit) {
    LoopInfo * linfo = *lit;

    if (linfo->file_index != empty_index) {
      file_ans = linfo->file_index;
      base_ans = linfo->base_index;
      goto found_file;
    }
  }

  // any stmt at root level
  for (auto sit = root->stmtMap.begin(); sit != root->stmtMap.end(); ++sit) {
    StmtInfo * sinfo = sit->second;

    if (sinfo->file_index != empty_index) {
      file_ans = sinfo->file_index;
      base_ans = sinfo->base_index;
      line_ans = sinfo->line_num;
      break;
    }
  }
found_file:

  // min line of inline callsites
  // fixme: code motion breaks this
#if 0
  for (auto nit = root->nodeMap.begin(); nit != root->nodeMap.end(); ++nit) {
    FLPIndex flp = nit->first;

    if (flp.base_index == base_ans
	&& (line_ans == 0 || (flp.line_num > 0 && flp.line_num < line_ans))) {
      line_ans = flp.line_num;
    }
  }
#endif

  // min line of subloops
  for (auto lit = root->loopList.begin(); lit != root->loopList.end(); ++lit) {
    LoopInfo * linfo = *lit;

    if (linfo->base_index == base_ans
      && (line_ans == 0 || (linfo->line_num > 0 && linfo->line_num < line_ans))) {
      line_ans = linfo->line_num;
    }
  }

  // min line of exit cond stmts at root level
  for (auto cit = clist.begin(); cit != clist.end(); ++cit) {
    HeaderInfo * info = &(cit->second);

    if (info->depth == depth_root
      && (line_ans == 0 || (info->line_num > 0 && info->line_num < line_ans))) {
      line_ans = info->line_num;
    }
  }

  DEBUG_CFG("\nheader:  l=" << line_ans << "  f='"
<<<<<<< HEAD
    << strTab.index2str(file_ans) << "'\n");
=======
	     << strTab->index2str(file_ans) << "'\n");
>>>>>>> ee4f0a82

  vector <Block *> entryBlocks;
  loop->getLoopEntries(entryBlocks);
  VMA entry_vma = VMA_MAX;

  for (auto bit = entryBlocks.begin(); bit != entryBlocks.end(); ++bit) {
    entry_vma = std::min(entry_vma, (*bit)->start());
  }

  LoopInfo *info = new LoopInfo(root, path, loopName, entry_vma,
				file_ans, base_ans, line_ans);

#if DEBUG_CFG_SOURCE
  cout << "\nreparented inline tree:  " << loopName
       << "  '" << func->name() << "'\n\n";
  debugInlineTree(root, info, *strTab, 0, false);
#endif

  return info;
}

//----------------------------------------------------------------------

// Delete the inline sequence 'prefix' from root's tree and reparent
// any statements or loops.  We expect there to be no statements,
// loops or subtrees along the deleted spine, but if there are, move
// them to the subtree.
//
// Returns: the subtree at the end of prefix.
//
static TreeNode *
deleteInlinePrefix(WorkEnv & env, TreeNode * root, Inline::InlineSeqn prefix)
{
  StmtMap  stmts;
  LoopList loops;

  // walk the prefix and collect any stmts or loops
  for (auto pit = prefix.begin(); pit != prefix.end(); ++pit)
  {
    FLPIndex flp(*(env.strTab), *pit);
    auto nit = root->nodeMap.find(flp);

    if (nit != root->nodeMap.end()) {
      TreeNode * subtree = nit->second;

      // statements
      for (auto sit = root->stmtMap.begin(); sit != root->stmtMap.end(); ++sit) {
	stmts.insert(sit->second);
      }
      root->stmtMap.clear();

      // loops
      for (auto lit = root->loopList.begin(); lit != root->loopList.end(); ++lit) {
	loops.push_back(*lit);
      }
      root->loopList.clear();

      // subtrees
      for (auto it = root->nodeMap.begin(); it != root->nodeMap.end(); ++it) {
	TreeNode * node = it->second;
	if (node != subtree) {
	  mergeInlineEdge(subtree, it->first, node);
	}
      }
      root->nodeMap.clear();
      delete root;

      root = subtree;
    }
  }

  // reattach the stmts and loops
  for (auto sit = stmts.begin(); sit != stmts.end(); ++sit) {
    root->stmtMap.insert(sit->second);
  }
  stmts.clear();

  for (auto lit = loops.begin(); lit != loops.end(); ++lit) {
    root->loopList.push_back(*lit);
  }
  loops.clear();

  return root;
}

//----------------------------------------------------------------------

// Compute gaps = the set of intervals in [start, end) that are not
// covered in vset.
//
static void
computeGaps(VMAIntervalSet & vset, VMAIntervalSet & gaps, VMA start, VMA end)
{
  gaps.clear();

  auto it = vset.begin();

  while (start < end)
  {
    if (it == vset.end()) {
      gaps.insert(start, end);
      break;
    }
    else if (it->end() <= start) {
      // it entirely left of start
      ++it;
    }
    else if (it->beg() <= start) {
      // it contains start
      start = it->end();
      ++it;
    }
    else {
      // it entirely right of start
      VMA gap_end = std::min(it->beg(), end);
      gaps.insert(start, gap_end);
      start = it->end();
      ++it;
    }
  }
}

//****************************************************************************
// Debug functions
//****************************************************************************

#if DEBUG_ANY_ON

// Debug functions to display the raw input data from ParseAPI for
// loops, blocks, stmts, file names, proc names and line numbers.

#define INDENT   "   "

// Cleanup and shorten the proc name: demangle plus collapse nested
// <...> and (...) to just <> and ().  For example:
//
//   std::map<int,long>::myfunc(int) --> std::map<>::myfunc()
//
// This is only for more compact debug output.  Internal decisions are
// always made on the full string.
//
static string
debugPrettyName(const string & procnm)
{
  string str = procnm;
  string ans = "";
  size_t str_len = str.size();
  size_t pos = 0;

  while (pos < str_len) {
    size_t next = str.find_first_of("<(", pos);
    char open, close;

    if (next == string::npos) {
      ans += str.substr(pos);
      break;
    }
    if (str[next] == '<') { open = '<';  close = '>'; }
    else { open = '(';  close = ')'; }

    ans += str.substr(pos, next - pos) + open + close;

    int depth = 1;
    for (pos = next + 1; pos < str_len && depth > 0; pos++) {
      if (str[pos] == open) { depth++; }
      else if (str[pos] == close) { depth--; }
    }
  }

  return ans;
}

//----------------------------------------------------------------------

static void
debugElfHeader(ElfFile * elfFile)
{
  size_t len = elfFile->getLength();

  cout << "\n============================================================\n"
       << "Elf File:  " << elfFile->getFileName() << "\n"
       << "length:    0x" << hex << len << dec << "  (" << len << ")\n"
       << "============================================================\n";
}

//----------------------------------------------------------------------

static void
debugFuncHeader(FileInfo * finfo, ProcInfo * pinfo, long num, long num_funcs,
		string label)
{
  ParseAPI::Function * func = pinfo->func;
  Address entry_addr = func->addr();

  cout << "\n------------------------------------------------------------\n";

  if (label != "") { cout << label << " "; }

  cout << "func:  0x" << hex << entry_addr << dec
       << "  (" << num << "/" << num_funcs << ")"
       << "  link='" << pinfo->linkName << "'\n"
       << "parse:  '" << func->name() << "'\n"
       << "file:   '" << finfo->fileName << "'\n";
}

//----------------------------------------------------------------------

static void
debugStmt(VMA vma, int len, string & filenm, SrcFile::ln line,
	  RealPathMgr * realPath)

{
  cout << "stmt:  0x" << hex << vma << dec << " (" << len << ")"
       << "  l=" << line << "  f='" << filenm << "'\n";

  Inline::InlineSeqn nodeList;
  Inline::analyzeAddr(nodeList, vma, realPath);

  // list is outermost to innermost
  for (auto nit = nodeList.begin(); nit != nodeList.end(); ++nit) {
    cout << INDENT << "inline:  l=" << nit->getLineNum()
	 << "  f='" << nit->getFileName()
	 << "'  p='" << debugPrettyName(nit->getPrettyName()) << "'\n";
  }
}

//----------------------------------------------------------------------

static string
edgeType(int type)
{
  if (type == ParseAPI::CALL)           { return "call"; }
  if (type == ParseAPI::COND_TAKEN)     { return "cond-take"; }
  if (type == ParseAPI::COND_NOT_TAKEN) { return "cond-not"; }
  if (type == ParseAPI::INDIRECT)       { return "indirect"; }
  if (type == ParseAPI::DIRECT)         { return "direct"; }
  if (type == ParseAPI::FALLTHROUGH)    { return "fallthr"; }
  if (type == ParseAPI::CATCH)          { return "catch"; }
  if (type == ParseAPI::CALL_FT)        { return "call-ft"; }
  if (type == ParseAPI::RET)            { return "return"; }
  return "unknown";
}

static void
debugEdges(Block * block)
{
  const Block::edgelist & outEdges = block->targets();
  vector <Edge *> edgeVec;

  for (auto eit = outEdges.begin(); eit != outEdges.end(); ++eit) {
    edgeVec.push_back(*eit);
  }
  std::sort(edgeVec.begin(), edgeVec.end(), EdgeLessThan);

  cout << "out edges:" << hex;

  for (auto eit = edgeVec.begin(); eit != edgeVec.end(); ++eit) {
    Edge * edge = *eit;

    cout << "  0x" << edge->trg()->start()
	 << " (" << edgeType(edge->type());

    if (edge->interproc()) {
      cout << ", interproc";
    }
    cout << ")";
  }

  cout << dec << "\n";
}

//----------------------------------------------------------------------

static void
debugAddr(GroupInfo * ginfo, VMA vma, RealPathMgr * realPath)
{
  StatementVector svec;
  string filenm = "";
  SrcFile::ln line = 0;

  getStatement(svec, vma, ginfo->sym_func);

  if (! svec.empty()) {
    filenm = svec[0]->getFile();
    line = svec[0]->getLine();
    realPath->realpath(filenm);
  }

  cout << "0x" << hex << vma << dec
       << "  l=" << line << "  f='" << filenm << "'\n";
}

//----------------------------------------------------------------------

static void
debugLoop(GroupInfo * ginfo, ParseAPI::Function * func,
	  Loop * loop, const string & loopName,
	  vector <Edge *> & backEdges, HeaderList & clist,
	  RealPathMgr * realPath)
{
  vector <Block *> entBlocks;
  int num_ents = loop->getLoopEntries(entBlocks);

  std::sort(entBlocks.begin(), entBlocks.end(), BlockLessThan);

  cout << "\nheader info:  " << loopName
       << ((num_ents == 1) ? "  (reducible)" : "  (irreducible)")
       << "  '" << func->name() << "'\n";

  cout << "\nfunc header:\n";
  debugAddr(ginfo, func->addr(), realPath);

  cout << "\nentry blocks:" << hex;
  for (auto bit = entBlocks.begin(); bit != entBlocks.end(); ++bit) {
    cout << "  0x" << (*bit)->start();
  }

  cout << "\nback edge sources:";
  for (auto eit = backEdges.begin(); eit != backEdges.end(); ++eit) {
    cout << "  0x" << (*eit)->src()->last();
  }

  cout << "\nback edge targets:";
  for (auto eit = backEdges.begin(); eit != backEdges.end(); ++eit) {
    cout << "  0x" << (*eit)->trg()->start();
  }
  cout << dec;

  cout << "\n\nexit conditions:\n";
  for (auto cit = clist.begin(); cit != clist.end(); ++cit) {
    VMA vma = cit->first;
    HeaderInfo * info = &(cit->second);
    SrcFile::ln line = 0;
    string filenm = "";

    InlineSeqn seqn;
    analyzeAddr(seqn, vma, realPath);

    StatementVector svec;
    getStatement(svec, vma, ginfo->sym_func);

    if (! svec.empty()) {
      filenm = svec[0]->getFile();
      line = svec[0]->getLine();
      realPath->realpath(filenm);
    }

    cout << "0x" << hex << vma << dec
	 << "  " << (info->is_src ? "src " : "cond")
	 << "  excl: " << info->is_excl
	 << "  depth: " << info->depth
	 << "  l=" << line
	 << "  f='" << filenm << "'\n";
  }
}

//----------------------------------------------------------------------

// If LoopInfo is non-null, then treat 'node' as a detached loop and
// prepend the FLP seqn from 'info' above the tree.  Else, 'node' is
// the tree.
//
static void
debugInlineTree(TreeNode * node, LoopInfo * info, HPC::StringTable & strTab,
		int depth, bool expand_loops)
{
  // treat node as a detached loop with FLP seqn above it.
  if (info != NULL) {
    depth = 0;
    for (auto pit = info->path.begin(); pit != info->path.end(); ++pit) {
      for (int i = 1; i <= depth; i++) {
        cout << INDENT;
      }
      FLPIndex flp = *pit;

      cout << "inline:  l=" << flp.line_num
        << "  f='" << strTab.index2str(flp.file_index)
        << "'  p='" << debugPrettyName(strTab.index2str(flp.pretty_index))
        << "'\n";
      depth++;
    }

    for (int i = 1; i <= depth; i++) {
      cout << INDENT;
    }
    cout << "loop:  " << info->name
      << "  l=" << info->line_num
      << "  f='" << strTab.index2str(info->file_index) << "'\n";
    depth++;
  }

  // print the terminal statements
  for (auto sit = node->stmtMap.begin(); sit != node->stmtMap.end(); ++sit) {
    StmtInfo *sinfo = sit->second;

    for (int i = 1; i <= depth; i++) {
      cout << INDENT;
    }
    cout << "stmt:  0x" << hex << sinfo->vma << dec
	 << " (" << sinfo->len << (sinfo->is_call ? "/c" : "") << ")"
	 << "  l=" << sinfo->line_num
	 << "  f='" << strTab.index2str(sinfo->file_index) << "'\n";
  }

  // recur on the subtrees
  for (auto nit = node->nodeMap.begin(); nit != node->nodeMap.end(); ++nit) {
    FLPIndex flp = nit->first;

    for (int i = 1; i <= depth; i++) {
      cout << INDENT;
    }
    cout << "inline:  l=" << flp.line_num
      << "  f='"  << strTab.index2str(flp.file_index)
      << "'  p='" << debugPrettyName(strTab.index2str(flp.pretty_index))
      << "'\n";

    debugInlineTree(nit->second, NULL, strTab, depth + 1, expand_loops);
  }

  // recur on the loops
  for (auto lit = node->loopList.begin(); lit != node->loopList.end(); ++lit) {
    LoopInfo *info = *lit;

    for (int i = 1; i <= depth; i++) {
      cout << INDENT;
    }

    cout << "loop:  " << info->name
      << "  l=" << info->line_num
      << "  f='" << strTab.index2str(info->file_index) << "'\n";

    if (expand_loops) {
      debugInlineTree(info->node, NULL, strTab, depth + 1, expand_loops);
    }
  }
}

#endif  // DEBUG_CFG_SOURCE

}  // namespace Struct
}  // namespace BAnal<|MERGE_RESOLUTION|>--- conflicted
+++ resolved
@@ -104,13 +104,11 @@
 #include "Struct-Output.hpp"
 #include "Struct-Skel.hpp"
 
-<<<<<<< HEAD
 #include "cuda/ReadCubinCFG.hpp"
-=======
+
 #ifdef ENABLE_OPENMP
 #include <omp.h>
 #endif
->>>>>>> ee4f0a82
 
 using namespace Dyninst;
 using namespace Inline;
@@ -142,12 +140,9 @@
 #define DEBUG_ANY_ON  0
 #endif
 
-<<<<<<< HEAD
 #define CUDA_PROC_SEARCH_LEN 32
-=======
 #define WORK_LIST_PCT  0.05
 
->>>>>>> ee4f0a82
 
 //******************************************************************************
 // variables
@@ -197,50 +192,26 @@
 doFunctionList(WorkEnv &, FileInfo *, GroupInfo *, bool);
 
 static LoopList *
-<<<<<<< HEAD
-doLoopTree(FileInfo *, GroupInfo *, ParseAPI::Function *,
-  BlockSet &, LoopTreeNode *, HPC::StringTable &);
-
-static TreeNode *
-doLoopLate(GroupInfo *, ParseAPI::Function *, BlockSet &, Loop *,
-  const string &, HPC::StringTable &);
-=======
 doLoopTree(WorkEnv &, FileInfo *, GroupInfo *, ParseAPI::Function *,
 	   BlockSet &, LoopTreeNode *);
 
 static TreeNode *
 doLoopLate(WorkEnv &, GroupInfo *, ParseAPI::Function *,
 	   BlockSet &, Loop *, const string &);
->>>>>>> ee4f0a82
 
 static void
 doBlock(WorkEnv &, GroupInfo *, ParseAPI::Function *,
 	BlockSet &, Block *, TreeNode *);
 
 static void
-<<<<<<< HEAD
-addGaps(FileInfo *, GroupInfo *, HPC::StringTable &);
-=======
-doCudaList(WorkEnv &, FileInfo *, GroupInfo *);
-
-static void
-doCudaFunction(WorkEnv &, GroupInfo *, ParseAPI::Function *, TreeNode *);
-
-static void
 addGaps(WorkEnv & env, FileInfo *, GroupInfo *);
->>>>>>> ee4f0a82
 
 static void
 getStatement(StatementVector &, Offset, SymtabAPI::Function *);
 
 static LoopInfo *
-<<<<<<< HEAD
-findLoopHeader(FileInfo *, GroupInfo *, ParseAPI::Function *,
-  TreeNode *, Loop *, const string &, HPC::StringTable &);
-=======
 findLoopHeader(WorkEnv & env, FileInfo *, GroupInfo *, ParseAPI::Function *,
 	       TreeNode *, Loop *, const string &);
->>>>>>> ee4f0a82
 
 static TreeNode *
 deleteInlinePrefix(WorkEnv &, TreeNode *, Inline::InlineSeqn);
@@ -249,10 +220,10 @@
 computeGaps(VMAIntervalSet &, VMAIntervalSet &, VMA, VMA);
 
 static void
-doUnparsableFunctionList(Symtab * symtab, FileInfo * finfo, GroupInfo * ginfo, HPC::StringTable & strTab);
+doUnparsableFunctionList(WorkEnv & env, FileInfo * finfo, GroupInfo * ginfo);
  
 static void 
-doUnparsableFunction(GroupInfo * ginfo, ParseAPI::Function * func, TreeNode * root, HPC::StringTable & strTab); 
+doUnparsableFunction(WorkEnv & env, GroupInfo * ginfo, ParseAPI::Function * func, TreeNode * root);
 
 //----------------------------------------------------------------------
 
@@ -277,11 +248,7 @@
 
 static void
 debugLoop(GroupInfo *, ParseAPI::Function *, Loop *, const string &,
-<<<<<<< HEAD
-  vector <Edge *> &, HeaderList &);
-=======
 	  vector <Edge *> &, HeaderList &, RealPathMgr *);
->>>>>>> ee4f0a82
 
 static void
 debugInlineTree(TreeNode *, LoopInfo *, HPC::StringTable &, int, bool);
@@ -646,17 +613,12 @@
       printTime("symtab:", &tv_init, &ru_init, &tv_symtab, &ru_symtab);
     }
 
-<<<<<<< HEAD
     CodeSource *code_src = NULL;
     CodeObject *code_obj = NULL;
-=======
+
 #ifdef ENABLE_OPENMP
     omp_set_num_threads(opts.jobs_parse);
 #endif
-
-    SymtabCodeSource * code_src = new SymtabCodeSource(symtab);
-    CodeObject * code_obj = new CodeObject(code_src);
->>>>>>> ee4f0a82
 
     // don't run parseapi on cuda binary
     if (! cuda_file) {
@@ -705,7 +667,7 @@
     {
 #pragma omp for  schedule(dynamic, 1)
       for (uint i = 0; i < wlLaunch.size(); i++) {
-	doWorkItem(wlLaunch[i], search_path, cuda_file, gapsFile != NULL);
+	doWorkItem(wlLaunch[i], search_path, parsable, gapsFile != NULL);
 
 	// the printing must be single threaded
 	if (output_mtx.try_lock()) {
@@ -719,30 +681,6 @@
     // have been printed.
     printWorkList(wlPrint, num_done, outFile, gapsFile, gaps_filenm);
 
-<<<<<<< HEAD
-      // process the groups within one file
-      for (auto git = finfo->groupMap.begin(); git != finfo->groupMap.end(); ++git) {
-        GroupInfo * ginfo = git->second;
-
-        // make the inline tree for all funcs in one group
-        if (parsable) {
-          doFunctionList(symtab, finfo, ginfo, strTab, gapsFile != NULL);
-        } else {
-          doUnparsableFunctionList(symtab, finfo, ginfo, strTab);
-        }
-
-        for (auto pit = ginfo->procMap.begin(); pit != ginfo->procMap.end(); ++pit) {
-          ProcInfo * pinfo = pit->second;
-
-          if (! pinfo->gap_only) {
-            Output::printProc(outFile, gapsFile, gaps_filenm,
-              finfo, ginfo, pinfo, strTab);
-          }
-
-          delete pinfo->root;
-          pinfo->root = NULL;
-        }
-=======
     Output::printLoadModuleEnd(outFile);
 
     if (opts.show_time) {
@@ -759,7 +697,10 @@
       }
 
       delete code_obj;
+#if 0
+      // FIXME: CodeSource::~CodeSource needs to be public
       delete code_src;
+#endif
       Inline::closeSymtab();
     }
   }
@@ -774,7 +715,7 @@
 // run concurrently.
 //
 static void
-doWorkItem(WorkItem * witem, string & search_path, bool cuda_file,
+doWorkItem(WorkItem * witem, string & search_path, bool parsable,
 	   bool fullGaps)
 {
   FileInfo * finfo = witem->finfo;
@@ -793,11 +734,10 @@
   witem->env.strTab = strTab;
   witem->env.realPath = realPath;
 
-  if (cuda_file) {
-    doCudaList(witem->env, finfo, ginfo);
-  }
-  else {
+  if (parsable) {
     doFunctionList(witem->env, finfo, ginfo, fullGaps);
+  } else {
+    doUnparsableFunctionList(witem->env, finfo, ginfo);
   }
 
   witem->is_done = true;
@@ -907,7 +847,6 @@
 
       if (! pinfo->gap_only) {
 	Output::printProc(outFile, gapsFile, gaps_filenm, finfo, ginfo, pinfo, *strTab);
->>>>>>> ee4f0a82
       }
       delete pinfo->root;
       pinfo->root = NULL;
@@ -921,18 +860,8 @@
     delete strTab;
     witem->env.strTab = NULL;
 
-<<<<<<< HEAD
-    delete code_obj;
-#if 0
-    // FIXME: CodeSource::~CodeSource needs to be public
-    delete code_src;
-#endif
-    Inline::closeSymtab();
-  }
-=======
     delete witem->env.realPath;
     witem->env.realPath = NULL;
->>>>>>> ee4f0a82
 
     num_done++;
   }
@@ -1561,15 +1490,9 @@
 
     // add to the group's set of covered blocks
     if (! ginfo->alt_file) {
-<<<<<<< HEAD
-      for (auto bit = blist.begin(); bit != blist.end(); ++bit) {
+      for (auto bit = bvec.begin(); bit != bvec.end(); ++bit) {
         Block * block = *bit;
-        covered.insert(block->start(), block->end());
-=======
-      for (auto bit = bvec.begin(); bit != bvec.end(); ++bit) {
-	Block * block = *bit;
 	covered.insert(block->start(), block->end());
->>>>>>> ee4f0a82
       }
       coveredFuncs.insert(entry_addr);
     }
@@ -1593,11 +1516,7 @@
 
     // traverse the loop (Tarjan) tree
     LoopList *llist =
-<<<<<<< HEAD
-      doLoopTree(finfo, ginfo, func, visited, func->getLoopTree(), strTab);
-=======
       doLoopTree(env, finfo, ginfo, func, visited, func->getLoopTree());
->>>>>>> ee4f0a82
 
     DEBUG_CFG("\nnon-loop blocks:\n");
 
@@ -1605,11 +1524,7 @@
     for (auto bit = bvec.begin(); bit != bvec.end(); ++bit) {
       Block * block = *bit;
       if (! visited[block]) {
-<<<<<<< HEAD
-        doBlock(ginfo, func, visited, block, root, strTab);
-=======
 	doBlock(env, ginfo, func, visited, block, root);
->>>>>>> ee4f0a82
       }
     }
 
@@ -1656,14 +1571,9 @@
     if (! ginfo->alt_file) {
       computeGaps(covered, ginfo->gapSet, ginfo->start, ginfo->end);
 
-<<<<<<< HEAD
       if (! fullGaps) {
-        addGaps(finfo, ginfo, strTab);
-      }
-=======
-    if (! fullGaps) {
-      addGaps(env, finfo, ginfo);
->>>>>>> ee4f0a82
+        addGaps(env, finfo, ginfo);
+      }
     }
   }
 
@@ -1716,11 +1626,7 @@
 
   for (uint i = 0; i < clist.size(); i++) {
     LoopList *subList =
-<<<<<<< HEAD
-      doLoopTree(finfo, ginfo, func, visited, clist[i], strTab);
-=======
       doLoopTree(env, finfo, ginfo, func, visited, clist[i]);
->>>>>>> ee4f0a82
 
     for (auto sit = subList->begin(); sit != subList->end(); ++sit) {
       myList->push_back(*sit);
@@ -1740,11 +1646,7 @@
   FLPSeqn empty;
 
   TreeNode * myLoop =
-<<<<<<< HEAD
-    doLoopLate(ginfo, func, visited, loop, loopName, strTab);
-=======
     doLoopLate(env, ginfo, func, visited, loop, loopName);
->>>>>>> ee4f0a82
 
   for (auto it = myList->begin(); it != myList->end(); ++it) {
     mergeInlineLoop(myLoop, empty, *it);
@@ -1752,11 +1654,7 @@
 
   // reparent the tree and put into LoopInfo format
   LoopInfo * myInfo =
-<<<<<<< HEAD
-    findLoopHeader(finfo, ginfo, func, myLoop, loop, loopName, strTab);
-=======
     findLoopHeader(env, finfo, ginfo, func, myLoop, loop, loopName);
->>>>>>> ee4f0a82
 
   myList->clear();
   myList->push_back(myInfo);
@@ -1810,7 +1708,6 @@
 
   DEBUG_CFG("\nblock:\n");
 
-<<<<<<< HEAD
   // see if this block ends with a call edge
   const Block::edgelist & outEdges = block->targets();
   bool is_call = false;
@@ -1828,10 +1725,7 @@
     }
   }
 
-  LineMapCache lmcache (ginfo->sym_func);
-=======
   LineMapCache lmcache (ginfo->sym_func, env.realPath);
->>>>>>> ee4f0a82
 
   // iterate through the instructions in this block
 #ifdef DYNINST_INSTRUCTION_PTR
@@ -1869,25 +1763,13 @@
     debugStmt(vma, len, filenm, line, env.realPath);
 #endif
 
-<<<<<<< HEAD
     // a call must be the last instruction in the block
     if (next_it == imap.end() && is_call) {
-      addStmtToTree(root, strTab, vma, len, filenm, line, 
-		    device, is_call, is_sink, target);
+      addStmtToTree(root, *(env.strTab), env.realPath, vma, len, filenm, line, device, is_call, is_sink, target);
     }
     else {
-      addStmtToTree(root, strTab, vma, len, filenm, line, device);
-    }
-  }
-
-#if DEBUG_CFG_SOURCE
-  if (is_call) {
-    cout << "call:  0x" << hex << block->last()
-	 << "  targ:  0x" << target << dec
-	 << (is_sink ? "  (sink)" : "") << "\n";
-  }
-=======
-    addStmtToTree(root, *(env.strTab), env.realPath, vma, len, filenm, line);
+      addStmtToTree(root, *(env.strTab), env.realPath, vma, len, filenm, line, device);
+    }
   }
 
 #if DEBUG_CFG_SOURCE
@@ -1895,74 +1777,12 @@
 #endif
 }
 
-//----------------------------------------------------------------------
-
-// CUDA functions
-//
-static void
-doCudaList(WorkEnv & env, FileInfo * finfo, GroupInfo * ginfo)
-{
-  // not sure if cuda generates multiple functions, but we'll handle
-  // this case until proven otherwise.
-  long num = 0;
-  for (auto pit = ginfo->procMap.begin(); pit != ginfo->procMap.end(); ++pit) {
-    ProcInfo * pinfo = pit->second;
-    ParseAPI::Function * func = pinfo->func;
-    num++;
-
-#if DEBUG_CFG_SOURCE
-    long num_funcs = ginfo->procMap.size();
-    debugFuncHeader(finfo, pinfo, num, num_funcs, "cuda");
-#endif
-
-    TreeNode * root = new TreeNode;
-
-    doCudaFunction(env, ginfo, func, root);
-
-    pinfo->root = root;
-
-#if DEBUG_CFG_SOURCE
-    cout << "\nfinal cuda tree:  '" << pinfo->linkName << "'\n\n";
-    debugInlineTree(root, NULL, *(env.strTab), 0, true);
-#endif
-  }
-}
-
-//----------------------------------------------------------------------
-
-// Process one cuda function.
-//
-// We don't have cuda instruction parsing (yet), so just one flat
-// block per function and no loops.
-//
-static void
-doCudaFunction(WorkEnv & env, GroupInfo * ginfo, ParseAPI::Function * func,
-	       TreeNode * root)
-{
-  LineMapCache lmcache (ginfo->sym_func, env.realPath);
-
-  DEBUG_CFG("\ncuda blocks:\n");
-
-  int len = 4;
-  for (Offset vma = ginfo->start; vma < ginfo->end; vma += len) {
-    string filenm = "";
-    uint line = 0;
-
-    lmcache.getLineInfo(vma, filenm, line);
-
-#if DEBUG_CFG_SOURCE
-    debugStmt(vma, len, filenm, line, env.realPath);
->>>>>>> ee4f0a82
-#endif
-}
-
-<<<<<<< HEAD
- 
+
 //---------------------------------------------------------------------- 
 // Unparsable functions 
 // 
 static void 
-doUnparsableFunctionList(Symtab * symtab, FileInfo * finfo, GroupInfo * ginfo, HPC::StringTable & strTab) 
+doUnparsableFunctionList(WorkEnv & env, FileInfo * finfo, GroupInfo * ginfo)
 { 
   // not sure if cuda generates multiple functions, but we'll handle 
   // this case until proven otherwise. 
@@ -1980,16 +1800,16 @@
  
     TreeNode * root = new TreeNode; 
  
-    doUnparsableFunction(ginfo, func, root, strTab); 
+    doUnparsableFunction(env, ginfo, func, root); 
     pinfo->root = root; 
   } 
 } 
 
 
 static void 
-doUnparsableFunction(GroupInfo * ginfo, ParseAPI::Function * func, TreeNode * root,  HPC::StringTable & strTab)
+doUnparsableFunction(WorkEnv & env, GroupInfo * ginfo, ParseAPI::Function * func, TreeNode * root)
 { 
-  LineMapCache lmcache (ginfo->sym_func); 
+  LineMapCache lmcache (ginfo->sym_func, env.realPath);
  
   int len = 4; 
   for (Offset vma = ginfo->start; vma < ginfo->end; vma += len) { 
@@ -1998,10 +1818,7 @@
  
     lmcache.getLineInfo(vma, filenm, line); 
     std::string device;
-    addStmtToTree(root, strTab, vma, len, filenm, line, device);
-=======
-    addStmtToTree(root, *(env.strTab), env.realPath, vma, len, filenm, line);
->>>>>>> ee4f0a82
+    addStmtToTree(root, *(env.strTab), env.realPath, vma, len, filenm, line, device);
   }
 }
 
@@ -2043,28 +1860,17 @@
         SrcFile::ln line = svec[0]->getLine();
         VMA end = std::min(((VMA) svec[0]->endAddr()), end_gap);
 
-<<<<<<< HEAD
         std::string device;
-        addStmtToTree(root, strTab, vma, end - vma, filenm, line, device);
+        addStmtToTree(root, *(env.strTab), env.realPath, vma, end - vma, filenm, line, device);
         vma = end;
-=======
-	addStmtToTree(root, *(env.strTab), env.realPath, vma, end - vma, filenm, line);
-	vma = end;
->>>>>>> ee4f0a82
       }
       else {
         // fixme: could be better at finding end of range
         VMA end = std::min(vma + 4, end_gap);
 
-<<<<<<< HEAD
         std::string device;
-        addStmtToTree(root, strTab, vma, end - vma, finfo->fileName, pinfo->line_num, device);
+        addStmtToTree(root, *(env.strTab), env.realPath, vma, end - vma, finfo->fileName, pinfo->line_num, device);
         vma = end;
-=======
-	addStmtToTree(root, *(env.strTab), env.realPath, vma, end - vma,
-		      finfo->fileName, pinfo->line_num);
-	vma = end;
->>>>>>> ee4f0a82
       }
     }
   }
@@ -2086,15 +1892,9 @@
 // Returns: detached LoopInfo object.
 //
 static LoopInfo *
-<<<<<<< HEAD
-findLoopHeader(FileInfo * finfo, GroupInfo * ginfo, ParseAPI::Function * func,
-  TreeNode * root, Loop * loop, const string & loopName,
-  HPC::StringTable & strTab)
-=======
 findLoopHeader(WorkEnv & env, FileInfo * finfo, GroupInfo * ginfo,
 	       ParseAPI::Function * func, TreeNode * root, Loop * loop,
 	       const string & loopName)
->>>>>>> ee4f0a82
 {
   HPC::StringTable * strTab = env.strTab;
   long empty_index = strTab->str2index("");
@@ -2244,15 +2044,9 @@
     for (auto nit = root->nodeMap.begin(); nit != root->nodeMap.end(); ++nit) {
       FLPIndex flp = nit->first;
       cout << "inline:  l=" << flp.line_num
-<<<<<<< HEAD
-        << "  f='" << strTab.index2str(flp.file_index)
-        << "'  p='" << debugPrettyName(strTab.index2str(flp.pretty_index))
-        << "'\n";
-=======
 	   << "  f='" << strTab->index2str(flp.file_index)
 	   << "'  p='" << debugPrettyName(strTab->index2str(flp.pretty_index))
 	   << "'\n";
->>>>>>> ee4f0a82
     }
   }
 #endif
@@ -2402,11 +2196,7 @@
   }
 
   DEBUG_CFG("\nheader:  l=" << line_ans << "  f='"
-<<<<<<< HEAD
-    << strTab.index2str(file_ans) << "'\n");
-=======
 	     << strTab->index2str(file_ans) << "'\n");
->>>>>>> ee4f0a82
 
   vector <Block *> entryBlocks;
   loop->getLoopEntries(entryBlocks);
