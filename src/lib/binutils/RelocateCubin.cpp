--- conflicted
+++ resolved
@@ -248,11 +248,7 @@
 
 
 static void
-<<<<<<< HEAD
-applyDebugInfoRelocations
-=======
 applyRELArelocations
->>>>>>> 7eea8dd4
 (
  Elf_SymbolVector *symbol_values,
  char *debug_info,
@@ -345,17 +341,10 @@
               if (n_relocations > 0) {
                 Elf_Data *relocations_data = elf_getdata(scn, NULL);
                 if (shdr.sh_type == SHT_RELA) {
-<<<<<<< HEAD
-                  applyDebugInfoRelocations(symbol_values, line_map,
-                    n_relocations, relocations_data);
-                } else {
-                  applyLineMapRelocations(symbol_values, line_map,
-=======
                   applyRELArelocations(symbol_values, line_map,
                     n_relocations, relocations_data);
                 } else {
                   applyRELrelocations(symbol_values, line_map,
->>>>>>> 7eea8dd4
                     n_relocations, relocations_data);
                 }
               }
