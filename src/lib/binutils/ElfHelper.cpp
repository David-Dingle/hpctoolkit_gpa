--- conflicted
+++ resolved
@@ -130,10 +130,7 @@
     free(memPtr);
 #else
     result = false;
-<<<<<<< HEAD
-=======
-    memPtr = 0;
->>>>>>> 44139fe0
+    memPtr = 0;
 #endif
     // If we cannot open the binary, release memPtr's memory
     // If we opened the binary, we've copied memPtr to origPtr, also release memory
