// * BeginRiceCopyright *****************************************************
//
// $HeadURL$
// $Id$
//
// --------------------------------------------------------------------------
// Part of HPCToolkit (hpctoolkit.org)
//
// Information about sources of support for research and development of
// HPCToolkit is at 'hpctoolkit.org' and in 'README.Acknowledgments'.
// --------------------------------------------------------------------------
//
// Copyright ((c)) 2002-2022, Rice University
// All rights reserved.
//
// Redistribution and use in source and binary forms, with or without
// modification, are permitted provided that the following conditions are
// met:
//
// * Redistributions of source code must retain the above copyright
//   notice, this list of conditions and the following disclaimer.
//
// * Redistributions in binary form must reproduce the above copyright
//   notice, this list of conditions and the following disclaimer in the
//   documentation and/or other materials provided with the distribution.
//
// * Neither the name of Rice University (RICE) nor the names of its
//   contributors may be used to endorse or promote products derived from
//   this software without specific prior written permission.
//
// This software is provided by RICE and contributors "as is" and any
// express or implied warranties, including, but not limited to, the
// implied warranties of merchantability and fitness for a particular
// purpose are disclaimed. In no event shall RICE or contributors be
// liable for any direct, indirect, incidental, special, exemplary, or
// consequential damages (including, but not limited to, procurement of
// substitute goods or services; loss of use, data, or profits; or
// business interruption) however caused and on any theory of liability,
// whether in contract, strict liability, or tort (including negligence
// or otherwise) arising in any way out of the use of this software, even
// if advised of the possibility of such damage.
//
// ******************************************************* EndRiceCopyright *


//***************************************************************************
//
// File: ElfHelper.cpp
//
// Purpose:
//   implementation of a function that scans an elf file and returns a vector
//   of sections 
//
//***************************************************************************


//******************************************************************************
// system includes
//******************************************************************************

#include <err.h>
#include <gelf.h>



//******************************************************************************
// local includes
//******************************************************************************

// #include <lib/support/diagnostics.h>

#include "ElfHelper.hpp"
#include "RelocateCubin.hpp"
#include "Fatbin.hpp"

#include <Elf_X.h> // ensure EM_CUDA defined

#include <include/hpctoolkit-config.h>

//******************************************************************************
// macros
//******************************************************************************

#ifndef NULL
#define NULL 0
#endif



//******************************************************************************
// interface functions 
//******************************************************************************

bool
ElfFile::open
(
 char *_memPtr,
 size_t _memLen,
 const std::string &_fileName
)
{
  origPtr = _memPtr;
  memPtr = _memPtr;
  memLen = _memLen;
  fileName = _fileName;

  elf_version(EV_CURRENT);
  elf = elf_memory(memPtr, memLen);
  if (elf == 0 || elf_kind(elf) != ELF_K_ELF) {
    memPtr = 0;
    return false;
  }

  GElf_Ehdr ehdr_v; 
  GElf_Ehdr *ehdr = gelf_getehdr(elf, &ehdr_v);
  if (!ehdr) {
    memPtr = 0;
    return false;
  }

  bool result = true;
#ifdef EM_CUDA
  if (ehdr->e_machine == EM_CUDA) {
    this->arch = ehdr->e_flags & 0xFF;
#ifdef DYNINST_USE_CUDA
    origPtr = (char *) malloc(memLen);
    memcpy(origPtr, memPtr, memLen);
    relocateCubin(memPtr, memLen, elf);
<<<<<<< HEAD

    if (getenv("HPCSTRUCT_CUBIN_RELOCATION")) {
      std::string newname = fileName + ".relocated";
      FILE *f = fopen(newname.c_str(), "w");
      fwrite(getMemory(), getLength(), 1, f);
      fclose(f);
    }
=======
    // Prevent memory leak
    free(memPtr);
>>>>>>> 6d4149af
#else
    result = false;
    memPtr = 0;
#endif
    // If we cannot open the binary, release memPtr's memory
    // If we opened the binary, we've copied memPtr to origPtr, also release memory
    memPtr = 0;
  }
#endif

  return result;
}


ElfFile::~ElfFile() 
{
  if (origPtr != memPtr && origPtr != 0) free(origPtr);
  elf_end(elf);
}


// assemble a vector of pointers to each section in an elf binary
ElfSectionVector *
elfGetSectionVector
(
 Elf *elf
)
{
  ElfSectionVector *sections = new ElfSectionVector;
  bool nonempty = false;
  if (elf) {
    Elf_Scn *scn = NULL;
    while ((scn = elf_nextscn(elf, scn)) != NULL) {
      sections->push_back(scn);
      nonempty = true;
    }
  }
  if (nonempty) return sections;
  else {
    delete sections;
    return NULL;
  }
}


char *
elfSectionGetData
(
 char *obj_ptr,
 GElf_Shdr *shdr
)
{
  char *sectionData = obj_ptr + shdr->sh_offset;
  return sectionData;
}


size_t
ElfFile::getTextSection
(
 char **text_section
)
{
  // start cfg generation
  ElfSectionVector *sections = elfGetSectionVector(elf);
  GElf_Ehdr ehdr_v;
  GElf_Ehdr *ehdr = gelf_getehdr(elf, &ehdr_v);

  if (ehdr) {
    for (auto si = sections->begin(); si != sections->end(); si++) {
      Elf_Scn *scn = *si;
      GElf_Shdr shdr_v;
      GElf_Shdr *shdr = gelf_getshdr(scn, &shdr_v);
      if (!shdr) continue;
      char *sectionData = elfSectionGetData(memPtr, shdr);
      const char *section_name = elf_strptr(elf, ehdr->e_shstrndx, shdr->sh_name);
      if (strcmp(section_name, ".text") == 0) {
        // TODO(Aaron): can a intel GPU binary has two text sections?
        *text_section = sectionData;
        return shdr->sh_size;
      }
    }
  }

  return 0;
}<|MERGE_RESOLUTION|>--- conflicted
+++ resolved
@@ -126,7 +126,6 @@
     origPtr = (char *) malloc(memLen);
     memcpy(origPtr, memPtr, memLen);
     relocateCubin(memPtr, memLen, elf);
-<<<<<<< HEAD
 
     if (getenv("HPCSTRUCT_CUBIN_RELOCATION")) {
       std::string newname = fileName + ".relocated";
@@ -134,10 +133,8 @@
       fwrite(getMemory(), getLength(), 1, f);
       fclose(f);
     }
-=======
     // Prevent memory leak
     free(memPtr);
->>>>>>> 6d4149af
 #else
     result = false;
     memPtr = 0;
