--- conflicted
+++ resolved
@@ -94,14 +94,6 @@
 	Dbg-Proc.hpp Dbg-Proc.cpp \
 	\
 	BinUtils.hpp BinUtils.cpp \
-<<<<<<< HEAD
-	VMAInterval.hpp VMAInterval.cpp
-
-
-#############################################################################
-MYCFLAGS       = @HOST_CFLAGS@ $(HPC_IFLAGS) @BINUTILS_IFLAGS@
-MYCXXFLAGS     = @HOST_CXXFLAGS@ $(HPC_IFLAGS) @BINUTILS_IFLAGS@
-=======
 	VMAInterval.hpp VMAInterval.cpp \
 	Fatbin.cpp \
 	ElfHelper.cpp \
@@ -116,7 +108,6 @@
 	$(DWARF_IFLAGS)  \
 	-I$(LIBELF_INC)  \
 	$(DYNINST_IFLAGS)
->>>>>>> d20cb5d8
 
 if IS_HOST_AR
   MYAR = @HOST_AR@
