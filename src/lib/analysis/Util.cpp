--- conflicted
+++ resolved
@@ -329,26 +329,6 @@
   using namespace Prof;
   using namespace std;
 
-<<<<<<< HEAD
-  Struct::ACodeNode* strct = lmStrct->findByVMA(vma);
-  if (!strct) {
-    if (useStruct) {
-      Struct::File* fileStrct =
-          Struct::File::demand(lmStrct, Struct::Tree::UnknownFileNm);
-
-      const string* unkProcNm =
-          (unknownProcNm) ? unknownProcNm : &Struct::Tree::UnknownProcNm;
-
-      Struct::Proc* procStrct =
-          Struct::Proc::demand(fileStrct, *unkProcNm);
-
-      strct = BAnal::Struct::demandStmtStructure(lmStrct, procStrct,
-          Struct::Tree::UnknownLine,
-          vma, vma + 1);
-    }
-    else {
-      strct = BAnal::Struct::makeStructureSimple(lmStrct, lm, vma, unknownProcNm);
-=======
   Struct::ACodeNode * stmt = lmStruct->findStmt(vma);
   bool found = (stmt != NULL);
 
@@ -373,7 +353,6 @@
       Struct::Proc * procStruct = Struct::Proc::demand(fileStruct, unknown_proc);
 
       stmt = procStruct->demandStmtSimple(0, vma, vma + 1);
->>>>>>> 69000245
     }
   }
 
