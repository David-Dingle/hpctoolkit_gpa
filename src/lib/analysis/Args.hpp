--- conflicted
+++ resolved
@@ -127,14 +127,11 @@
   // Structure files
   std::vector<std::string> structureFiles;
 
-<<<<<<< HEAD
   bool traceAnalysis;
   
-=======
   // Static analysis files
   std::vector<std::string> instructionFiles;
 
->>>>>>> 8d121e65
   // Group files
   std::vector<std::string> groupFiles;
 
