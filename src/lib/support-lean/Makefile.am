# -*-Mode: makefile;-*-

## * BeginRiceCopyright *****************************************************
##
## $HeadURL$
## $Id$
##
## --------------------------------------------------------------------------
## Part of HPCToolkit (hpctoolkit.org)
##
## Information about sources of support for research and development of
## HPCToolkit is at 'hpctoolkit.org' and in 'README.Acknowledgments'.
## --------------------------------------------------------------------------
##
## Copyright ((c)) 2002-2019, Rice University
## All rights reserved.
##
## Redistribution and use in source and binary forms, with or without
## modification, are permitted provided that the following conditions are
## met:
##
## * Redistributions of source code must retain the above copyright
##   notice, this list of conditions and the following disclaimer.
##
## * Redistributions in binary form must reproduce the above copyright
##   notice, this list of conditions and the following disclaimer in the
##   documentation and/or other materials provided with the distribution.
##
## * Neither the name of Rice University (RICE) nor the names of its
##   contributors may be used to endorse or promote products derived from
##   this software without specific prior written permission.
##
## This software is provided by RICE and contributors "as is" and any
## express or implied warranties, including, but not limited to, the
## implied warranties of merchantability and fitness for a particular
## purpose are disclaimed. In no event shall RICE or contributors be
## liable for any direct, indirect, incidental, special, exemplary, or
## consequential damages (including, but not limited to, procurement of
## substitute goods or services; loss of use, data, or profits; or
## business interruption) however caused and on any theory of liability,
## whether in contract, strict liability, or tort (including negligence
## or otherwise) arising in any way out of the use of this software, even
## if advised of the possibility of such damage.
##
## ******************************************************* EndRiceCopyright *

#############################################################################
##
## File:
##   $HeadURL$
##
## Description:
##   *Process with automake to produce Makefile.in*
##
##   Note: All local variables are prefixed with MY to prevent name
##   clashes with automatic automake variables.
##
#############################################################################

# We do not want the standard GNU files (NEWS README AUTHORS ChangeLog...)
AUTOMAKE_OPTIONS = foreign

#############################################################################
# Common settings
#############################################################################

include $(top_srcdir)/src/Makeinclude.config

BINUTILS_IFLAGS = @BINUTILS_IFLAGS@
LZMA_INC = @LZMA_INC@

#############################################################################
# Local settings
#############################################################################

MYSOURCES = \
	timer.h timer.c \
	OSUtil.h OSUtil.c \
	compress_lzma.c  \
<<<<<<< HEAD
	datacentric_config.c
	
=======
	demangle.c
>>>>>>> f3d6f4b4

MYCFLAGS = @HOST_CFLAGS@ $(HPC_IFLAGS) $(BINUTILS_IFLAGS) -I$(LZMA_INC)

if IS_HOST_AR
  MYAR = @HOST_AR@
else
  MYAR = $(AR) cru
endif

MYLIBADD = 

MYCLEAN = 


#############################################################################
# Automake rules
#############################################################################

noinst_LTLIBRARIES = libHPCsupport-lean.la

libHPCsupport_lean_la_SOURCES  = $(MYSOURCES)
libHPCsupport_lean_la_CFLAGS   = $(MYCFLAGS)
libHPCsupport_lean_la_AR       = $(MYAR)
libHPCsupport_lean_la_LIBADD   = $(MYLIBADD)

MOSTLYCLEANFILES = $(MYCLEAN)

#############################################################################
# Common rules
#############################################################################

include $(top_srcdir)/src/Makeinclude.rules
<|MERGE_RESOLUTION|>--- conflicted
+++ resolved
@@ -77,12 +77,8 @@
 	timer.h timer.c \
 	OSUtil.h OSUtil.c \
 	compress_lzma.c  \
-<<<<<<< HEAD
-	datacentric_config.c
-	
-=======
+	datacentric_config.c \
 	demangle.c
->>>>>>> f3d6f4b4
 
 MYCFLAGS = @HOST_CFLAGS@ $(HPC_IFLAGS) $(BINUTILS_IFLAGS) -I$(LZMA_INC)
 
