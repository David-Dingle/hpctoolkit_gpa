// -*-Mode: C++;-*-

// * BeginRiceCopyright *****************************************************
//
// $HeadURL$
// $Id$
//
// --------------------------------------------------------------------------
// Part of HPCToolkit (hpctoolkit.org)
//
// Information about sources of support for research and development of
// HPCToolkit is at 'hpctoolkit.org' and in 'README.Acknowledgments'.
// --------------------------------------------------------------------------
//
// Copyright ((c)) 2020, Rice University
// All rights reserved.
//
// Redistribution and use in source and binary forms, with or without
// modification, are permitted provided that the following conditions are
// met:
//
// * Redistributions of source code must retain the above copyright
//   notice, this list of conditions and the following disclaimer.
//
// * Redistributions in binary form must reproduce the above copyright
//   notice, this list of conditions and the following disclaimer in the
//   documentation and/or other materials provided with the distribution.
//
// * Neither the name of Rice University (RICE) nor the names of its
//   contributors may be used to endorse or promote products derived from
//   this software without specific prior written permission.
//
// This software is provided by RICE and contributors "as is" and any
// express or implied warranties, including, but not limited to, the
// implied warranties of merchantability and fitness for a particular
// purpose are disclaimed. In no event shall RICE or contributors be
// liable for any direct, indirect, incidental, special, exemplary, or
// consequential damages (including, but not limited to, procurement of
// substitute goods or services; loss of use, data, or profits; or
// business interruption) however caused and on any theory of liability,
// whether in contract, strict liability, or tort (including negligence
// or otherwise) arising in any way out of the use of this software, even
// if advised of the possibility of such damage.
//
// ******************************************************* EndRiceCopyright *

#include "hpcrun4.hpp"

#include "../util/log.hpp"
#include "lib/prof-lean/hpcrun-fmt.h"
#include "lib/prof-lean/placeholders.h"

// TODO: Remove and change this once new-cupti is finalized
#define HPCRUN_GPU_ROOT_NODE 65533
#define HPCRUN_GPU_RANGE_NODE 65532
#define HPCRUN_GPU_CONTEXT_NODE 65531

using namespace hpctoolkit;
using namespace sources;

Hpcrun4::Hpcrun4(const stdshim::filesystem::path& fn)
  : ProfileSource(), fileValid(true), attrsValid(true), tattrsValid(true),
    thread(nullptr), path(fn),
    tracepath(fn.parent_path() / fn.stem().concat(".hpctrace")) {
  // Try to open up the file. Errors handled inside somewhere.
  file = hpcrun_sparse_open(path.c_str(), 0, 0);
  if(file == nullptr) {
    fileValid = false;
    return;
  }
  // We still need to check the header before we know for certain whether
  // this is the right version. A hassle, I know.
  hpcrun_fmt_hdr_t hdr;
  if(hpcrun_sparse_read_hdr(file, &hdr) != 0) {
    hpcrun_sparse_close(file);
    fileValid = false;
    return;
  }
  if(hdr.version != 4.0) {
    hpcrun_fmt_hdr_free(&hdr, std::free);
    hpcrun_sparse_close(file);
    fileValid = false;
    return;
  }
  unsigned int traceDisorder = 0;  // Assume traces are ordered.
  for(uint32_t i = 0; i < hdr.nvps.len; i++) {
    const std::string k(hdr.nvps.lst[i].name);
    const auto v = hdr.nvps.lst[i].val;
    if(k == HPCRUN_FMT_NV_prog) attrs.name(std::string(v));
    else if(k == HPCRUN_FMT_NV_progPath)
      attrs.path(stdshim::filesystem::path(v));
    else if(k == HPCRUN_FMT_NV_envPath)
      attrs.environment("PATH", std::string(v));
    else if(k == HPCRUN_FMT_NV_jobId)
      attrs.job(std::strtol(v, nullptr, 10));
    else if(k == HPCRUN_FMT_NV_traceDisorder) {
      traceDisorder = std::strtoul(v, nullptr, 10);
    } else if(k != HPCRUN_FMT_NV_traceMinTime && k != HPCRUN_FMT_NV_traceMaxTime
              && k != HPCRUN_FMT_NV_mpiRank && k != HPCRUN_FMT_NV_tid
              && k != HPCRUN_FMT_NV_hostid && k != HPCRUN_FMT_NV_pid) {
      util::log::warning()
      << "Unknown file attribute in " << path.string() << ":\n"
          "  '" << k << "'='" << std::string(v) << "'!";
    }
  }
  hpcrun_fmt_hdr_free(&hdr, std::free);
  // Try to read the hierarchical tuple, failure is fatal for this Source
  {
    id_tuple_t sfTuple;
    if(hpcrun_sparse_read_id_tuple(file, &sfTuple) != SF_SUCCEED) {
      util::log::error{} << "Invalid profile identifier tuple in: "
                           << path.string();
      hpcrun_sparse_close(file);
      fileValid = false;
      return;
    }
    std::vector<pms_id_t> tuple;
    tuple.reserve(sfTuple.length);
    for(size_t i = 0; i < sfTuple.length; i++)
      tuple.push_back(sfTuple.ids[i]);
    id_tuple_free(&sfTuple);
    tattrs.idTuple(std::move(tuple));
  }
  // Try and read the dictionary for the tuple, failure is fatal for this Source
  {
    hpcrun_fmt_idtuple_dxnry_t dict;
    if(hpcrun_sparse_read_idtuple_dxnry(file, &dict) != SF_SUCCEED) {
      util::log::error{} << "Invalid profile identifier dictionary in: "
                           << path.string();
      hpcrun_sparse_close(file);
      fileValid = false;
      return;
    }
    for(int i = 0; i < dict.num_entries; i++)
      attrs.idtupleName(dict.dictionary[i].kind, dict.dictionary[i].kindStr);
    hpcrun_fmt_idtuple_dxnry_free(&dict, std::free);
  }
  // If all went well, we can pause the file here.
  hpcrun_sparse_pause(file);

  // Also check for a corrosponding tracefile. If anything goes wrong, we'll
  // just skip it.
  if(!setupTrace(traceDisorder)) tracepath.clear();
}

bool Hpcrun4::valid() const noexcept { return fileValid; }

Hpcrun4::~Hpcrun4() {
  if(fileValid) hpcrun_sparse_close(file);
}

DataClass Hpcrun4::provides() const noexcept {
  using namespace literals::data;
  Class ret = attributes + references + contexts + DataClass::metrics + threads;
  if(!tracepath.empty()) ret += ctxTimepoints;
  return ret;
}

DataClass Hpcrun4::finalizeRequest(const DataClass& d) const noexcept {
  using namespace literals::data;
  DataClass o = d;
  if(o.hasMetrics()) o += attributes + contexts + threads;
  if(o.hasCtxTimepoints()) o += contexts + threads;
  if(o.hasThreads()) o += contexts;  // In case of outlined range trees
  if(o.hasContexts()) o += references;
  return o;
}

bool Hpcrun4::setupTrace(unsigned int traceDisorder) noexcept {
  std::FILE* file = std::fopen(tracepath.c_str(), "rb");
  if(!file) return false;
  // Read in the file header.
  hpctrace_fmt_hdr_t thdr;
  if(hpctrace_fmt_hdr_fread(&thdr, file) != HPCFMT_OK) {
    std::fclose(file);
    return false;
  }
  if(thdr.version != 1.01) { std::fclose(file); return false; }
  if(HPCTRACE_HDR_FLAGS_GET_BIT(thdr.flags, HPCTRACE_HDR_FLAGS_DATA_CENTRIC_BIT_POS)) {
    std::fclose(file);
    return false;
  }
  // The file is now placed right at the start of the data.
  trace_off = std::ftell(file);

  // Count the number of timepoints in the file, and save it for later.
  std::fseek(file, 0, SEEK_END);
  auto trace_end = std::ftell(file);
  if((trace_end - trace_off) % (8+4) != 0) {
    std::fclose(file);
    return false;
  }
  tattrs.ctxTimepointStats((trace_end - trace_off) / (8+4), traceDisorder);

  std::fclose(file);
  return true;
}

void Hpcrun4::read(const DataClass& needed) {
  if(!fileValid) return;  // We don't have anything more to say
  if(!realread(needed)) {
    util::log::error{} << "Error while parsing measurement profile " << path.filename().string();
    fileValid = false;
  }
}

bool Hpcrun4::realread(const DataClass& needed) try {
  // If attributes or threads are requested, we emit 'em.
  if(needed.hasAttributes() && attrsValid) {
    sink.attributes(std::move(attrs));
    attrsValid = false;
  }
  if(needed.hasThreads() && tattrsValid) {
    thread = &sink.thread(std::move(tattrs));
    tattrsValid = false;
  }

  // Most likely we need something. So just resume the file.
  hpcrun_sparse_resume(file, path.c_str());

  if(needed.hasAttributes()) {
    int id;
    metric_desc_t m;
    metric_aux_info_t maux;
    std::vector<std::pair<std::string, ExtraStatistic::Settings>> estats;
    while((id = hpcrun_sparse_next_metric(file, &m, &maux, 4.0)) > 0) {
      Metric::Settings settings{m.name, m.description};
      switch(m.flags.fields.show) {
      case HPCRUN_FMT_METRIC_SHOW: break;  // Default
      case HPCRUN_FMT_METRIC_HIDE:
        settings.visibility = Metric::Settings::visibility_t::hiddenByDefault;
        break;
      case HPCRUN_FMT_METRIC_SHOW_INCLUSIVE:
        util::log::error{} << "Show parameter SHOW_INCLUSIVE does not have a clear definition,"
                              " " << m.name << " may be presented incorrectly.";
        settings.scopes &= {MetricScope::execution, MetricScope::point};
        break;
      case HPCRUN_FMT_METRIC_SHOW_EXCLUSIVE:
        settings.scopes &= {MetricScope::function, MetricScope::point};
        break;
      case HPCRUN_FMT_METRIC_INVISIBLE:
        settings.visibility = Metric::Settings::visibility_t::invisible;
        break;
      default:
        util::log::error{} << "Unknown show parameter " << (unsigned int)m.flags.fields.show
                           << ", " << m.name << " may be presented incorrectly.";
        break;
      }

      if(m.formula != nullptr && m.formula[0] != '\0') {
        ExtraStatistic::Settings es_settings{std::move(settings)};
        es_settings.showPercent = m.flags.fields.showPercent;
        es_settings.format = m.format;
        estats.emplace_back(m.formula, std::move(es_settings));
      } else {
        bool isInt = false;
        if(m.flags.fields.valFmt == MetricFlags_ValFmt_Real) isInt = false;
        else if(m.flags.fields.valFmt == MetricFlags_ValFmt_Int) isInt = true;
        else {
          util::log::info{} << "Invalid metric value format: " << m.flags.fields.valFmt;
          return false;
        }
        metrics.insert({id, {sink.metric(std::move(settings)), isInt}});
      }
      hpcrun_fmt_metricDesc_free(&m, std::free);
    }
    if(id < 0) {
      util::log::info{} << "Error while trying to read a metric entry";
      return false;
    }

    for(auto&& [rawFormula, es_settings]: std::move(estats)) {
      const auto& ct = std::use_facet<std::ctype<char>>(std::locale::classic());
      std::size_t idx = 0;
      while(idx != std::string::npos && idx < rawFormula.size()) {
        if(rawFormula[idx] == '#' || rawFormula[idx] == '$'
           || rawFormula[idx] == '@') {
          // Variable specification, collect the digits and decode
          auto id = ({
            idx++;
            std::string id;
            while(idx < rawFormula.size()
                  && ct.is(std::ctype<char>::digit, rawFormula[idx])) {
              id += rawFormula[idx];
              idx++;
            }
            if(id.size() == 0) {
              util::log::info{} << "Invalid empty formula string";
              return false;
            }
            std::stoll(id);
          });
          id += 1;  // Adjust to sparse metric ids
          const auto it = metrics.find(id);
          if(it == metrics.end()) {
            util::log::info{} << "Value for unknown metric id: " << id;
            return false;
          }
          auto& met = it->second.first;
          es_settings.formula.emplace_back(ExtraStatistic::MetricPartialRef(
            met, met.statsAccess().requestSumPartial()));
        } else {
          // C-like formula components
          std::size_t next = rawFormula.find_first_of("#$@", idx);
          if(next == std::string::npos)
            es_settings.formula.emplace_back(rawFormula.substr(idx));
          else
            es_settings.formula.emplace_back(rawFormula.substr(idx, next-idx));
          idx = next;
        }
      }
      sink.extraStatistic(std::move(es_settings));
    }
    for(const auto& im: metrics) sink.metricFreeze(im.second.first);
  }
  if(needed.hasReferences()) {
    int id;
    loadmap_entry_t lm;
    while((id = hpcrun_sparse_next_lm(file, &lm)) > 0) {
      modules.emplace(id, sink.module(lm.name));
      hpcrun_fmt_loadmapEntry_free(&lm, std::free);
    }
    if(id < 0) {
      util::log::info{} << "Error while reading a load module entry";
      return false;
    }
  }
  if(needed.hasContexts()) {
    int id;
    hpcrun_fmt_cct_node_t n;
    while((id = hpcrun_sparse_next_context(file, &n)) > 0) {
      if(n.id_parent == 0) {
        // Root nodes are very limited in their forms
        if(n.lm_id == HPCRUN_PLACEHOLDER_LM) {
          if(n.lm_ip == hpcrun_placeholder_root_primary) {
            // Primary root, for normal "full" unwinds. Maps to (global).
            nodes.emplace(id, std::make_pair(nullptr, &sink.global()));
          } else {
            // It seems like we should handle root_partial here as well, but a
            // snippet in hpcrun/cct/cct.c stitches root_partial as a child of
            // the root_primary. So we handle it later.

            // All other cases are an error. Special case here for a slightly
            // nicer error message
            util::log::info{} << "Invalid root cct node: "
                              << Scope(Scope::placeholder, n.lm_ip);
            return false;
          }
        } else if(n.lm_id == HPCRUN_GPU_ROOT_NODE) {
          // Outlined range root node. No corresponding object.
          nodes.emplace(id, (int)0);
        } else {
          // All other cases are an error
          util::log::info{} << "Invalid root cct node: lm = " << n.lm_id
                            << ", ip = " << n.lm_ip;
          return false;
        }
        continue;  // No need to do any other processing
      }

      const auto outlineGpuContext = [this](uint64_t context){
        // Synthesize the id-tuple for a GPU context based on our own id-tuple.
        std::vector<pms_id_t> tuple = (tattrsValid ? tattrs : thread->thread().attributes).idTuple();
        auto node = std::find_if(tuple.rbegin(), tuple.rend(),
          [](const auto& e) -> bool {
            switch(IDTUPLE_GET_KIND(e.kind)) {
            default:
              return false;
            case IDTUPLE_NODE:
            case IDTUPLE_RANK:
              return true;
            }
          });
        tuple.erase(node.base(), tuple.end());
        tuple.push_back({IDTUPLE_COMPOSE(IDTUPLE_GPUCONTEXT, IDTUPLE_IDS_LOGIC_LOCAL),
                         context, 0});
        ThreadAttributes outlined_tattr;
        outlined_tattr.idTuple(std::move(tuple));
        return outlined_tattr;
      };

      // Determine how to interpret this node based on its parent
      auto par_it = nodes.find(n.id_parent);
      if(par_it == nodes.end()) {
        util::log::info{} << "Encountered out-of-order id_parent: " << n.id_parent;
        return false;
      }
      const auto& par = par_it->second;
      if(const auto* p_x = std::get_if<std::pair<Context*, Context*>>(&par)) {
        Context& par = *p_x->second;
        if(n.lm_id == HPCRUN_GPU_CONTEXT_NODE) {
          // This is a reference to an outlined range tree, rooted at grandpar
          // and par is the entry.
          nodes.emplace(id, std::make_pair(p_x,
              &sink.mergedThread(outlineGpuContext(n.lm_ip)) ));
          continue;
        }

        // In all other valid cases, this either represents a point or
        // placeholder Scope. Must be a point if we need reconstruction.
        Scope scope;
<<<<<<< HEAD
        if(n.lm_id == HPCRUN_PLACEHOLDER_LM && !n.from_ununwindable) {
=======
        if(n.lm_id == HPCRUN_PLACEHOLDER_LM && n.unwound) {
>>>>>>> d453063c
          switch(n.lm_ip) {
          case hpcrun_placeholder_unnormalized_ip:
          case hpcrun_placeholder_root_partial:  // Because hpcrun stitches here
            // Maps to (unknown) instead of a placeholder
            scope = Scope();
            break;
          case hpcrun_placeholder_root_primary:
            util::log::info{} << "Encountered <primary root> that wasn't a root!";
            return false;
          default:
            scope = Scope(Scope::placeholder, n.lm_ip);
            break;
          }
        } else {
          auto mod_it = modules.find(n.lm_id);
          if(mod_it == modules.end()) {
            util::log::info{} << "Invalid lm_id: " << n.lm_id;
            return false;
          }
          scope = Scope(mod_it->second, n.lm_ip);
        }

<<<<<<< HEAD
        if(n.from_ununwindable) {
=======
        if(!n.unwound) {
>>>>>>> d453063c
          // In this case, we need a Reconstruction.
          auto fg = sink.contextFlowGraph(scope);
          if(fg) {
            nodes.emplace(id, &sink.contextReconstruction(*fg, par));
          } else {
            // Failed to generate the appropriate FlowGraph, we must be missing
            // some data. Map to par -> (unknown) -> (point) and throw an error.
            util::log::error{} << "Missing required CFG data for binary: "
              << scope.point_data().first.path().string();
            nodes.emplace(id, std::make_pair(&par, &sink.context(sink.context(par, Scope()), scope)));
          }
        } else {
          // Simple straightforward Context
          nodes.emplace(id, std::make_pair(&par, &sink.context(par, scope)));
        }
      } else if(std::holds_alternative<ContextReconstruction*>(par)) {
        // This is invalid, Reconstructions cannot have children. Yet.
        util::log::info{} << "Encountered invalid child of un-unwindable cct node";
        return false;
      } else if(const auto* p_x = std::get_if<std::pair<const std::pair<Context*, Context*>*, PerThreadTemporary*>>(&par)) {
        if(n.lm_id != HPCRUN_GPU_RANGE_NODE) {
          // Children of CONTEXT nodes must be RANGE nodes.
          util::log::info{} << "Encountered invalid non-GPU_RANGE child of GPU_CONTEXT node";
          return false;
        }
        // Add this root to the proper reconstruction group
        sink.addToReconstructionGroup(*p_x->first->first, p_x->first->second->scope(), *p_x->second, n.lm_ip);
        nodes.emplace(id, std::make_pair(p_x, n.lm_ip));
      } else if(std::holds_alternative<std::pair<const std::pair<const std::pair<Context*, Context*>*, PerThreadTemporary*>*, uint64_t>>(par)) {
        // This is invalid, inline GPU_RANGE nodes cannot have children.
        util::log::info{} << "Encountered invalid child of inline GPU_RANGE node";
        return false;
      } else if(std::holds_alternative<int>(par)) {
        if(n.lm_id != HPCRUN_GPU_CONTEXT_NODE) {
          // Children of the range-root must be GPU_CONTEXT nodes.
          util::log::info{} << "Encountered invalid non-GPU_CONTEXT child of outlined range tree root";
          return false;
        }
        nodes.emplace(id, &sink.mergedThread(outlineGpuContext(n.lm_ip)));
      } else if(auto* pp_thread = std::get_if<PerThreadTemporary*>(&par)) {
        if(n.lm_id != HPCRUN_GPU_RANGE_NODE) {
          // Children of CONTEXT nodes must be RANGE nodes.
          util::log::info{} << "Encountered invalid non-GPU_RANGE child of GPU_CONTEXT node";
          return false;
        }
        nodes.emplace(id, std::make_pair(*pp_thread, n.lm_ip));
      } else if(auto* p_x = std::get_if<std::pair<PerThreadTemporary*, uint64_t>>(&par)) {
        // Sample within an outlined range tree. Always represents a point Scope.
        auto mod_it = modules.find(n.lm_id);
        if(mod_it == modules.end()) {
          util::log::info{} << "Invalid lm_id: " << n.lm_id;
          return false;
        }
        Scope scope(mod_it->second, n.lm_ip);

        auto fg = sink.contextFlowGraph(scope);
        if(fg) {
          sink.addToReconstructionGroup(*fg, *p_x->first, p_x->second);
          nodes.emplace(id, std::make_pair(p_x, &*fg));
        } else {
          // Failed to generate the appropriate FlowGraph, we must be missing
          // some data. Map to (global) -> (unknown) -> (point) and throw an error.
          util::log::error{} << "Missing required CFG data for binary: "
            << mod_it->second.path().string();
          auto& unk = sink.context(sink.global(), Scope());
          nodes.emplace(id, std::make_pair(&unk, &sink.context(unk, scope)));
        }
      } else if(std::holds_alternative<std::pair<const std::pair<PerThreadTemporary*, uint64_t>*, ContextFlowGraph*>>(par)) {
        // This is invalid, outlined range-tree sample nodes cannot have children.
        util::log::info{} << "Encountered invalid child of outlined range sample node";
        return false;
      } else {
        // It must be one of the previous, otherwise we're in trouble
        assert(false && "Invalid cct node saved storage!");
        std::abort();
      }
    }
    if(id < 0) {
      util::log::info{} << "Error while reading cct node entry";
      return false;
    }
  }
  if(needed.hasMetrics()) {
    int cid;
    while((cid = hpcrun_sparse_next_block(file)) > 0) {
      hpcrun_metricVal_t val;
      int mid = hpcrun_sparse_next_entry(file, &val);
      if(mid == 0) continue;
      assert(sink.limit().hasContexts());  // TODO: figure out what I was thinking here
      auto node_it = nodes.find(cid);
      if(node_it == nodes.end()) {
        util::log::info{} << "Encountered metric value for invalid cct node id: " << cid;
        return false;
      }
      auto accum = [&]() -> std::optional<ProfilePipeline::Source::AccumulatorsRef> {
        if(auto* p_x = std::get_if<std::pair<Context*, Context*>>(&node_it->second)) {
          return sink.accumulateTo(*thread, *p_x->second);
        } else if(auto* pp_reconst = std::get_if<ContextReconstruction*>(&node_it->second)) {
          return sink.accumulateTo(*thread, **pp_reconst);
        } else if(auto* p_x = std::get_if<std::pair<const std::pair<const std::pair<Context*, Context*>*,
            PerThreadTemporary*>*, uint64_t>>(&node_it->second)) {
          return sink.accumulateTo(*p_x->first->second, p_x->second, *p_x->first->first->second);
        } else if(auto* p_x = std::get_if<std::pair<const std::pair<PerThreadTemporary*, uint64_t>*,
                                                    ContextFlowGraph*>>(&node_it->second)) {
          return sink.accumulateTo(*p_x->first->first, p_x->first->second, *p_x->second);
        }
        return std::nullopt;
      }();
      if(!accum) {
        util::log::info{} << "Encountered metric value for cct node that should have none: " << cid;
        return false;
      }
      while(mid > 0) {
        const auto& x = metrics.at(mid);
        Metric& met = x.first;
        bool isInt = x.second;
        accum->add(met, isInt ? (double)val.i : val.r);
        mid = hpcrun_sparse_next_entry(file, &val);
      }
    }
  }

  // Pause the file, we're at a good point here
  hpcrun_sparse_pause(file);

  if(needed.hasCtxTimepoints() && !tracepath.empty()) {
    assert(thread);

    std::FILE* f = std::fopen(tracepath.c_str(), "rb");
    std::fseek(f, trace_off, SEEK_SET);
    hpctrace_fmt_datum_t tpoint;
    while(1) {
      int err = hpctrace_fmt_datum_fread(&tpoint, {0}, f);
      if(err == HPCFMT_EOF) break;
      else if(err != HPCFMT_OK) {
        util::log::info{} << "Error reading trace datum from "
                          << tracepath.filename().string();
        return false;
      }
      auto it = nodes.find(tpoint.cpId);
      if(it != nodes.end()) {
        if(auto* p_x = std::get_if<std::pair<Context*, Context*>>(&it->second)) {
          switch(sink.timepoint(*thread, *p_x->second,
              std::chrono::nanoseconds(HPCTRACE_FMT_GET_TIME(tpoint.comp)))) {
          case ProfilePipeline::Source::TimepointStatus::next:
            break;  // 'Round the loop
          case ProfilePipeline::Source::TimepointStatus::rewindStart:
            // Put the cursor back at the beginning
            std::fseek(f, trace_off, SEEK_SET);
            break;
          }
        }
      }
    }
    std::fclose(f);
  }
  return true;
} catch(std::exception& e) {
  util::log::info{} << "Exception caught while reading measurement profile "
    << path.string() << "\n"
       "  what(): " << e.what();
  return false;
}<|MERGE_RESOLUTION|>--- conflicted
+++ resolved
@@ -399,11 +399,7 @@
         // In all other valid cases, this either represents a point or
         // placeholder Scope. Must be a point if we need reconstruction.
         Scope scope;
-<<<<<<< HEAD
-        if(n.lm_id == HPCRUN_PLACEHOLDER_LM && !n.from_ununwindable) {
-=======
         if(n.lm_id == HPCRUN_PLACEHOLDER_LM && n.unwound) {
->>>>>>> d453063c
           switch(n.lm_ip) {
           case hpcrun_placeholder_unnormalized_ip:
           case hpcrun_placeholder_root_partial:  // Because hpcrun stitches here
@@ -426,11 +422,7 @@
           scope = Scope(mod_it->second, n.lm_ip);
         }
 
-<<<<<<< HEAD
-        if(n.from_ununwindable) {
-=======
         if(!n.unwound) {
->>>>>>> d453063c
           // In this case, we need a Reconstruction.
           auto fg = sink.contextFlowGraph(scope);
           if(fg) {
