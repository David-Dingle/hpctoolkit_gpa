// -*-Mode: C++;-*-

// * BeginRiceCopyright *****************************************************
//
// $HeadURL$
// $Id$
//
// --------------------------------------------------------------------------
// Part of HPCToolkit (hpctoolkit.org)
//
// Information about sources of support for research and development of
// HPCToolkit is at 'hpctoolkit.org' and in 'README.Acknowledgments'.
// --------------------------------------------------------------------------
//
// Copyright ((c)) 2020, Rice University
// All rights reserved.
//
// Redistribution and use in source and binary forms, with or without
// modification, are permitted provided that the following conditions are
// met:
//
// * Redistributions of source code must retain the above copyright
//   notice, this list of conditions and the following disclaimer.
//
// * Redistributions in binary form must reproduce the above copyright
//   notice, this list of conditions and the following disclaimer in the
//   documentation and/or other materials provided with the distribution.
//
// * Neither the name of Rice University (RICE) nor the names of its
//   contributors may be used to endorse or promote products derived from
//   this software without specific prior written permission.
//
// This software is provided by RICE and contributors "as is" and any
// express or implied warranties, including, but not limited to, the
// implied warranties of merchantability and fitness for a particular
// purpose are disclaimed. In no event shall RICE or contributors be
// liable for any direct, indirect, incidental, special, exemplary, or
// consequential damages (including, but not limited to, procurement of
// substitute goods or services; loss of use, data, or profits; or
// business interruption) however caused and on any theory of liability,
// whether in contract, strict liability, or tort (including negligence
// or otherwise) arising in any way out of the use of this software, even
// if advised of the possibility of such damage.
//
// ******************************************************* EndRiceCopyright *

#include "hpcrun4.hpp"

#include "../util/log.hpp"
#include "lib/prof-lean/hpcrun-fmt.h"

// TODO: Remove this after catching the develop commits
#define HPCRUN_FMT_NV_traceOrdered "trace-time-ordered"

<<<<<<< HEAD
=======
// TODO: Remove and change this once new-cupti is finalized
#define HPCRUN_GPU_ROOT_NODE 65533
#define HPCRUN_GPU_RANGE_NODE 65532
#define HPCRUN_GPU_CONTEXT_NODE 65531

>>>>>>> bf623406
using namespace hpctoolkit;
using namespace sources;
using namespace literals::data;

Hpcrun4::Hpcrun4(const stdshim::filesystem::path& fn)
  : ProfileSource(), fileValid(true), attrsValid(true), tattrsValid(true),
    thread(nullptr), path(fn), partial_node_id(0), unknown_node_id(0),
    range_root_node_id(0),
    tracepath(fn.parent_path() / fn.stem().concat(".hpctrace")),
    trace_sort(false) {
  // Try to open up the file. Errors handled inside somewhere.
  file = hpcrun_sparse_open(path.c_str(), 0, 0);
  if(file == nullptr) {
    fileValid = false;
    return;
  }
  // We still need to check the header before we know for certain whether
  // this is the right version. A hassle, I know.
  hpcrun_fmt_hdr_t hdr;
  if(hpcrun_sparse_read_hdr(file, &hdr) != 0) {
    hpcrun_sparse_close(file);
    fileValid = false;
    return;
  }
  if(hdr.version != 4.0) {
    hpcrun_fmt_hdr_free(&hdr, std::free);
    hpcrun_sparse_close(file);
    fileValid = false;
    return;
  }
  stdshim::optional<unsigned long> mpirank;
  stdshim::optional<unsigned long> threadid;
  stdshim::optional<unsigned long> hostid;
  for(uint32_t i = 0; i < hdr.nvps.len; i++) {
    const std::string k(hdr.nvps.lst[i].name);
    const auto v = hdr.nvps.lst[i].val;
    if(k == HPCRUN_FMT_NV_prog) attrs.name(std::string(v));
    else if(k == HPCRUN_FMT_NV_progPath)
      attrs.path(stdshim::filesystem::path(v));
    else if(k == HPCRUN_FMT_NV_envPath)
      attrs.environment("PATH", std::string(v));
    else if(k == HPCRUN_FMT_NV_jobId)
      attrs.job(std::strtol(v, nullptr, 10));
    else if(k == HPCRUN_FMT_NV_mpiRank)
      mpirank = std::strtol(v, nullptr, 10);
    else if(k == HPCRUN_FMT_NV_tid)
      threadid = std::strtol(v, nullptr, 10);
    else if(k == HPCRUN_FMT_NV_hostid)
      hostid = std::strtol(v, nullptr, 16);
    else if(k == HPCRUN_FMT_NV_pid)
      tattrs.procid(std::strtol(v, nullptr, 10));
    else if(k == HPCRUN_FMT_NV_traceOrdered) {
      if(std::string(v) == "1") trace_sort = true;
    } else if(k != HPCRUN_FMT_NV_traceMinTime
            && k != HPCRUN_FMT_NV_traceMaxTime) {
      util::log::warning()
      << "Unknown file attribute in " << path.string() << ":\n"
          "  '" << k << "'='" << std::string(v) << "'!";
    }
  }
  hpcrun_fmt_hdr_free(&hdr, std::free);
  // Try to read the hierarchical tuple, if we fail synth from the header data
  id_tuple_t sfTuple;
  if(hpcrun_sparse_read_id_tuple(file, &sfTuple) == SF_SUCCEED) {
    std::vector<pms_id_t> tuple;
    tuple.reserve(sfTuple.length);
    for(size_t i = 0; i < sfTuple.length; i++)
      tuple.push_back(sfTuple.ids[i]);
    id_tuple_free(&sfTuple);
    tattrs.idTuple(std::move(tuple));
  } else {
    util::log::warning{} << "Synthesizing hierarchical tuple for: "
                         << path.string();
    std::vector<pms_id_t> tuple;
    if(hostid) tuple.push_back({.kind = IDTUPLE_NODE, .index=*hostid});
    if(threadid && *threadid >= 500)  // GPUDEVICE goes before RANK
      tuple.push_back({.kind = IDTUPLE_GPUDEVICE, .index=0});
    if(mpirank) tuple.push_back({.kind = IDTUPLE_RANK, .index=*mpirank});
    if(threadid) {
      if(*threadid >= 500) {  // GPU stream
        tuple.push_back({.kind = IDTUPLE_GPUCONTEXT, .index=0});
        tuple.push_back({.kind = IDTUPLE_GPUSTREAM, .index=*threadid - 500});
      } else
        tuple.push_back({.kind = IDTUPLE_THREAD, .index=*threadid});
    }
    tattrs.idTuple(std::move(tuple));
  }
  // If all went well, we can pause the file here.
  hpcrun_sparse_pause(file);

  // Also check for a corrosponding tracefile. If anything goes wrong, we'll
  // just skip it.
  if(!setupTrace()) tracepath.clear();
}

bool Hpcrun4::valid() const noexcept { return fileValid; }

Hpcrun4::~Hpcrun4() {
  if(fileValid) hpcrun_sparse_close(file);
}

DataClass Hpcrun4::provides() const noexcept {
  Class ret = attributes + references + contexts + DataClass::metrics + threads;
  if(!tracepath.empty()) ret += timepoints;
  return ret;
}

DataClass Hpcrun4::finalizeRequest(const DataClass& d) const noexcept {
  DataClass o = d;
  if(o.hasMetrics()) o += attributes + contexts + threads;
  if(o.hasTimepoints()) o += contexts;
  if(o.hasContexts()) o += references;
  return o;
}

bool Hpcrun4::setupTrace() noexcept {
  std::FILE* file = std::fopen(tracepath.c_str(), "rb");
  if(!file) return false;
  // Read in the file header.
  hpctrace_fmt_hdr_t thdr;
  if(hpctrace_fmt_hdr_fread(&thdr, file) != HPCFMT_OK) {
    std::fclose(file);
    return false;
  }
  if(thdr.version != 1.01) { std::fclose(file); return false; }
  if(HPCTRACE_HDR_FLAGS_GET_BIT(thdr.flags, HPCTRACE_HDR_FLAGS_DATA_CENTRIC_BIT_POS)) {
    std::fclose(file);
    return false;
  }
  // The file is now placed right at the start of the data.
  trace_off = std::ftell(file);

  // Count the number of timepoints in the file, and save it for later.
  std::fseek(file, 0, SEEK_END);
  auto trace_end = std::ftell(file);
  if((trace_end - trace_off) % (8+4) != 0) {
    std::fclose(file);
    return false;
  }
  tattrs.timepointCnt((trace_end - trace_off) / (8+4));

  std::fclose(file);
  return true;
}

void Hpcrun4::read(const DataClass& needed) {
  // If attributes or threads are requested, we emit 'em.
  if(needed.hasAttributes() && attrsValid) {
    sink.attributes(std::move(attrs));
    attrsValid = false;
  }
  if(needed.hasThreads() && tattrsValid) {
    thread = &sink.thread(std::move(tattrs));
    tattrsValid = false;
  }

  // Most likely we need something. So just resume the file.
  hpcrun_sparse_resume(file, path.c_str());

  if(needed.hasAttributes()) {
    int id;
    metric_desc_t m;
    metric_aux_info_t maux;
    std::vector<std::pair<std::string, ExtraStatistic::Settings>> estats;
    while((id = hpcrun_sparse_next_metric(file, &m, &maux, 4.0)) > 0) {
      Metric::Settings settings{m.name, m.description};
      switch(m.flags.fields.show) {
      case HPCRUN_FMT_METRIC_SHOW: break;  // Default
      case HPCRUN_FMT_METRIC_HIDE:
        settings.visibility = Metric::Settings::visibility_t::hiddenByDefault;
        break;
      case HPCRUN_FMT_METRIC_SHOW_INCLUSIVE:
        util::log::error{} << "Show parameter SHOW_INCLUSIVE does not have a clear definition,"
                              " " << m.name << " may be presented incorrectly.";
        settings.scopes &= {MetricScope::execution, MetricScope::point};
        break;
      case HPCRUN_FMT_METRIC_SHOW_EXCLUSIVE:
        settings.scopes &= {MetricScope::function, MetricScope::point};
        break;
      case HPCRUN_FMT_METRIC_INVISIBLE:
        settings.visibility = Metric::Settings::visibility_t::invisible;
        break;
      default:
        util::log::error{} << "Unknown show parameter " << (unsigned int)m.flags.fields.show
                           << ", " << m.name << " may be presented incorrectly.";
        break;
      }

      if(m.formula != nullptr && m.formula[0] != '\0') {
        ExtraStatistic::Settings es_settings{std::move(settings)};
        es_settings.showPercent = m.flags.fields.showPercent;
        es_settings.format = m.format;
        estats.emplace_back(m.formula, std::move(es_settings));
      } else {
        bool isInt = false;
        if(m.flags.fields.valFmt == MetricFlags_ValFmt_Real) isInt = false;
        else if(m.flags.fields.valFmt == MetricFlags_ValFmt_Int) isInt = true;
        else util::log::fatal() << "Invalid metric value format!";
        metricInt.emplace(id, isInt);
        metrics.emplace(id, sink.metric(std::move(settings)));
      }
      hpcrun_fmt_metricDesc_free(&m, std::free);
    }
    if(id < 0) util::log::fatal() << "Hpcrun4: Error reading metric entry!";

    for(auto&& [rawFormula, es_settings]: std::move(estats)) {
      const auto& ct = std::use_facet<std::ctype<char>>(std::locale::classic());
      std::size_t idx = 0;
      while(idx != std::string::npos && idx < rawFormula.size()) {
        if(rawFormula[idx] == '#' || rawFormula[idx] == '$'
           || rawFormula[idx] == '@') {
          // Variable specification, collect the digits and decode
          auto id = ({
            idx++;
            std::string id;
            while(idx < rawFormula.size()
                  && ct.is(std::ctype<char>::digit, rawFormula[idx])) {
              id += rawFormula[idx];
              idx++;
            }
            if(id.size() == 0) util::log::fatal{} << "Invalid formula string!";
            std::stoll(id);
          });
          id += 1;  // Adjust to sparse metric ids
          const auto it = metrics.find(id);
          if(it == metrics.end()) util::log::fatal{} << "Unknown metric id " << id;
          es_settings.formula.emplace_back(ExtraStatistic::MetricPartialRef{
            it->second, it->second.statsAccess().requestSumPartial()});
        } else {
          // C-like formula components
          std::size_t next = rawFormula.find_first_of("#$@", idx);
          if(next == std::string::npos)
            es_settings.formula.emplace_back(rawFormula.substr(idx));
          else
            es_settings.formula.emplace_back(rawFormula.substr(idx, next-idx));
          idx = next;
        }
      }
      sink.extraStatistic(std::move(es_settings));
    }
    for(const auto& im: metrics) sink.metricFreeze(im.second);
  }
  if(needed.hasReferences()) {
    int id;
    loadmap_entry_t lm;
    while((id = hpcrun_sparse_next_lm(file, &lm)) > 0) {
      modules.emplace(id, sink.module(lm.name));
      hpcrun_fmt_loadmapEntry_free(&lm, std::free);
    }
    if(id < 0) util::log::fatal() << "Hpcrun4: Error reading load module entry!";
  }
  if(needed.hasContexts()) {
    int id;
    hpcrun_fmt_cct_node_t n;
    while((id = hpcrun_sparse_next_context(file, &n)) > 0) {
      // Figure out the parent of this node, if it has one.
      std::optional<ContextRef> grandpar;
      std::optional<ContextRef> par;
      Scope contextscope;
      bool isrange = false;
      if(n.id_parent == 0) {  // Root of some kind
        if(n.lm_id == 0) {  // Synthetic root, remap to something useful.
          if(n.lm_ip == HPCRUN_FMT_LMIp_NULL) {
            // Global Scope, for full or "normal" unwinds. No actual node.
            nodes.insert({id, {std::nullopt, sink.global()}});
            continue;
          } else if(n.lm_ip == HPCRUN_FMT_LMIp_Flag1) {
            // Global unknown Scope, for "partial" unwinds.
            partial_node_id = id;
            continue;
          } else {
            // This really shouldn't happen.
            util::log::fatal() << "Unknown synthetic root!";
          }
        } else if(n.lm_id == HPCRUN_FMT_GPU_CONTEXT_NODE) {
          util::log::fatal{} << "Orphaned context node!";
        } else if(n.lm_id == HPCRUN_FMT_GPU_RANGE_NODE) {
          util::log::fatal{} << "Orphaned range node!";
        } else if(n.lm_id == HPCRUN_GPU_ROOT_NODE) {
          // Range root, mark it as such
          range_root_node_id = id;
          continue;
        } else {
          // If it looks like a sample but doesn't have a parent,
          // stitch it to the global unknown.
          par = sink.context(sink.global(), {});
        }
      } else if(n.id_parent == partial_node_id || n.id_parent == unknown_node_id) {
        // Global unknown Scope, emitted lazily.
        par = sink.context(sink.global(), {});
      } else if(n.lm_id == HPCRUN_FMT_GPU_RANGE_NODE) {
        auto it = contextparents.find(n.id_parent);
        if(it != contextparents.end())
          std::tie(par, contextscope) = it->second;
      } else {
        // Use a lambda to not have to use goto
        std::tie(grandpar, par) = [&]() -> std::pair<decltype(grandpar), decltype(par)> {
          if(n.id_parent == range_root_node_id)
            return {std::nullopt, std::nullopt};

          // Does the parent already exist?
          auto ppar = nodes.find(n.id_parent);
          if(ppar != nodes.end())
            return ppar->second;

          // It may be in template form, in which case promote it to a call
<<<<<<< HEAD
          auto tmp = templates.find(n.id_parent);
          if(tmp == templates.end()) {
            // Range nodes can have "parents" in contextroots
            if(n.lm_id != HPCRUN_FMT_GPU_RANGE_NODE)
              util::log::fatal() << "CCT nodes not in a preorder!";
          } else {
            auto mo = tmp->second.second.point_data();
            ppar = nodes.emplace(n.id_parent,
              sink.context(tmp->second.first, {Scope::call, mo.first, mo.second})).first;
            templates.erase(tmp);
=======
          auto temp = templates.find(n.id_parent);
          if(temp != templates.end()) {
            auto mo = temp->second.second.point_data();
            ppar = nodes.insert({n.id_parent, {temp->second.first,
                sink.context(temp->second.first, {Scope::call, mo.first, mo.second})
              }}).first;
            templates.erase(temp);
            return ppar->second;
>>>>>>> bf623406
          }

          // Last option: its part of an outlined range tree
          auto range = rangeoutlined.find(n.id_parent);
          if(range != rangeoutlined.end()) {
            isrange = true;
            return {std::nullopt, range->second};
          }

          if(n.lm_id == HPCRUN_GPU_RANGE_NODE)
            return {std::nullopt, std::nullopt};

          util::log::fatal() << "CCT nodes not in a preorder!";
          std::abort();
        }();
      }

      // Figure out the Scope for this node, if it has one.
      Scope scope;  // Default to the unknown Scope.
      if(n.lm_id == HPCRUN_FMT_GPU_RANGE_NODE) {
        // Special case, this is a collaborative marker node
        auto it = contextids.find(n.id_parent);
        if(it == contextids.end())
          util::log::fatal{} << "Range CCT node with non-context node parent!";
        auto& collab = sink.collabContext(it->second, n.lm_ip);
        if(par)
          nodes.insert({id, {par, sink.collaborate(*par, collab, contextscope)}});
        else
          rangeoutlined.insert({id, collab});
        continue;
      } else if(n.lm_id == HPCRUN_FMT_GPU_CONTEXT_NODE) {
        // Special case, mark it down but don't emit the Context
        contextids.emplace(id, n.lm_ip);
        if(n.id_parent == range_root_node_id)
          // This is an outlined context tree, so we don't mark a parent for here
          continue;
        if(!grandpar || !par)
          util::log::fatal{} << "Inline context node without grandparent?";
        std::reference_wrapper<Context> c = std::get<Context>(*par);
        while(c.get().direct_parent() != &std::get<Context>(*grandpar))
          c = *c.get().direct_parent();
        contextparents.insert({id, {*grandpar, c.get().scope()}});
        continue;
      } else if(n.lm_id != 0) {
        auto it = modules.find(n.lm_id);
        if(it == modules.end())
          util::log::fatal() << "Erroneous module id " << n.lm_id << " in " << path.string() << "!";
        scope = {it->second, n.lm_ip};
      } else if(!par) {
        // Special case: merge global -> unknown to the global unknown.
        unknown_node_id = id;
        continue;
      }

      if(isrange) {
        // Very special case, this is an identifier node in an outlined range.
        // We only want to use it if we don't have a better idea, so emit it and check if it expands.
        ContextRef nextref = sink.context(*par, scope);
        auto& next = std::get<CollaborativeSharedContext>(nextref);
        if(next.direct_parent() == nullptr) {
          // It didn't expand, so we'll use it. Mark it as a dummy and proceed.
          next.makeDummy();
          nodes.insert({id, {std::nullopt, next}});
        } else {
          // It expanded, so we don't use it. Rewire so the next guy emits directly.
          nodes.insert({id, {std::nullopt, *par}});
        }
      } else if(scope.type() == Scope::Type::point) {
        // It might be a call node, it might not. Delay it until we know whether it has children.
        templates.insert({id, {*par, scope}});
      } else {  // Just emit it, it doesn't need much thought
        nodes.insert({id, {*par, sink.context(*par, scope)}});
      }
    }
    if(id < 0) util::log::fatal() << "Hpcrun4: Error reading context entry!";

    // If there are remaining unpromoted templates, emit them as normal points.
    for(const auto& tmp: templates) {
      nodes.insert({tmp.first, {tmp.second.first, sink.context(tmp.second.first, tmp.second.second)}});
    }
    templates.clear();
  }
  if(needed.hasMetrics()) {
    int cid;
    while((cid = hpcrun_sparse_next_block(file)) > 0) {
      hpcrun_metricVal_t val;
      int mid = hpcrun_sparse_next_entry(file, &val);
      if(mid == 0) continue;
      ContextRef here = !sink.limit().hasContexts() ? sink.global() : ({
        auto it = nodes.find(cid);
        if(it == nodes.end())
          util::log::fatal() << "Erroneous CCT id " << cid << " in " << path.string() << "!";
        it->second.second;
      });
      auto accum = sink.accumulateTo(here, *thread);
      while(mid > 0) {
        accum.add(metrics.at(mid), metricInt.at(mid) ? (double)val.i : val.r);
        mid = hpcrun_sparse_next_entry(file, &val);
      }
    }
  }

  // Pause the file, we're at a good point here
  hpcrun_sparse_pause(file);

  if(needed.hasTimepoints() && !tracepath.empty()) {
    std::vector<std::pair<std::chrono::nanoseconds, ContextRef>> tps;

    std::FILE* f = std::fopen(tracepath.c_str(), "rb");
    std::fseek(f, trace_off, SEEK_SET);
    hpctrace_fmt_datum_t tpoint;
    while(1) {
      int err = hpctrace_fmt_datum_fread(&tpoint, {0}, f);
      if(err == HPCFMT_EOF) break;
      else if(err != HPCFMT_OK)
        util::log::fatal() << "Hpcrun4: Error reading trace datum in " << tracepath.string() << "!";
      auto it = nodes.find(tpoint.cpId);
      if(it != nodes.end()) {
        std::chrono::nanoseconds tp(HPCTRACE_FMT_GET_TIME(tpoint.comp));
        if(trace_sort)
          tps.emplace_back(tp, it->second.second);
        else {
          if(thread)
            sink.timepoint(*thread, it->second.second, tp);
          else
            sink.timepoint(it->second.second, tp);
        }
      }
    }
    std::fclose(f);

    if(trace_sort) {
      std::sort(tps.begin(), tps.end(),
        [](const decltype(tps)::value_type& a, const decltype(tps)::value_type& b) -> bool {
          return a.first < b.first;
        });
      for(const auto& tp: tps) {
        if(thread)
          sink.timepoint(*thread, tp.second, tp.first);
        else
          sink.timepoint(tp.second, tp.first);
      }
    }
  }
}<|MERGE_RESOLUTION|>--- conflicted
+++ resolved
@@ -52,14 +52,6 @@
 // TODO: Remove this after catching the develop commits
 #define HPCRUN_FMT_NV_traceOrdered "trace-time-ordered"
 
-<<<<<<< HEAD
-=======
-// TODO: Remove and change this once new-cupti is finalized
-#define HPCRUN_GPU_ROOT_NODE 65533
-#define HPCRUN_GPU_RANGE_NODE 65532
-#define HPCRUN_GPU_CONTEXT_NODE 65531
-
->>>>>>> bf623406
 using namespace hpctoolkit;
 using namespace sources;
 using namespace literals::data;
@@ -338,7 +330,7 @@
           util::log::fatal{} << "Orphaned context node!";
         } else if(n.lm_id == HPCRUN_FMT_GPU_RANGE_NODE) {
           util::log::fatal{} << "Orphaned range node!";
-        } else if(n.lm_id == HPCRUN_GPU_ROOT_NODE) {
+        } else if(n.lm_id == HPCRUN_FMT_GPU_RANGE_ROOT_NODE) {
           // Range root, mark it as such
           range_root_node_id = id;
           continue;
@@ -366,18 +358,6 @@
             return ppar->second;
 
           // It may be in template form, in which case promote it to a call
-<<<<<<< HEAD
-          auto tmp = templates.find(n.id_parent);
-          if(tmp == templates.end()) {
-            // Range nodes can have "parents" in contextroots
-            if(n.lm_id != HPCRUN_FMT_GPU_RANGE_NODE)
-              util::log::fatal() << "CCT nodes not in a preorder!";
-          } else {
-            auto mo = tmp->second.second.point_data();
-            ppar = nodes.emplace(n.id_parent,
-              sink.context(tmp->second.first, {Scope::call, mo.first, mo.second})).first;
-            templates.erase(tmp);
-=======
           auto temp = templates.find(n.id_parent);
           if(temp != templates.end()) {
             auto mo = temp->second.second.point_data();
@@ -386,7 +366,6 @@
               }}).first;
             templates.erase(temp);
             return ppar->second;
->>>>>>> bf623406
           }
 
           // Last option: its part of an outlined range tree
@@ -396,7 +375,7 @@
             return {std::nullopt, range->second};
           }
 
-          if(n.lm_id == HPCRUN_GPU_RANGE_NODE)
+          if(n.lm_id == HPCRUN_FMT_GPU_RANGE_NODE)
             return {std::nullopt, std::nullopt};
 
           util::log::fatal() << "CCT nodes not in a preorder!";
