--- conflicted
+++ resolved
@@ -367,18 +367,7 @@
             return ppar->second;
           }
 
-<<<<<<< HEAD
-          // Last option: its part of an outlined range tree
-          auto range = rangeoutlined.find(n.id_parent);
-          if(range != rangeoutlined.end()) {
-            isrange = true;
-            return {std::nullopt, range->second};
-          }
-
           if(n.lm_id == HPCRUN_FMT_GPU_RANGE_NODE)
-=======
-          if(n.lm_id == HPCRUN_GPU_RANGE_NODE)
->>>>>>> 8147479d
             return {std::nullopt, std::nullopt};
 
           util::log::fatal() << "CCT nodes not in a preorder!";
