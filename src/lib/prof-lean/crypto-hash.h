// -*-Mode: C++;-*- // technically C99

// * BeginRiceCopyright *****************************************************
//
// $HeadURL$
// $Id$
//
// --------------------------------------------------------------------------
// Part of HPCToolkit (hpctoolkit.org)
//
// Information about sources of support for research and development of
// HPCToolkit is at 'hpctoolkit.org' and in 'README.Acknowledgments'.
// --------------------------------------------------------------------------
//
// Copyright ((c)) 2002-2020, Rice University
// All rights reserved.
//
// Redistribution and use in source and binary forms, with or without
// modification, are permitted provided that the following conditions are
// met:
//
// * Redistributions of source code must retain the above copyright
//   notice, this list of conditions and the following disclaimer.
//
// * Redistributions in binary form must reproduce the above copyright
//   notice, this list of conditions and the following disclaimer in the
//   documentation and/or other materials provided with the distribution.
//
// * Neither the name of Rice University (RICE) nor the names of its
//   contributors may be used to endorse or promote products derived from
//   this software without specific prior written permission.
//
// This software is provided by RICE and contributors "as is" and any
// express or implied warranties, including, but not limited to, the
// implied warranties of merchantability and fitness for a particular
// purpose are disclaimed. In no event shall RICE or contributors be
// liable for any direct, indirect, incidental, special, exemplary, or
// consequential damages (including, but not limited to, procurement of
// substitute goods or services; loss of use, data, or profits; or
// business interruption) however caused and on any theory of liability,
// whether in contract, strict liability, or tort (including negligence
// or otherwise) arising in any way out of the use of this software, even
// if advised of the possibility of such damage.
//
// ******************************************************* EndRiceCopyright *

//***************************************************************************
//
// File:
//   crypto-hash.h
//
// Purpose:
//   compute a cryptographic hash of a sequence of bytes. this is used
//   to name information presented to hpcrun in memory (e.g. a GPU binary) 
//   that needs to be saved for post-mortem analysis.
//
//***************************************************************************

#ifndef _HPCTOOLKIT_CRYPTO_HASH_H_
#define _HPCTOOLKIT_CRYPTO_HASH_H_

#define MD5_HASH_NBYTES 16

#define HASH_LENGTH MD5_HASH_NBYTES

//*****************************************************************************
// interface operations
//*****************************************************************************

#if defined(__cplusplus)
extern "C" {
#endif


//-----------------------------------------------------------------------------
// function: 
//   crypto_hash_compute
//
// arguments:
//   input:        
//     pointer to a vector of bytes that will be crytographically hashed
//   input_length:        
//     length in bytes of the input
//   hash:        
//     pointer to a vector of bytes of length >= crypto_hash_length()
//
// return value:
//   0: success
//   non-zero: failure
//-----------------------------------------------------------------------------
int 
crypto_hash_compute
(
  const unsigned char *input,
  size_t input_length,
  unsigned char *hash,
  unsigned int hash_length
);


//-----------------------------------------------------------------------------
// function: 
//   crypto_hash_length
//
// arguments: none
//
// return value:
//   number of bytes in the crytographic hash 
//-----------------------------------------------------------------------------
unsigned int
crypto_hash_length
(
  void
);


//-----------------------------------------------------------------------------
// function: 
//   crypto_hash_to_hexstring
//
// arguments:
//   hash:        
//     pointer to crytographic hash computed by cryto_hash_compute
//   hash_string: 
//     pointer to character buffer where string equivalent of the hash code 
//     will be written
//   hash_string_length: 
//     length of the hash string must be > 2 * crypto_hash_length()
//
// return value:
//   0: success
//   non-zero: failure
//-----------------------------------------------------------------------------
int
crypto_hash_to_hexstring
(
  unsigned char *hash,
  char *hash_string,
  unsigned int hash_string_length
);


#if 0

//-----------------------------------------------------------------------------
// function: 
//   crypto_hash_self_test
//
// arguments:
//   verbose: if non-zero, it prints individual self test results
//
// return value:
//   0: success
//   non-zero: failure
//-----------------------------------------------------------------------------
int
crypto_hash_self_test
(
  int verbose
);

<<<<<<< HEAD
=======
#endif

>>>>>>> 44139fe0
#if defined(__cplusplus)
}
#endif

#endif<|MERGE_RESOLUTION|>--- conflicted
+++ resolved
@@ -159,11 +159,12 @@
   int verbose
 );
 
-<<<<<<< HEAD
-=======
+#if defined(__cplusplus)
+}
 #endif
 
->>>>>>> 44139fe0
+#endif
+
 #if defined(__cplusplus)
 }
 #endif
