// -*-Mode: C++;-*- // technically C99

// * BeginRiceCopyright *****************************************************
//
// $HeadURL$
// $Id$
//
// --------------------------------------------------------------------------
// Part of HPCToolkit (hpctoolkit.org)
//
// Information about sources of support for research and development of
// HPCToolkit is at 'hpctoolkit.org' and in 'README.Acknowledgments'.
// --------------------------------------------------------------------------
//
// Copyright ((c)) 2002-2022, Rice University
// All rights reserved.
//
// Redistribution and use in source and binary forms, with or without
// modification, are permitted provided that the following conditions are
// met:
//
// * Redistributions of source code must retain the above copyright
//   notice, this list of conditions and the following disclaimer.
//
// * Redistributions in binary form must reproduce the above copyright
//   notice, this list of conditions and the following disclaimer in the
//   documentation and/or other materials provided with the distribution.
//
// * Neither the name of Rice University (RICE) nor the names of its
//   contributors may be used to endorse or promote products derived from
//   this software without specific prior written permission.
//
// This software is provided by RICE and contributors "as is" and any
// express or implied warranties, including, but not limited to, the
// implied warranties of merchantability and fitness for a particular
// purpose are disclaimed. In no event shall RICE or contributors be
// liable for any direct, indirect, incidental, special, exemplary, or
// consequential damages (including, but not limited to, procurement of
// substitute goods or services; loss of use, data, or profits; or
// business interruption) however caused and on any theory of liability,
// whether in contract, strict liability, or tort (including negligence
// or otherwise) arising in any way out of the use of this software, even
// if advised of the possibility of such damage.
//
// ******************************************************* EndRiceCopyright *

//***************************************************************************
//
// File:
//   crypto-hash.h
//
// Purpose:
//   compute a cryptographic hash of a sequence of bytes. this is used
//   to name information presented to hpcrun in memory (e.g. a GPU binary) 
//   that needs to be saved for post-mortem analysis.
//
//***************************************************************************

#ifndef _HPCTOOLKIT_CRYPTO_HASH_H_
#define _HPCTOOLKIT_CRYPTO_HASH_H_

#define MD5_HASH_NBYTES 16

#define HASH_LENGTH MD5_HASH_NBYTES

//*****************************************************************************
// interface operations
//*****************************************************************************

#if defined(__cplusplus)
extern "C" {
#endif


//-----------------------------------------------------------------------------
// function: 
//   crypto_hash_compute
//
// arguments:
//   input:        
//     pointer to a vector of bytes that will be crytographically hashed
//   input_length:        
//     length in bytes of the input
//   hash:        
//     pointer to a vector of bytes of length >= crypto_hash_length()
//
// return value:
//   0: success
//   non-zero: failure
//-----------------------------------------------------------------------------
int 
crypto_hash_compute
(
  const unsigned char *input,
  size_t input_length,
  unsigned char *hash,
  unsigned int hash_length
);


//-----------------------------------------------------------------------------
// function: 
//   crypto_hash_length
//
// arguments: none
//
// return value:
//   number of bytes in the crytographic hash 
//-----------------------------------------------------------------------------
unsigned int
crypto_hash_length
(
  void
);


//-----------------------------------------------------------------------------
// function: 
//   crypto_hash_to_hexstring
//
// arguments:
//   hash:        
//     pointer to crytographic hash computed by cryto_hash_compute
//   hash_string: 
//     pointer to character buffer where string equivalent of the hash code 
//     will be written
//   hash_string_length: 
//     length of the hash string must be > 2 * crypto_hash_length()
//
// return value:
//   0: success
//   non-zero: failure
//-----------------------------------------------------------------------------
int
crypto_hash_to_hexstring
(
  unsigned char *hash,
  char *hash_string,
  unsigned int hash_string_length
);

<<<<<<< HEAD

#if 0

//-----------------------------------------------------------------------------
// function: 
//   crypto_hash_self_test
//
// arguments:
//   verbose: if non-zero, it prints individual self test results
//
// return value:
//   0: success
//   non-zero: failure
//-----------------------------------------------------------------------------
int
crypto_hash_self_test
(
  int verbose
);

#if defined(__cplusplus)
}
#endif

#endif

=======
>>>>>>> d28a411b
#if defined(__cplusplus)
}
#endif

#endif<|MERGE_RESOLUTION|>--- conflicted
+++ resolved
@@ -139,35 +139,6 @@
   unsigned int hash_string_length
 );
 
-<<<<<<< HEAD
-
-#if 0
-
-//-----------------------------------------------------------------------------
-// function: 
-//   crypto_hash_self_test
-//
-// arguments:
-//   verbose: if non-zero, it prints individual self test results
-//
-// return value:
-//   0: success
-//   non-zero: failure
-//-----------------------------------------------------------------------------
-int
-crypto_hash_self_test
-(
-  int verbose
-);
-
-#if defined(__cplusplus)
-}
-#endif
-
-#endif
-
-=======
->>>>>>> d28a411b
 #if defined(__cplusplus)
 }
 #endif
