--- conflicted
+++ resolved
@@ -107,13 +107,8 @@
     // Open file for writing; fail if the file already exists.  
     fd = open(fnm, O_WRONLY | O_CREAT | O_EXCL, mode);
   }
-<<<<<<< HEAD
-  else if (overwrite == 1)
-    // Open file for writing; truncate if file already exists.
-=======
   else if (overwrite == 1) {
     // Open file for writing; truncate if the file already exists.
->>>>>>> e85d9b36
     fd = open(fnm, O_WRONLY | O_CREAT | O_TRUNC, mode);
   }
   else if (overwrite == 2) {
@@ -124,20 +119,11 @@
     return NULL; // blech
   }
 
-<<<<<<< HEAD
-  if (fd < 0) {
-    return NULL; 
-  }
-  
-  // Get a buffered stream since we will be performing many small writes.
-  fs = fdopen(fd, "w");
-=======
   if (fd != -1 ) {
     // open succeeded. create a buffered stream since we 
     // will perform many small writes.
     fs = fdopen(fd, "w");
   }
->>>>>>> e85d9b36
 
   return fs;
 }
