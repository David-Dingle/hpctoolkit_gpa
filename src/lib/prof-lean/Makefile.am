--- conflicted
+++ resolved
@@ -100,13 +100,9 @@
 	queues.h queues.c \
 	generic_pair.h generic_pair.c \
 	generic_val.h  mem_manager.h \
-<<<<<<< HEAD
 	procmaps.h procmaps.c \
 	randomizer.h randomizer.c \
 	vdso.h vdso.c
-=======
-	randomizer.h randomizer.c
->>>>>>> 52f8579d
 
 MYCFLAGS = @HOST_CFLAGS@ $(HPC_IFLAGS) $(MBEDTLS_IFLAGS)
 
