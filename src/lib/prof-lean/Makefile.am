# -*-Mode: makefile;-*-

## * BeginRiceCopyright *****************************************************
##
## $HeadURL$
## $Id$
##
## --------------------------------------------------------------------------
## Part of HPCToolkit (hpctoolkit.org)
##
## Information about sources of support for research and development of
## HPCToolkit is at 'hpctoolkit.org' and in 'README.Acknowledgments'.
## --------------------------------------------------------------------------
##
## Copyright ((c)) 2002-2022, Rice University
## All rights reserved.
##
## Redistribution and use in source and binary forms, with or without
## modification, are permitted provided that the following conditions are
## met:
##
## * Redistributions of source code must retain the above copyright
##   notice, this list of conditions and the following disclaimer.
##
## * Redistributions in binary form must reproduce the above copyright
##   notice, this list of conditions and the following disclaimer in the
##   documentation and/or other materials provided with the distribution.
##
## * Neither the name of Rice University (RICE) nor the names of its
##   contributors may be used to endorse or promote products derived from
##   this software without specific prior written permission.
##
## This software is provided by RICE and contributors "as is" and any
## express or implied warranties, including, but not limited to, the
## implied warranties of merchantability and fitness for a particular
## purpose are disclaimed. In no event shall RICE or contributors be
## liable for any direct, indirect, incidental, special, exemplary, or
## consequential damages (including, but not limited to, procurement of
## substitute goods or services; loss of use, data, or profits; or
## business interruption) however caused and on any theory of liability,
## whether in contract, strict liability, or tort (including negligence
## or otherwise) arising in any way out of the use of this software, even
## if advised of the possibility of such damage.
##
## ******************************************************* EndRiceCopyright *

#############################################################################
##
## File:
##   $HeadURL$
##
## Description:
##   *Process with automake to produce Makefile.in*
##
##   Note: All local variables are prefixed with MY to prevent name
##   clashes with automatic automake variables.
##
#############################################################################

# We do not want the standard GNU files (NEWS README AUTHORS ChangeLog...)
AUTOMAKE_OPTIONS = foreign subdir-objects

#############################################################################
# Common settings
#############################################################################

include $(top_srcdir)/src/Makeinclude.config

#############################################################################
# Local settings
#############################################################################

MYSOURCES = \
	hpcrun-metric.h \
	\
	hpcrun-fmt.h hpcrun-fmt.c \
	hpcrunflat-fmt.h \
	\
	hpcfmt.h hpcfmt.c \
	hpcio.h hpcio.c \
	hpcio-buffer.c \
	\
	atomic.h \
	atomic-op.h atomic-op.i \
	mcs-lock.h mcs-lock.c \
	pfq-rwlock.h pfq-rwlock.c \
	spinlock.h spinlock.c \
        urand.h urand.c \
	usec_time.h usec_time.c \
	\
	BalancedTree.h BalancedTree.c \
	\
	placeholders.c \
	\
	lush/lush-support.h lush/lush-support.c \
	\
	binarytree.h binarytree.c \
	cskiplist.h cskiplist.c \
	cpuset_hwthreads.h cpuset_hwthreads.c \
	crypto-hash.h crypto-hash.c \
	queues.h queues.c \
	stacks.h stacks.c \
	bistack.h bistack.c \
	bichannel.h bichannel.c \
	producer_wfq.h producer_wfq.c \
	generic_pair.h generic_pair.c \
	generic_val.h  mem_manager.h \
	procmaps.h procmaps.c \
	vdso.h vdso.c \
	randomizer.h randomizer.c \
	splay-uint64.h splay-uint64.c \
<<<<<<< HEAD
	elf-helper.h elf-helper.c \
	\
	id-tuple.h id-tuple.c \
	tracedb.h tracedb.c 
=======
	elf-helper.h elf-helper.c elf-hash.h elf-hash.c
>>>>>>> b383d3de

MYCFLAGS = @HOST_CFLAGS@ $(HPC_IFLAGS) $(MBEDTLS_IFLAGS)  -I$(LIBELF_INC)

if IS_HOST_AR
  MYAR = @HOST_AR@
else
  MYAR = $(AR) cru
endif

MYLIBADD =

MYCLEAN =

#############################################################################
# zlib
#############################################################################

if OPT_USE_ZLIB
#MYSOURCES += \
#	compress.h compress.c

#MYLIBADD   += -L$(ZLIB_LIB) -lz
#MYCFLAGS   += -I$(ZLIB_INC) 

else
#MYSOURCES += \
#	compress.h compress_dummy.c
endif

#############################################################################
# Automake rules
#############################################################################

noinst_LTLIBRARIES = libHPCprof-lean.la

libHPCprof_lean_la_SOURCES  = $(MYSOURCES)
libHPCprof_lean_la_CFLAGS   = $(MYCFLAGS)
libHPCprof_lean_la_AR       = $(MYAR)
libHPCprof_lean_la_LIBADD   = $(MYLIBADD)

MOSTLYCLEANFILES = $(MYCLEAN)

#############################################################################
# Common rules
#############################################################################

include $(top_srcdir)/src/Makeinclude.rules
<|MERGE_RESOLUTION|>--- conflicted
+++ resolved
@@ -109,14 +109,11 @@
 	vdso.h vdso.c \
 	randomizer.h randomizer.c \
 	splay-uint64.h splay-uint64.c \
-<<<<<<< HEAD
 	elf-helper.h elf-helper.c \
 	\
 	id-tuple.h id-tuple.c \
-	tracedb.h tracedb.c 
-=======
-	elf-helper.h elf-helper.c elf-hash.h elf-hash.c
->>>>>>> b383d3de
+	tracedb.h tracedb.c \
+	elf-hash.h elf-hash.c
 
 MYCFLAGS = @HOST_CFLAGS@ $(HPC_IFLAGS) $(MBEDTLS_IFLAGS)  -I$(LIBELF_INC)
 
