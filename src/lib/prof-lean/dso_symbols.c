--- conflicted
+++ resolved
@@ -108,10 +108,6 @@
 {
   int status_ok = 0;
   int nsymbols;
-<<<<<<< HEAD
-
-=======
->>>>>>> 9564198e
   if (elf) {
     Elf_Scn *scn = NULL;
     GElf_Shdr shdr;
@@ -211,11 +207,7 @@
     if (elf) {
       status_ok = dso_symbols_internal(elf, note_symbol, callback_arg);
       elf_end(elf);
-<<<<<<< HEAD
-    }
-=======
-    } 
->>>>>>> 9564198e
+    }
   }
   return status_ok;
 }