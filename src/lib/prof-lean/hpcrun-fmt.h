// -*-Mode: C++;-*- // technically C99

// * BeginRiceCopyright *****************************************************
//
// $HeadURL$
// $Id$
//
// --------------------------------------------------------------------------
// Part of HPCToolkit (hpctoolkit.org)
//
// Information about sources of support for research and development of
// HPCToolkit is at 'hpctoolkit.org' and in 'README.Acknowledgments'.
// --------------------------------------------------------------------------
//
// Copyright ((c)) 2002-2019, Rice University
// All rights reserved.
//
// Redistribution and use in source and binary forms, with or without
// modification, are permitted provided that the following conditions are
// met:
//
// * Redistributions of source code must retain the above copyright
//   notice, this list of conditions and the following disclaimer.
//
// * Redistributions in binary form must reproduce the above copyright
//   notice, this list of conditions and the following disclaimer in the
//   documentation and/or other materials provided with the distribution.
//
// * Neither the name of Rice University (RICE) nor the names of its
//   contributors may be used to endorse or promote products derived from
//   this software without specific prior written permission.
//
// This software is provided by RICE and contributors "as is" and any
// express or implied warranties, including, but not limited to, the
// implied warranties of merchantability and fitness for a particular
// purpose are disclaimed. In no event shall RICE or contributors be
// liable for any direct, indirect, incidental, special, exemplary, or
// consequential damages (including, but not limited to, procurement of
// substitute goods or services; loss of use, data, or profits; or
// business interruption) however caused and on any theory of liability,
// whether in contract, strict liability, or tort (including negligence
// or otherwise) arising in any way out of the use of this software, even
// if advised of the possibility of such damage.
//
// ******************************************************* EndRiceCopyright *

//***************************************************************************
//
// File:
//   $HeadURL$
//
// Purpose:
//   Low-level types and functions for reading/writing a call path
//   profile as formatted data.
//
//   See hpcrun-fmt.txt.
//
//   These routines *must not* allocate dynamic memory; if such memory
//   is needed, callbacks to the user's allocator should be used.
//
// Description:
//   [The set of functions, macros, etc. defined in the file]
//
//***************************************************************************

#ifndef prof_lean_hpcrun_fmt_h
#define prof_lean_hpcrun_fmt_h

//************************* System Include Files ****************************

#include <stdbool.h>
#include <limits.h>

//*************************** User Include Files ****************************

#include <include/uint.h>

#include "hpcio.h"
#include "hpcio-buffer.h"
#include "hpcfmt.h"

#include "lush/lush-support.h"

//*************************** Forward Declarations **************************

#if defined(__cplusplus)
extern "C" {
#endif

//***************************************************************************

// hpcrun profile filename suffix
static const char HPCRUN_ProfileFnmSfx[] = "hpcrun";

// hpcrun trace filename suffix
static const char HPCRUN_TraceFnmSfx[] = "hpctrace";

// hpcrun log filename suffix
static const char HPCRUN_LogFnmSfx[] = "log";

// hpcprof metric db filename suffix
static const char HPCPROF_MetricDBSfx[] = "metric-db";

static const char HPCPROF_TmpFnmSfx[] = "tmp";


//***************************************************************************
// hdr
//***************************************************************************

// N.B.: The header string is 24 bytes of character data

static const char HPCRUN_FMT_Magic[]   = "HPCRUN-profile____"; // 18 bytes
static const char HPCRUN_FMT_Version[] = "02.00";              // 5 bytes
static const char HPCRUN_FMT_Endian[]  = "b";                  // 1 byte

static const int HPCRUN_FMT_MagicLen   = (sizeof(HPCRUN_FMT_Magic) - 1);
static const int HPCRUN_FMT_VersionLen = (sizeof(HPCRUN_FMT_Version) - 1);
static const int HPCRUN_FMT_EndianLen  = (sizeof(HPCRUN_FMT_Endian) - 1);


// currently supported versions
static const double HPCRUN_FMT_Version_20 = 2.0;


typedef struct hpcrun_fmt_hdr_t {

  char versionStr[sizeof(HPCRUN_FMT_Version)];
  double version;

  char endian;

  HPCFMT_List(hpcfmt_nvpair_t) nvps;

} hpcrun_fmt_hdr_t;


extern int
hpcrun_fmt_hdr_fread(hpcrun_fmt_hdr_t* hdr, FILE* infs, hpcfmt_alloc_fn alloc);

extern int
hpcrun_fmt_hdr_fwrite(FILE* outfs, ...);

extern int
hpcrun_fmt_hdr_fprint(hpcrun_fmt_hdr_t* hdr, FILE* outf);

extern void
hpcrun_fmt_hdr_free(hpcrun_fmt_hdr_t* hdr, hpcfmt_free_fn dealloc);


// Note: use #defines to (portably) avoid warnings about unused
// "static const char*" variables.
#define HPCRUN_FMT_NV_prog     "program-name"
#define HPCRUN_FMT_NV_progPath "program-path"
#define HPCRUN_FMT_NV_envPath  "env-path"
#define HPCRUN_FMT_NV_jobId    "job-id"
#define HPCRUN_FMT_NV_mpiRank  "mpi-rank"
#define HPCRUN_FMT_NV_tid      "thread-id"
#define HPCRUN_FMT_NV_hostid   "host-id"
#define HPCRUN_FMT_NV_pid      "process-id"

#define HPCRUN_FMT_NV_traceMinTime "trace-min-time"
#define HPCRUN_FMT_NV_traceMaxTime "trace-max-time"


//***************************************************************************
// epoch-hdr
//***************************************************************************

static const char HPCRUN_FMT_EpochTag[] = "EPOCH___";
static const int  HPCRUN_FMT_EpochTagLen = (sizeof(HPCRUN_FMT_EpochTag) - 1);


typedef struct epoch_flags_bitfield {
  bool isLogicalUnwind : 1;
  uint64_t unused      : 63;
} epoch_flags_bitfield;


typedef union epoch_flags_t {
  epoch_flags_bitfield fields;
  uint64_t             bits; // for reading/writing
} epoch_flags_t;


typedef struct hpcrun_fmt_epochHdr_t {

  epoch_flags_t flags;
  uint64_t measurementGranularity;
  uint32_t raToCallsiteOfst;
  HPCFMT_List(hpcfmt_nvpair_t) nvps;

} hpcrun_fmt_epochHdr_t;

typedef struct metric_desc_properties_t {
  unsigned time:1;
  unsigned cycles:1;
} metric_desc_properties_t;

#define metric_property_time  ( (metric_desc_properties_t) { .time = 1 } )
#define metric_property_cycles (  (metric_desc_properties_t) { .cycles = 1 } )
#define metric_property_none (  (metric_desc_properties_t) { } )

extern int
hpcrun_fmt_epochHdr_fread(hpcrun_fmt_epochHdr_t* ehdr, FILE* fs,
			  hpcfmt_alloc_fn alloc);

extern int
hpcrun_fmt_epochHdr_fwrite(FILE* out, epoch_flags_t flags,
			   uint64_t measurementGranularity,
			   ...);

extern int
hpcrun_fmt_epochHdr_fprint(hpcrun_fmt_epochHdr_t* ehdr, FILE* out);

extern void
hpcrun_fmt_epochHdr_free(hpcrun_fmt_epochHdr_t* ehdr, hpcfmt_free_fn dealloc);


//***************************************************************************
// metric-tbl
//***************************************************************************

// --------------------------------------------------------------------------
// hpcrun_metricFlags_t
// --------------------------------------------------------------------------


typedef enum {

  MetricFlags_Ty_NULL = 0,
  MetricFlags_Ty_Raw,
  MetricFlags_Ty_Final,
  MetricFlags_Ty_Derived

} MetricFlags_Ty_t;


typedef enum {

  MetricFlags_ValTy_NULL = 0,
  MetricFlags_ValTy_Incl,
  MetricFlags_ValTy_Excl

} MetricFlags_ValTy_t;


typedef enum {

  MetricFlags_ValFmt_NULL = 0,
  MetricFlags_ValFmt_Int,
  MetricFlags_ValFmt_Real,

} MetricFlags_ValFmt_t;


// N.B. do *not* use sub-byte bit fields since compilers are free to
// reorder them within the byte.
typedef struct hpcrun_metricFlags_fields {
  MetricFlags_Ty_t     ty     : 8;
  MetricFlags_ValTy_t  valTy  : 8;
  MetricFlags_ValFmt_t valFmt : 8;
  uint8_t              unused0;

  uint16_t             partner;
  uint8_t /*bool*/     show;
  uint8_t /*bool*/     showPercent;

  uint64_t unused1;
} hpcrun_metricFlags_fields;


typedef union hpcrun_metricFlags_t {

  hpcrun_metricFlags_fields fields;

  uint8_t bits[2 * 8]; // for reading/writing

  uint64_t bits_big[2]; // for easy initialization

} hpcrun_metricFlags_t;


// FIXME: tallent: temporarily support old non-portable convention
typedef struct hpcrun_metricFlags_bitfield_XXX {
  MetricFlags_Ty_t     ty     : 4;
  MetricFlags_ValTy_t  valTy  : 4;
  MetricFlags_ValFmt_t valFmt : 4;
  uint partner      : 16;
  bool show         : 1;
  bool showPercent  : 1;

  uint64_t unused0 : 34;
  uint64_t unused1;
} hpcrun_metricFlags_bitfield_XXX;


// FIXME: tallent: temporarily support old non-portable convention
typedef union hpcrun_metricFlags_XXX_t {

  hpcrun_metricFlags_bitfield_XXX fields;

  uint64_t bits[2]; // for reading/writing

} hpcrun_metricFlags_XXX_t;


extern const hpcrun_metricFlags_t hpcrun_metricFlags_NULL;


#if 0
static inline bool
hpcrun_metricFlags_isFlag(hpcrun_metricFlags_t flagbits,
			  hpcrun_metricFlags_t f)
{
  return (flagbits & f);
}


static inline void
hpcrun_metricFlags_setFlag(hpcrun_metricFlags_t* flagbits,
			   hpcrun_metricFlags_t f)
{
  *flagbits = (*flagbits | f);
}


static inline void
hpcrun_metricFlags_unsetFlag(hpcrun_metricFlags_t* flagbits,
			     hpcrun_metricFlags_t f)
{
  *flagbits = (*flagbits & ~f);
}
#endif


// --------------------------------------------------------------------------
// hpcrun_metricVal_t
// --------------------------------------------------------------------------

typedef union hpcrun_metricVal_u {

  uint64_t i; // integral data
  double   r; // real
  void*    p; // address data

  uint64_t bits; // for reading/writing

} hpcrun_metricVal_t;

extern hpcrun_metricVal_t hpcrun_metricVal_ZERO;

static inline bool
hpcrun_metricVal_isZero(hpcrun_metricVal_t x)
{
  return (x.bits == hpcrun_metricVal_ZERO.bits);
}




// --------------------------------------------------------------------------
// metric_desc_t
// --------------------------------------------------------------------------

typedef struct metric_desc_t {

  char* name;
  char* description;

  hpcrun_metricFlags_t flags;

  uint64_t period;
  
  metric_desc_properties_t properties;

  char* formula;
  char* format;

  bool is_frequency_metric;
} metric_desc_t;

extern const metric_desc_t metricDesc_NULL;


HPCFMT_List_declare(metric_desc_t);
typedef HPCFMT_List(metric_desc_t) metric_tbl_t; // hpcrun_metricTbl_t

typedef metric_desc_t* metric_desc_p_t;
HPCFMT_List_declare(metric_desc_p_t);
typedef HPCFMT_List(metric_desc_p_t) metric_desc_p_tbl_t; // HPCFMT_List of metric_desc_t*

extern int
hpcrun_fmt_metricTbl_fread(metric_tbl_t* metric_tbl, metric_aux_info_t **aux_info, FILE* in,
			   double fmtVersion, hpcfmt_alloc_fn alloc);

extern int
hpcrun_fmt_metricTbl_fwrite(metric_desc_p_tbl_t* metric_tbl, metric_aux_info_t *aux_info, FILE* out);

extern int
hpcrun_fmt_metricTbl_fprint(metric_tbl_t* metrics, metric_aux_info_t *aux_info, FILE* out);

extern void
hpcrun_fmt_metricTbl_free(metric_tbl_t* metric_tbl, hpcfmt_free_fn dealloc);


extern int
hpcrun_fmt_metricDesc_fread(metric_desc_t* x, metric_aux_info_t *aux_info, FILE* infs,
			    double fmtVersion, hpcfmt_alloc_fn alloc);

extern int
hpcrun_fmt_metricDesc_fwrite(metric_desc_t* x, metric_aux_info_t *aux_info, FILE* outfs);

extern int
hpcrun_fmt_metricDesc_fprint(metric_desc_t* x, metric_aux_info_t *aux_info, FILE* outfs, const char* pre);

extern void
hpcrun_fmt_metricDesc_free(metric_desc_t* x, hpcfmt_free_fn dealloc);

// ---------------------------------------------------------
// metric get and set
// ---------------------------------------------------------

double 
hpcrun_fmt_metric_get_value(metric_desc_t metric_desc, hpcrun_metricVal_t metric);

void
hpcrun_fmt_metric_set_value(metric_desc_t metric_desc, 
   hpcrun_metricVal_t *metric, double value);

void
hpcrun_fmt_metric_set_value_int( hpcrun_metricFlags_t *flags,
   hpcrun_metricVal_t *metric, int value);

void
hpcrun_fmt_metric_set_value_real( hpcrun_metricFlags_t *flags,
   hpcrun_metricVal_t *metric, double value);

//***************************************************************************
// loadmap
//***************************************************************************

typedef struct loadmap_entry_t {

  uint16_t id; // HPCRUN_FMT_LMId_NULL is the NULL value
  char* name;
  uint64_t flags;

} loadmap_entry_t;


HPCFMT_List_declare(loadmap_entry_t);
typedef HPCFMT_List(loadmap_entry_t) loadmap_t; // hpcrun_loadmap_t


extern int
hpcrun_fmt_loadmap_fread(loadmap_t* loadmap, FILE* infs, hpcfmt_alloc_fn alloc);

extern int
hpcrun_fmt_loadmap_fwrite(loadmap_t* loadmap, FILE* outfs);

extern int
hpcrun_fmt_loadmap_fprint(loadmap_t* loadmap, FILE* outfs);

extern void
hpcrun_fmt_loadmap_free(loadmap_t* loadmap, hpcfmt_free_fn dealloc);


extern int
hpcrun_fmt_loadmapEntry_fread(loadmap_entry_t* x, FILE* infs,
			      hpcfmt_alloc_fn alloc);

extern int
hpcrun_fmt_loadmapEntry_fwrite(loadmap_entry_t* x, FILE* outfs);

extern int
hpcrun_fmt_loadmapEntry_fprint(loadmap_entry_t* x, FILE* outfs,
			       const char* pre);

extern void
hpcrun_fmt_loadmapEntry_free(loadmap_entry_t* x, hpcfmt_free_fn dealloc);


//***************************************************************************
// cct
//***************************************************************************

#define HPCRUN_FMT_CCTNodeId_NULL (0)

#define HPCRUN_FMT_RetainIdFlag (0x1)

static inline bool
hpcrun_fmt_doRetainId(uint32_t id)
{
  return (id & HPCRUN_FMT_RetainIdFlag);
}


// --------------------------------------------------------------------------
// hpcrun_fmt_cct_node_t
// --------------------------------------------------------------------------

#define HPCRUN_FMT_LMId_NULL (0)

#define HPCRUN_FMT_LMIp_NULL  (0)
#define HPCRUN_FMT_LMIp_Flag1 (1)

// Primary syntethic root:   <lm-id: NULL, lm-ip: NULL>
// Secondary synthetic root: <lm-id: NULL, lm-ip: Flag1>


typedef struct hpcrun_fmt_cct_node_t {

  // id and parent id.  0 is reserved as a NULL value
  uint32_t id;
  uint32_t id_parent;

  lush_assoc_info_t as_info;

  // load module id. Use HPCRUN_FMT_LMId_NULL as a NULL value.
  uint16_t lm_id;

  // static instruction pointer: more accurately, this is a static
  // 'operation pointer'.  The operation in the instruction packet is
  // represented by adding 0, 1, or 2 to the instruction pointer for
  // the first, second and third operation, respectively.
  hpcfmt_vma_t lm_ip;

  // static logical instruction pointer
  lush_lip_t lip;

  hpcfmt_uint_t num_metrics;
  hpcrun_metricVal_t* metrics;

} hpcrun_fmt_cct_node_t;


static inline void
hpcrun_fmt_cct_node_init(hpcrun_fmt_cct_node_t* x)
{
  memset(x, 0, sizeof(*x));
}


// N.B.: assumes space for metrics has been allocated
extern int
hpcrun_fmt_cct_node_fread(hpcrun_fmt_cct_node_t* x,
			  epoch_flags_t flags, FILE* fs);

extern int
hpcrun_fmt_cct_node_fwrite(hpcrun_fmt_cct_node_t* x,
			   epoch_flags_t flags, FILE* fs);

extern int
hpcrun_fmt_cct_node_fprint(hpcrun_fmt_cct_node_t* x, FILE* fs,
			   epoch_flags_t flags, const metric_tbl_t* metricTbl,
			   const char* pre);


// --------------------------------------------------------------------------
// 
// --------------------------------------------------------------------------

extern int
hpcrun_fmt_lip_fread(lush_lip_t* x, FILE* fs);

extern int
hpcrun_fmt_lip_fwrite(lush_lip_t* x, FILE* fs);

extern int
hpcrun_fmt_lip_fprint(lush_lip_t* x, FILE* fs, const char* pre);


//***************************************************************************
// hpctrace (located here for now)
//***************************************************************************

//***************************************************************************
// [hpctrace] hdr
//***************************************************************************

// Header sizes:
// - version 1.00: 24 bytes
// - version 1.01: 32 bytes: 24 + sizeof(hpctrace_hdr_flags_t)

static const char HPCTRACE_FMT_Magic[]   = "HPCRUN-trace______"; // 18 bytes
static const char HPCTRACE_FMT_Version[] = "01.01";              // 5 bytes
static const char HPCTRACE_FMT_Endian[]  = "b";                  // 1 byte

// Use of bit fields is not recommended as the order of fields 
// is compiler and architecture dependent.
/*
typedef struct hpctrace_hdr_flags_bitfield {
  bool isDataCentric : 1;
  bool isLCARecorded : 1;
  uint64_t unused    : 62;
} hpctrace_hdr_flags_bitfield;
*/

// Substitute bit fields with macros
#define HPCTRACE_HDR_FLAGS_DATA_CENTRIC_BIT_POS 0U
#define HPCTRACE_HDR_FLAGS_LCA_RECORDED_BIT_POS 1U

#define HPCTRACE_HDR_FLAGS_GET_BIT(flag, pos) \
  ((flag >> pos) & 1U)
#define HPCTRACE_HDR_FLAGS_SET_BIT(flag, pos, value) \
  flag ^= (-value ^ flag) & (1ULL << pos)

typedef uint64_t hpctrace_hdr_flags_t;

extern const hpctrace_hdr_flags_t hpctrace_hdr_flags_NULL;


#define HPCTRACE_FMT_MagicLenX   (sizeof(HPCTRACE_FMT_Magic) - 1)
#define HPCTRACE_FMT_VersionLenX (sizeof(HPCTRACE_FMT_Version) - 1)
#define HPCTRACE_FMT_EndianLenX  (sizeof(HPCTRACE_FMT_Endian) - 1)
#define HPCTRACE_FMT_FlagsLenX   (sizeof(hpctrace_hdr_flags_t))

static const int HPCTRACE_FMT_MagicLen   = HPCTRACE_FMT_MagicLenX;
static const int HPCTRACE_FMT_VersionLen = HPCTRACE_FMT_VersionLenX;
static const int HPCTRACE_FMT_EndianLen  = HPCTRACE_FMT_EndianLenX;
static const int HPCTRACE_FMT_FlagsLen   = HPCTRACE_FMT_FlagsLenX;

static const int HPCTRACE_FMT_HeaderLen =
  HPCTRACE_FMT_MagicLenX +
  HPCTRACE_FMT_VersionLenX +
  HPCTRACE_FMT_EndianLenX +
  HPCTRACE_FMT_FlagsLenX;


typedef struct hpctrace_fmt_hdr_t {

  char versionStr[sizeof(HPCTRACE_FMT_Version)];
  double version;

  char endian;

  hpctrace_hdr_flags_t flags;

} hpctrace_fmt_hdr_t;


int
hpctrace_fmt_hdr_fread(hpctrace_fmt_hdr_t* hdr, FILE* infs);

int
hpctrace_fmt_hdr_outbuf(hpctrace_hdr_flags_t flags, hpcio_outbuf_t* outbuf);

// N.B.: not async safe
int
hpctrace_fmt_hdr_fwrite(hpctrace_hdr_flags_t flags, FILE* fs);

int
hpctrace_fmt_hdr_fprint(hpctrace_fmt_hdr_t* hdr, FILE* fs);


//***************************************************************************
// [hpctrace] trace record/datum
//***************************************************************************

// Time and dLCA is stored in one 64-bit integer

// Time in microseconds is stored in lower HPCTRACE_FMT_TIME_BITS bits,
// supporting up to year 2540 AD.
#define HPCTRACE_FMT_TIME_BITS 54 // Use 54 bits to store timestamp, which is enough for next 500+ years.
#define HPCTRACE_FMT_TIME_MAX ((1ULL << HPCTRACE_FMT_TIME_BITS) - 1) // 54 bits of 1s
#define HPCTRACE_FMT_GET_TIME(bits) \
  (bits & HPCTRACE_FMT_TIME_MAX)
#define HPCTRACE_FMT_SET_TIME(bits, time) \
  bits = (bits & (~HPCTRACE_FMT_TIME_MAX)) | (time & HPCTRACE_FMT_TIME_MAX)
<<<<<<< HEAD
#define HPCTRACE_FMT_ADJUST_TIME(bits, offset) \
  bits += offset;  // Timestamp is in lower bits; therefore, we can adjust the time by adding offset directly.
=======
>>>>>>> 8d121e65

// dLCA = distance of previous sample's leaf call frame to 
// the Least Common Ancestor (LCA) with this sample in the CCT.
// dLCA is only valid when trampoline is used. 
// dLCA is stored in higher HPCTRACE_FMT_DLCA_BITS bits, supporting up to 1023.
#define HPCTRACE_FMT_DLCA_BITS 10 // Use 10 bits to store dLCA.
#define HPCTRACE_FMT_DLCA_NULL ((1ULL << HPCTRACE_FMT_DLCA_BITS) - 1) // 10 bits of 1s
#define HPCTRACE_FMT_GET_DLCA(bits) \
  ((bits >> HPCTRACE_FMT_TIME_BITS) & HPCTRACE_FMT_DLCA_NULL)
#define HPCTRACE_FMT_SET_DLCA(bits, dLCA) \
  bits = (bits & (~(HPCTRACE_FMT_DLCA_NULL << HPCTRACE_FMT_TIME_BITS))) \
         | ((((uint64_t)dLCA) & HPCTRACE_FMT_DLCA_NULL) << HPCTRACE_FMT_TIME_BITS)

#define HPCTRACE_FMT_MetricId_NULL (INT_MAX) // for Java, no UINT32_MAX

typedef uint64_t hpctrace_fmt_time_dLCA_composite_t;

typedef struct hpctrace_fmt_datum_t {
  hpctrace_fmt_time_dLCA_composite_t comp; // composite field that stores both time and dLCA
  uint32_t cpId; // call path id (CCT leaf id); cf. HPCRUN_FMT_CCTNodeId_NULL
  uint32_t metricId;
} hpctrace_fmt_datum_t;


int
hpctrace_fmt_datum_fread(hpctrace_fmt_datum_t* x, hpctrace_hdr_flags_t flags,
			 FILE* fs);

int
hpctrace_fmt_datum_size(hpctrace_hdr_flags_t flags);

int
hpctrace_fmt_datum_outbuf(hpctrace_fmt_datum_t* x, hpctrace_hdr_flags_t flags,
			  hpcio_outbuf_t* outbuf);

// N.B.: not async safe
int
hpctrace_fmt_datum_fwrite(hpctrace_fmt_datum_t* x, hpctrace_hdr_flags_t flags,
			  FILE* outfs);

int
hpctrace_fmt_datum_fprint(hpctrace_fmt_datum_t* x, hpctrace_hdr_flags_t flags,
			  FILE* fs);


//***************************************************************************
// hpcprof-metricdb (located here for now)
//***************************************************************************

//***************************************************************************
// [hpcprof-metricdb] hdr
//***************************************************************************

static const char HPCMETRICDB_FMT_Magic[]   = "HPCPROF-metricdb__"; // 18 bytes
static const char HPCMETRICDB_FMT_Version[] = "00.10";              // 5 bytes
static const char HPCMETRICDB_FMT_Endian[]  = "b";                  // 1 byte

#define HPCMETRICDB_FMT_MagicLenX   (sizeof(HPCMETRICDB_FMT_Magic) - 1)
#define HPCMETRICDB_FMT_VersionLenX (sizeof(HPCMETRICDB_FMT_Version) - 1)
#define HPCMETRICDB_FMT_EndianLenX  (sizeof(HPCMETRICDB_FMT_Endian) - 1)

static const int HPCMETRICDB_FMT_MagicLen   = HPCMETRICDB_FMT_MagicLenX;
static const int HPCMETRICDB_FMT_VersionLen = HPCMETRICDB_FMT_VersionLenX;
static const int HPCMETRICDB_FMT_EndianLen  = HPCMETRICDB_FMT_EndianLenX;

static const int HPCMETRICDB_FMT_HeaderLen =
  (HPCMETRICDB_FMT_MagicLenX + HPCMETRICDB_FMT_VersionLenX
   + HPCMETRICDB_FMT_EndianLenX);



typedef struct hpcmetricDB_fmt_hdr_t {

  char versionStr[sizeof(HPCMETRICDB_FMT_Version)];
  double version;
  char endian;

  uint32_t numNodes;
  uint32_t numMetrics;

} hpcmetricDB_fmt_hdr_t;


int
hpcmetricDB_fmt_hdr_fread(hpcmetricDB_fmt_hdr_t* hdr, FILE* infs);

int
hpcmetricDB_fmt_hdr_fwrite(hpcmetricDB_fmt_hdr_t* hdr, FILE* outfs);

int
hpcmetricDB_fmt_hdr_fprint(hpcmetricDB_fmt_hdr_t* hdr, FILE* outfs);

// --------------------------------------------------------------------------
// additional sampling info
// --------------------------------------------------------------------------

typedef struct sampling_info_s {
  uint64_t  sample_clock;
  void     *sample_data;
} sampling_info_t;


//***************************************************************************

#if defined(__cplusplus)
} /* extern "C" */
#endif

#endif /* prof_lean_hpcrun_fmt_h */
<|MERGE_RESOLUTION|>--- conflicted
+++ resolved
@@ -668,11 +668,8 @@
   (bits & HPCTRACE_FMT_TIME_MAX)
 #define HPCTRACE_FMT_SET_TIME(bits, time) \
   bits = (bits & (~HPCTRACE_FMT_TIME_MAX)) | (time & HPCTRACE_FMT_TIME_MAX)
-<<<<<<< HEAD
 #define HPCTRACE_FMT_ADJUST_TIME(bits, offset) \
   bits += offset;  // Timestamp is in lower bits; therefore, we can adjust the time by adding offset directly.
-=======
->>>>>>> 8d121e65
 
 // dLCA = distance of previous sample's leaf call frame to 
 // the Least Common Ancestor (LCA) with this sample in the CCT.
