// -*-Mode: C++;-*-

// * BeginRiceCopyright *****************************************************
//
// $HeadURL$
// $Id$
//
// --------------------------------------------------------------------------
// Part of HPCToolkit (hpctoolkit.org)
//
// Information about sources of support for research and development of
// HPCToolkit is at 'hpctoolkit.org' and in 'README.Acknowledgments'.
// --------------------------------------------------------------------------
//
// Copyright ((c)) 2002-2019, Rice University
// All rights reserved.
//
// Redistribution and use in source and binary forms, with or without
// modification, are permitted provided that the following conditions are
// met:
//
// * Redistributions of source code must retain the above copyright
//   notice, this list of conditions and the following disclaimer.
//
// * Redistributions in binary form must reproduce the above copyright
//   notice, this list of conditions and the following disclaimer in the
//   documentation and/or other materials provided with the distribution.
//
// * Neither the name of Rice University (RICE) nor the names of its
//   contributors may be used to endorse or promote products derived from
//   this software without specific prior written permission.
//
// This software is provided by RICE and contributors "as is" and any
// express or implied warranties, including, but not limited to, the
// implied warranties of merchantability and fitness for a particular
// purpose are disclaimed. In no event shall RICE or contributors be
// liable for any direct, indirect, incidental, special, exemplary, or
// consequential damages (including, but not limited to, procurement of
// substitute goods or services; loss of use, data, or profits; or
// business interruption) however caused and on any theory of liability,
// whether in contract, strict liability, or tort (including negligence
// or otherwise) arising in any way out of the use of this software, even
// if advised of the possibility of such damage.
//
// ******************************************************* EndRiceCopyright *

//***************************************************************************
//
// File:
//   $HeadURL$
//
// Purpose:
//   [The purpose of this file]
//
// Description:
//   [The set of functions, macros, etc. defined in the file]
//
//***************************************************************************

#ifndef prof_Prof_Struct_Tree_hpp
#define prof_Prof_Struct_Tree_hpp

//************************* System Include Files ****************************

#include <iostream>

#include <string>
#include <list>
#include <set>
#include <map>

#include <typeinfo>

//*************************** User Include Files ****************************

#include <include/uint.h>

#include "Metric-IData.hpp"

#include <lib/isa/ISA.hpp>
#include <lib/binutils/VMAInterval.hpp>

#include <lib/support/diagnostics.h>
#include <lib/support/FileUtil.hpp>
#include <lib/support/Logic.hpp>
#include <lib/support/NonUniformDegreeTree.hpp>
#include <lib/support/RealPathMgr.hpp>
#include <lib/support/SrcFile.hpp>
using SrcFile::ln_NULL;
#include <lib/support/Unique.hpp>

//*************************** Forward Declarations **************************

namespace Prof {
namespace Struct {

  class ANode;

  // Some possibly useful containers
  typedef std::list<ANode*> ANodeList;
  typedef std::set<ANode*> ANodeSet;

} // namespace Struct
} // namespace Prof


//*************************** Forward Declarations **************************

namespace Prof {
namespace Struct {

// FIXME: move these into their respective classes...
class Group;
class GroupMap : public std::map<std::string, Group*> { };

class LM;
class LMMap : public std::map<std::string, LM*> { };

// ProcMap: This is is a multimap because procedure names are
// sometimes "generic", i.e. not qualified by types in the case of
// templates, resulting in duplicate names
class Proc;
class ProcMap : public std::multimap<std::string, Proc*> { };

class File;
class FileMap : public std::map<std::string, File*> { };

class Stmt;
class StmtMap : public std::map<SrcFile::ln, Stmt*> { };

} // namespace Struct
} // namespace Prof


//***************************************************************************
// Tree
//***************************************************************************

namespace Prof {
namespace Struct {

class Root;

class Tree : public Unique {
public:

  enum {
    // Output flags
    OFlg_Compressed      = (1 << 1), // Write in compressed format
    OFlg_LeafMetricsOnly = (1 << 2), // Write metrics only at leaves
    OFlg_Debug           = (1 << 3)  // Debug: show xtra source line info
  };

  static const std::string UnknownLMNm;
  static const std::string UnknownFileNm;
  static const std::string UnknownProcNm;
  static const SrcFile::ln UnknownLine;

  static const std::string PartialUnwindProcNm;

public:
  // -------------------------------------------------------
  // Create/Destroy
  // -------------------------------------------------------
  Tree(const char* name, Root* root = NULL);

  Tree(const std::string& name, Root* root = NULL)
  { Tree(name.c_str(), root); }

  virtual ~Tree();


  // -------------------------------------------------------
  // Tree data
  // -------------------------------------------------------
  Root*
  root() const
  { return m_root; }

  void
  root(Root* x)
  { m_root = x; }

  bool
  empty() const
  { return (m_root == NULL); }

  std::string
  name() const;


  // -------------------------------------------------------
  // Write contents
  // -------------------------------------------------------
  std::ostream&
  writeXML(std::ostream& os = std::cerr, uint oFlags = 0) const;

  // Dump contents for inspection (use flags from ANode)
  std::ostream&
  dump(std::ostream& os = std::cerr, uint oFlags = 0) const;

  void
  ddump() const;

private:
  Root* m_root;
};


// TODO: integrate with Tree::writeXML()
void
writeXML(std::ostream& os, const Prof::Struct::Tree& strctTree,
	 bool prettyPrint = true);


} // namespace Struct
} // namespace Prof


//***************************************************************************


namespace Prof {
namespace Struct {

//***************************************************************************
// ANode, ACodeNode.
//***************************************************************************

// FIXME: It would make more sense for Group and LM to
// simply be ANodes and not ACodeNodes, but the assumption that
// *only* a Root is not a ACodeNode is deeply embedded and would
// take a while to untangle.

class ANode;     // Base class for all nodes
class ACodeNode; // Base class for everyone but Root

class Root;
class Group;
class LM;
class File;
class Proc;
class Alien;
class Loop;
class Stmt;
class Ref;

// ---------------------------------------------------------
// ANode: The base node for a program scope tree
// ---------------------------------------------------------
class ANode: public NonUniformDegreeTreeNode,
	     public Metric::IData {
public:
  enum ANodeTy {
    TyRoot = 0,
    TyGroup,
    TyLM,
    TyFile,
    TyProc,
    TyAlien,
    TyLoop,
    TyStmt,
    TyRef,
    TyANY,
    TyNUMBER
  };

  static const std::string&
  ANodeTyToName(ANodeTy tp);

  static const std::string&
  ANodeTyToXMLelement(ANodeTy tp);

  static ANodeTy
  IntToANodeTy(long i);

private:
  static const std::string ScopeNames[TyNUMBER];

public:
  // --------------------------------------------------------
  // Create/Destroy
  // --------------------------------------------------------
  ANode(ANodeTy ty, ANode* parent = NULL)
    : NonUniformDegreeTreeNode(parent),
      Metric::IData(),
      m_type(ty),
      m_visible(true)
  {
    m_id = s_nextUniqueId++;
    m_origId = 0;
  }

  virtual ~ANode()
  {
    DIAG_DevMsgIf(0, "~ANode::ANode: " << toString_id()
		  << " " << std::hex << this << std::dec);
  }

  // clone: return a shallow copy, unlinked from the tree
  virtual ANode*
  clone()
  { return new ANode(*this); }


protected:
  ANode(const ANode& x)
  { *this = x; }

  // deep copy of internals (but without children)
  ANode&
  operator=(const ANode& x)
  {
    if (this != &x) {
      NonUniformDegreeTreeNode::zeroLinks();
      Metric::IData::operator=(x);
      m_type    = x.m_type;
      m_id      = x.m_id;
      m_visible = x.m_visible;
      m_origId  = x.m_origId;
    }
    return *this;
  }


public:

  // --------------------------------------------------------
  // General data
  // --------------------------------------------------------
  ANodeTy
  type() const
  { return m_type; }

  // id: a unique id; 0 is reserved for a NULL value
  uint
  id() const
  { return m_id; }

  static const uint Id_NULL = 0;

  // maxId: the maximum id of all structure nodes
  static uint
  maxId()
  { return s_nextUniqueId - 1; }

  // name:
  // nameQual: qualified name [built dynamically]
  virtual const std::string&
  name() const
  { return ANodeTyToName(type()); }

  virtual std::string
  nameQual() const
  { return name(); }

  void 
  setInvisible() 
  { m_visible = false; }

  bool 
  isVisible() const
  { return m_visible == true; }

  // --------------------------------------------------------
  // Tree navigation
  // --------------------------------------------------------
  ANode*
  parent() const
  { return static_cast<ANode*>(NonUniformDegreeTreeNode::Parent()); }

  ANode*
  firstChild() const
  { return static_cast<ANode*>(NonUniformDegreeTreeNode::FirstChild()); }

  ANode*
  lastChild() const
  { return static_cast<ANode*>(NonUniformDegreeTreeNode::LastChild()); }

  ANode*
  nextSibling() const
  {
    // siblings are linked in a circular list
    if ((parent()->lastChild() != this)) {
      return static_cast<ANode*>(NonUniformDegreeTreeNode::NextSibling());
    }
    return NULL;
  }

  ANode*
  prevSibling() const
  {
    // siblings are linked in a circular list
    if ((parent()->firstChild() != this)) {
      return static_cast<ANode*>(NonUniformDegreeTreeNode::PrevSibling());
    }
    return NULL;
  }


  // --------------------------------------------------------
  // ancestor: find first ANode in path from this to root with given type
  // (Note: We assume that a node *can* be an ancestor of itself.)
  // --------------------------------------------------------
  ANode*
  ancestor(ANodeTy type) const;

  ANode*
  ancestor(ANodeTy ty1, ANodeTy ty2) const;

  ANode*
  ancestor(ANodeTy ty1, ANodeTy ty2, ANodeTy ty3) const;

  Root*
  ancestorRoot() const;

  Group*
  ancestorGroup() const;

  LM*
  ancestorLM() const;

  File*
  ancestorFile() const;

  Proc*
  ancestorProc() const;

  Alien*
  ancestorAlien() const;

  Loop*
  ancestorLoop() const;

  Stmt*
  ancestorStmt() const;

  ACodeNode*
  ancestorProcCtxt() const; // return ancestor(TyAlien|TyProc)

  ACodeNode*
  ACodeNodeParent() const;


  // --------------------------------------------------------
  // Metrics (cf. CCT::ANode)
  // --------------------------------------------------------

  // aggregates metrics from children. [mBegId, mEndId) forms an
  // inclusive interval for batch processing.  In particular, 'raw'
  // metrics are independent of all other raw metrics.
  void
  aggregateMetrics(uint mBegId, uint mEndId);

  void
  aggregateMetrics(uint mBegId)
  { aggregateMetrics(mBegId, mBegId + 1); }


  // pruneByMetrics: recursively prunes all (children) of the current
  // node for which hasMetrics() is false.
  void
  pruneByMetrics();

public:

  // --------------------------------------------------------
  // Paths and Merging
  // --------------------------------------------------------

  // leastCommonAncestor: Given two ANode nodes, return the least
  // common ancestor (deepest nested common ancestor) or NULL.
  static ANode*
  leastCommonAncestor(ANode* n1, ANode* n2);


  // distance: Given two ANode nodes, a node and some ancestor,
  // return the distance of the path between the two.  The distance
  // between a node and its direct ancestor is 1.  If there is no path
  // between the two nodes, returns a negative number; if the two
  // nodes are equal, returns 0.
  static int
  distance(ANode* ancestor, ANode* descendent);

  // arePathsOverlapping: Given two nodes and their least common
  // ancestor, lca, returns whether the paths from the nodes to lca
  // overlap.
  //
  // Let d1 and d2 be two nodes descended from their least common
  // ancestor, lca.  Furthermore, let the path p1 from d1 to lca be as
  // long or longer than the path p2 from d2 to lca.  (Thus, d1 is
  // nested as deep or more deeply than d2.)  If the paths p1 and p2 are
  // overlapping then d2 will be somewhere on the path between d1 and
  // lca.
  //
  // Examples:
  // 1. Overlapping: lca --- d2 --- ... --- d1
  //
  // 2. Divergent:   lca --- d1
  //                    \--- d2
  //
  // 3. Divergent:   lca ---...--- d1
  //                    \---...--- d2
  static bool
  arePathsOverlapping(ANode* lca, ANode* desc1, ANode* desc2);

  // mergePaths: Given divergent paths (as defined above), merges the
  // path 'lca' -> 'node_src' into the path 'lca' --> 'node_dst'. If a
  // merge takes place returns true.
  static bool
  mergePaths(ANode* lca, ANode* node_dst, ANode* node_src);

  // merge: Given two nodes, 'node_src' and 'node_dst', merges the
  // former into the latter, if possible.  If the merge takes place,
  // deletes 'node_src' and returns true; otherwise returns false.
  static bool
  merge(ANode* node_dst, ANode* node_src);

  // isMergable: Returns whether 'node_src' is capable of being merged
  // into 'node_dst'
  static bool
  isMergable(ANode* node_dst, ANode* node_src);


  // --------------------------------------------------------
  // XML output
  // --------------------------------------------------------

  std::string
  toStringXML(uint oFlags = 0, const char* pre = "") const;

  virtual std::string
  toXML(uint oFlags = 0) const;

  virtual std::ostream&
  writeXML(std::ostream& os = std::cout, uint oFlags = 0,
	   const char* pre = "") const;

  void
  ddumpXML() const;

  // --------------------------------------------------------
  // Other output
  // --------------------------------------------------------

  void
  CSV_DumpSelf(const Root &root, std::ostream& os = std::cout) const;

  virtual void
  CSV_dump(const Root &root, std::ostream& os = std::cout,
	   const char* file_name = NULL,
	   const char* proc_name = NULL,
	   int lLevel = 0) const;

  // --------------------------------------------------------
  // debugging
  // --------------------------------------------------------

  virtual std::string
  toString(uint oFlags = 0, const char* pre = "") const;

  std::string
  toString_id(uint oFlags = 0) const;

  std::string
  toStringMe(uint oFlags = 0, const char* pre = "") const;

  // dump
  std::ostream&
  dump(std::ostream& os = std::cerr, uint oFlags = 0,
       const char* pre = "") const;

  void ddump() const;

  virtual std::ostream&
  dumpme(std::ostream& os = std::cerr, uint oFlags = 0,
	 const char* pre = "") const;

protected:
  bool
  writeXML_pre(std::ostream& os = std::cout, uint oFlags = 0,
	       const char* prefix = "") const;

  void
  writeXML_post(std::ostream& os = std::cout, uint oFlags = 0,
		const char* prefix = "") const;
private:
  void
  ctorCheck() const;

  void
  dtorCheck() const;

  static uint s_nextUniqueId;

protected:
  ANodeTy m_type; // obsolete with typeid(), but hard to replace
  uint m_id;
  bool m_visible;

public:
  // original node id from .hpcstruct file (for debug)
  uint m_origId;
};


// --------------------------------------------------------------------------
// ACodeNode is a base class for all scopes other than TyRoot and TyLM.
// Describes some kind of code, i.e. Files, Procedures, Loops...
// --------------------------------------------------------------------------
class ACodeNode : public ANode {
protected:
  ACodeNode(ANodeTy ty, ANode* parent = NULL,
	   SrcFile::ln begLn = ln_NULL,
	   SrcFile::ln endLn = ln_NULL,
	   VMA begVMA = 0, VMA endVMA = 0)
    : ANode(ty, parent), m_begLn(ln_NULL), m_endLn(ln_NULL)
  {
    m_lineno_frozen = false;
    setLineRange(begLn, endLn);
    if (!VMAInterval::empty(begVMA, endVMA)) {
      m_vmaSet.insert(begVMA, endVMA);
    }
    m_scope_filenm = "";
    m_scope_lineno = 0;
  }


  ACodeNode(const ACodeNode& x)
    : ANode(x.m_type)
  { *this = x; }


  ACodeNode&
  operator=(const ACodeNode& x)
  {
    // shallow copy
    if (this != &x) {
      ANode::operator=(x);
      m_begLn = x.m_begLn;
      m_endLn = x.m_endLn;
      // m_vmaSet
    }
    return *this;
  }

public:
  // --------------------------------------------------------
  // Create/Destroy
  // --------------------------------------------------------

  virtual ~ACodeNode()
  { }

  virtual ANode*
  clone()
  { return new ACodeNode(*this); }


  // --------------------------------------------------------
  //
  // --------------------------------------------------------

  // Line range in source code
  SrcFile::ln
  begLine() const
  { return m_begLn; }

  void
  begLine(SrcFile::ln x)
  { m_begLn = x; }

  SrcFile::ln
  endLine() const
  { return m_endLn; }

  void
  endLine(SrcFile::ln x)
  { m_endLn = x; }

  void
  setLineRange(SrcFile::ln begLn, SrcFile::ln endLn, int propagate = 1);

  void
  expandLineRange(SrcFile::ln begLn, SrcFile::ln endLn, int propagate = 1);

  void
  linkAndSetLineRange(ACodeNode* parent);

  void
  checkLineRange(SrcFile::ln begLn, SrcFile::ln endLn)
  {
    DIAG_Assert(Logic::equiv(begLn == ln_NULL, endLn == ln_NULL),
		"ACodeNode::checkLineRange: b=" << begLn << " e=" << endLn);
    DIAG_Assert(begLn <= endLn,
		"ACodeNode::checkLineRange: b=" << begLn << " e=" << endLn);
    DIAG_Assert(Logic::equiv(m_begLn == ln_NULL, m_endLn == ln_NULL),
		"ACodeNode::checkLineRange: b=" << m_begLn << " e=" << m_endLn);
  }
  
  void
  freezeLine() 
  { m_lineno_frozen = true; }

  void
  thawLine() 
  { m_lineno_frozen = false; }


  // -------------------------------------------------------
  // A set of *unrelocated* VMAs associated with this scope
  // -------------------------------------------------------

  const VMAIntervalSet&
  vmaSet() const
  { return m_vmaSet; }

  VMAIntervalSet&
  vmaSet()
  { return m_vmaSet; }


  // -------------------------------------------------------
  // containsLine: returns true if this scope contains line number
  //   'ln'.  A non-zero beg_epsilon and end_epsilon allows fuzzy
  //   matches by expanding the interval of the scope.
  //
  // containsInterval: returns true if this scope fully contains the
  //   interval specified by [begLn...endLn].  A non-zero beg_epsilon
  //   and end_epsilon allows fuzzy matches by expanding the interval of
  //   the scope.
  //
  // Note: We assume that it makes no sense to compare against ln_NULL.
  // -------------------------------------------------------
  bool
  containsLine(SrcFile::ln ln) const
  { return (m_begLn != ln_NULL && (m_begLn <= ln && ln <= m_endLn)); }

  bool
  containsLine(SrcFile::ln ln, int beg_epsilon, int end_epsilon) const;

  bool
  containsInterval(SrcFile::ln begLn, SrcFile::ln endLn) const
  { return (containsLine(begLn) && containsLine(endLn)); }

  bool
  containsInterval(SrcFile::ln begLn, SrcFile::ln endLn,
		   int beg_epsilon, int end_epsilon) const
  { return (containsLine(begLn, beg_epsilon, end_epsilon)
	    && containsLine(endLn, beg_epsilon, end_epsilon)); }

  ACodeNode*
  ACodeNodeWithLine(SrcFile::ln ln) const;


  // compare: Return negative if x < y; 0 if x == y; positive
  //   otherwise.  If x == y, break ties using VMAIntervalSet and then
  //   by name attributes.
  static int
  compare(const ACodeNode* x, const ACodeNode* y);

  ACodeNode*
  nextSiblingNonOverlapping() const;


  // --------------------------------------------------------
  //
  // --------------------------------------------------------

  virtual std::string
  nameQual() const
  { return codeName(); }

  // returns a string representing the code name in the form:
  //  loadmodName
  //  [loadmodName]fileName
  //  [loadmodName]<fileName>procName
  //  [loadmodName]<fileName>begLn-endLn

  virtual std::string
  codeName() const;

  std::string
  lineRange() const;


  // --------------------------------------------------------
  // XML output
  // --------------------------------------------------------

  virtual std::string
  toXML(uint oFlags = 0) const;

  virtual std::string
  XMLLineRange(uint oFlags) const;

  virtual std::string
  XMLVMAIntervals(uint oFlags) const;

  virtual void
  CSV_dump(const Root &root, std::ostream& os = std::cout,
	   const char* file_name = NULL, const char* proc_name = NULL,
	   int lLevel = 0) const;

  // --------------------------------------------------------
  // debugging
  // --------------------------------------------------------

  virtual std::ostream&
  dumpme(std::ostream& os = std::cerr, uint oFlags = 0,
	 const char* pre = "") const;

protected:
  // NOTE: currently designed for PROCs
  void
  relocate();

  void
  relocateIf()
  {
    if (parent() && type() == ANode::TyProc) {
                 // typeid(*this) == typeid(ANode::Proc)
      relocate();
    }
  }

  std::string codeName_LM_F() const;

protected:
  SrcFile::ln m_begLn;
  SrcFile::ln m_endLn;
  VMAIntervalSet m_vmaSet;

  // --------------------------------------------------------
  // Inline support -- Save the location (file name, line num) of an
  // alien scope (loop) node to help find the same scope in a later
  // InlineNode sequence inside the location manager.
  // --------------------------------------------------------
private:
  std::string m_scope_filenm;
  SrcFile::ln m_scope_lineno;
  bool m_lineno_frozen;
  
public:
  void setScopeLocation(std::string &file, SrcFile::ln line) {
    m_scope_filenm = file;
    m_scope_lineno = line;
  }
  std::string & getScopeFileName() { return m_scope_filenm; }
  SrcFile::ln getScopeLineNum() { return m_scope_lineno; }
};



//***************************************************************************
// Root, Group, LM, File, Proc, Loop,
// Stmt
//***************************************************************************

// --------------------------------------------------------------------------
// Root is root of the scope tree
// --------------------------------------------------------------------------
class Root: public ANode {
protected:
  Root(const Root& x)
    : ANode(x.m_type)
  {
    *this = x;
  }

  Root&
  operator=(const Root& x);

public:
  Root(const char* nm)
    : ANode(TyRoot, NULL)
  {
    Ctor(nm);
  }

  Root(const std::string& nm)
    : ANode(TyRoot, NULL)
  {
    Ctor(nm.c_str());
  }

  virtual ~Root()
  {
    delete groupMap;
    delete lmMap_realpath;
    delete lmMap_basename;
  }

  virtual const std::string&
  name() const
  { return m_name; }

  void
  name(const char* x)
  { m_name = (x) ? x : ""; }

  void
  name(const std::string& x)
  { m_name = x; }

  // --------------------------------------------------------
  //
  // --------------------------------------------------------

  // findLM: First, try to find by nm_real = realpath(nm).  If that is
  // unsuccesful, try to find by nm_base = basename(nm_real) if
  // nm_base == nm_real.
  LM*
  findLM(const char* nm) const;

  LM*
  findLM(const std::string& nm) const
  { return findLM(nm.c_str()); }

  Group*
  findGroup(const char* nm) const
  {
    GroupMap::iterator it = groupMap->find(nm);
    Group* x = (it != groupMap->end()) ? it->second : NULL;
    return x;
  }

  Group*
  findGroup(const std::string& nm) const
  { return findGroup(nm.c_str()); }

  virtual ANode*
  clone()
  { return new Root(*this); }


  // --------------------------------------------------------
  // XML output
  // --------------------------------------------------------

  virtual std::string
  toXML(uint oFlags = 0) const;

  virtual std::ostream&
  writeXML(std::ostream& os = std::cout, uint oFlags = 0,
	   const char* pre = "") const;

  void
  CSV_TreeDump(std::ostream& os = std::cout) const;

  // --------------------------------------------------------
  // debugging
  // --------------------------------------------------------

  virtual std::ostream&
  dumpme(std::ostream& os = std::cerr, uint oFlags = 0,
	 const char* pre = "") const;

protected:
private:
  void
  Ctor(const char* nm);

  void
  insertGroupMap(Group* grp);

  void
  insertLMMap(LM* lm);

  friend class Group;
  friend class LM;

private:
  std::string m_name; // the program name

  GroupMap* groupMap;

  LMMap* lmMap_realpath; // mapped by 'realpath'
  LMMap* lmMap_basename;

#if 0
  static RealPathMgr& s_realpathMgr;
#endif
};


// --------------------------------------------------------------------------
// Groups are children of Root's, Group's, LMs's,
//   File's, Proc's, Loop's
// children: Group's, LM's, File's, Proc's,
//   Loop's, Stmts,
// They may be used to describe several different types of scopes
//   (including user-defined ones)
// --------------------------------------------------------------------------
class Group: public ACodeNode {
public:
  Group(const char* nm, ANode* parent,
	int begLn = ln_NULL, int endLn = ln_NULL)
    : ACodeNode(TyGroup, parent, begLn, endLn, 0, 0)
  {
    Ctor(nm, parent);
  }

  Group(const std::string& nm, ANode* parent,
	     int begLn = ln_NULL, int endLn = ln_NULL)
    : ACodeNode(TyGroup, parent, begLn, endLn, 0, 0)
  {
    Ctor(nm.c_str(), parent);
  }

  virtual ~Group()
  { }

  static Group*
  demand(Root* pgm, const std::string& nm, ANode* parent);

  virtual const std::string&
  name() const
  { return m_name; } // same as grpName

  virtual std::string
  codeName() const;

  virtual ANode*
  clone()
  { return new Group(*this); }

  virtual std::string
  toXML(uint oFlags = 0) const;

  // --------------------------------------------------------
  // debugging
  // --------------------------------------------------------

  virtual std::ostream&
  dumpme(std::ostream& os = std::cerr, uint oFlags = 0,
	 const char* pre = "") const;

private:
  void
  Ctor(const char* nm, ANode* parent);

private:
  std::string m_name;
};


// --------------------------------------------------------------------------
// LMs are children of Root's or Group's
// children: Group's, File's
// --------------------------------------------------------------------------
class LM: public ACodeNode {
protected:
  LM&
  operator=(const LM& x);

public:

  // --------------------------------------------------------
  // Create/Destroy
  // --------------------------------------------------------
  LM(const char* nm, ANode* parent)
    : ACodeNode(TyLM, parent, ln_NULL, ln_NULL, 0, 0)
  {
    Ctor(nm, parent);
  }

  LM(const std::string& nm, ANode* parent)
    : ACodeNode(TyLM, parent, ln_NULL, ln_NULL, 0, 0)
  {
    Ctor(nm.c_str(), parent);
  }

  virtual ~LM()
  {
    delete m_fileMap;
    delete m_procMap;
    delete m_stmtMap;
  }

  virtual ANode*
  clone()
  { return new LM(*this); }

  static LM*
  demand(Root* pgm, const std::string& lm_fnm);


  // --------------------------------------------------------
  //
  // --------------------------------------------------------

  virtual const std::string&
  name() const
  { return m_name; }

  virtual std::string
  codeName() const
  { return name(); }

  const char *
  pretty_name() const
  { return m_pretty_name.c_str(); }

  void
<<<<<<< HEAD
  pretty_name(const char *nm) 
=======
  pretty_name(const char *nm)
>>>>>>> 52f8579d
  { m_pretty_name = nm; }

  std::string
  baseName() const
  { return FileUtil::basename(m_name); }


  // --------------------------------------------------------
  // search for enclosing nodes
  // --------------------------------------------------------

  // findFile: find using RealPathMgr
  File*
  findFile(const char* nm) const;

  File*
  findFile(const std::string& nm) const
  { return findFile(nm.c_str()); }


  // --------------------------------------------------------
  // search by VMA
  // --------------------------------------------------------

  // findByVMA: find scope by *unrelocated* VMA
  // findProc: VMA interval -> Struct::Proc*
  // findStmt: VMA interval -> Struct::Stmt*
  //
  // N.B. these maps are maintained when new Struct::Proc or
  // Struct::Stmt are created
  ACodeNode*
  findByVMA(VMA vma) const;

  void
  computeVMAMaps() const
  {
    delete m_procMap;
    m_procMap = NULL;
    delete m_stmtMap;
    m_stmtMap = NULL;
    findProc(0);
    findStmt(0);
  }


  Proc*
  findProc(VMA vma) const;

  bool
  insertProcIf(Proc* proc) const
  {
    if (m_procMap) {
      insertInMap(m_procMap, proc);
      return true;
    }
    return false;
  }


  Stmt*
  findStmt(VMA vma) const;

  bool
  insertStmtIf(Stmt* stmt) const
  {
    if (m_stmtMap) {
      insertInMap(m_stmtMap, stmt);
      return true;
    }
    return false;
  }

  bool
  eraseStmtIf(Stmt* stmt) const
  {
    if (m_stmtMap) {
      eraseFromMap(m_stmtMap, stmt);
      return true;
    }
    return false;
  }


  // --------------------------------------------------------
  // Output
  // --------------------------------------------------------

  virtual std::string
  toXML(uint oFlags = 0) const;

  virtual std::ostream&
  writeXML(std::ostream& os = std::cout, uint oFlags = 0,
	   const char* pre = "") const;


  virtual std::ostream&
  dumpme(std::ostream& os = std::cerr, uint oFlags = 0,
	 const char* pre = "") const;

  void
  dumpmaps() const;

  bool
  verifyStmtMap() const;

public:
  typedef VMAIntervalMap<Proc*> VMAToProcMap;
  typedef VMAIntervalMap<Stmt*> VMAToStmtRangeMap;

protected:
  void
  Ctor(const char* nm, ANode* parent);

  void
  insertFileMap(File* file);


  template<typename T>
  void
  buildMap(VMAIntervalMap<T>*& mp, ANode::ANodeTy ty) const;

  template<typename T>
  void
  insertInMap(VMAIntervalMap<T>* mp, T x) const
  {
    const VMAIntervalSet& vmaset = x->vmaSet();
    for (VMAIntervalSet::const_iterator it = vmaset.begin();
	 it != vmaset.end(); ++it) {
      const VMAInterval& vmaint = *it;
      DIAG_MsgIf(0, vmaint.toString());
      mp->insert(std::make_pair(vmaint, x));
    }
  }


  template<typename T>
  void
  eraseFromMap(VMAIntervalMap<T>* mp, T x) const
  {
    const VMAIntervalSet& vmaset = x->vmaSet();
    for (VMAIntervalSet::const_iterator it = vmaset.begin();
	 it != vmaset.end(); ++it) {
      const VMAInterval& vmaint = *it;
      mp->erase(vmaint);
    }
  }


  template<typename T>
  static bool
  verifyMap(VMAIntervalMap<T>* mp, const char* map_nm);


  friend class File;

private:
  std::string m_name; // the load module name

<<<<<<< HEAD
  // for pseudo modules, this will be set
=======
  // for pseudo module, this will be set
>>>>>>> 52f8579d
  // keep this in addition to m_name to avoid disturbing other
  // things that depend upon a full path
  std::string m_pretty_name;

  // maps to support fast lookups; building them does not logically
  // change the object
  FileMap*                   m_fileMap; // mapped by RealPathMgr
  mutable VMAToProcMap*      m_procMap;
  mutable VMAToStmtRangeMap* m_stmtMap;

#if 0
  static RealPathMgr& s_realpathMgr;
#endif
};


// --------------------------------------------------------------------------
// Files are children of Root's, Group's and LM's.
// children: Group's, Proc's, Loop's, or Stmt's.
// Files may refer to an unreadable file
// --------------------------------------------------------------------------
class File: public ACodeNode {
protected:
  File(const File& x)
    : ACodeNode(x.m_type)
  { *this = x; }

  File&
  operator=(const File& x);

public:

  // --------------------------------------------------------
  // Create/Destroy
  // --------------------------------------------------------
  File(const char* filenm, ANode *parent,
       SrcFile::ln begLn = ln_NULL, SrcFile::ln endLn = ln_NULL)
    : ACodeNode(TyFile, parent, begLn, endLn, 0, 0)
  {
    Ctor(filenm, parent);
  }

  File(const std::string& filenm, ANode *parent,
       SrcFile::ln begLn = ln_NULL, SrcFile::ln endLn = ln_NULL)
    : ACodeNode(TyFile, parent, begLn, endLn, 0, 0)
  {
    Ctor(filenm.c_str(), parent);
  }

  virtual ~File()
  {
    delete m_procMap;
  }

  virtual ANode*
  clone()
  { return new File(*this); }

  static File*
  demand(LM* lm, const std::string& filenm);


  // --------------------------------------------------------
  //
  // --------------------------------------------------------

  virtual const std::string&
  name() const
  { return m_name; }

  virtual std::string
  codeName() const;


  void
  name(const char* fname)
  { m_name = fname; }

  void
  name(const std::string& fname)
  { m_name = fname; }

  std::string
  baseName() const
  { return FileUtil::basename(m_name); }


  // --------------------------------------------------------
  // search for enclosing nodes
  // --------------------------------------------------------

  // FindProc: Attempt to find the procedure within the multimap.  If
  // 'lnm' is provided, require that link names match.
  Proc*
  findProc(const char* name, const char* linkname = NULL) const;

  Proc*
  findProc(const std::string& name, const std::string& linkname = "") const
  { return findProc(name.c_str(), linkname.c_str()); }


  // --------------------------------------------------------
  // Output
  // --------------------------------------------------------

  virtual std::string
  toXML(uint oFlags = 0) const;

  virtual void
  CSV_dump(const Root &root, std::ostream& os = std::cout,
	   const char* file_name = NULL, const char* proc_name = NULL,
	   int lLevel = 0) const;

  virtual std::ostream&
  dumpme(std::ostream& os = std::cerr, uint oFlags = 0,
	 const char* pre = "") const;

private:
  void
  Ctor(const char* filenm, ANode* parent);

  void
  insertProcMap(Proc* proc);

  friend class Proc;

private:
  std::string m_name; // the file name including the path
  ProcMap*    m_procMap;

#if 0
  static RealPathMgr& s_realpathMgr;
#endif
};


// --------------------------------------------------------------------------
// Procs are children of Group's or File's
// children: Group's, Loop's, Stmt's
//
//   (begLn == 0) <==> (endLn == 0)
//   (begLn != 0) <==> (endLn != 0)
// --------------------------------------------------------------------------
class Proc: public ACodeNode {
protected:
  Proc(const Proc& x)
    : ACodeNode(x.m_type)
  { *this = x; }

  Proc&
  operator=(const Proc& x);

public:

  // --------------------------------------------------------
  // Create/Destroy
  // --------------------------------------------------------
  Proc(const char* name, ACodeNode* parent, const char* linkname, bool hasSym,
       SrcFile::ln begLn = ln_NULL, SrcFile::ln endLn = ln_NULL)
    : ACodeNode(TyProc, parent, begLn, endLn, 0, 0)
  {
    Ctor(name, parent, linkname, hasSym);
  }

  Proc(const std::string& name, ACodeNode* parent, const std::string& linkname,
       bool hasSym, SrcFile::ln begLn = ln_NULL, SrcFile::ln endLn = ln_NULL)
    : ACodeNode(TyProc, parent, begLn, endLn, 0, 0)
  {
    Ctor(name.c_str(), parent, linkname.c_str(), hasSym);
  }

  virtual ~Proc()
  {
    delete m_stmtMap;
  }

  virtual ANode*
  clone()
  { return new Proc(*this); }

  // demand: if didCreate is non-NULL, it will be set to true if a new
  //   Proc was created and false otherwise.
  // Note: currently sets hasSymbolic() to false on creation
  static Proc*
  demand(File* file, const std::string& name, const std::string& linkname,
	 SrcFile::ln begLn = ln_NULL, SrcFile::ln endLn = ln_NULL,
	 bool* didCreate = NULL);

  static Proc*
  demand(File* file, const std::string& name)
  { return demand(file, name, "", ln_NULL, ln_NULL, NULL); }


  // --------------------------------------------------------
  //
  // --------------------------------------------------------

  virtual const std::string&
  name() const
  { return m_name; }

  virtual std::string
  codeName() const;


  void
  name(const char* x)
  { m_name = (x) ? x : ""; }

  void
  name(const std::string& x)
  { m_name = x; }

  const std::string&
  linkName() const
  { return m_linkname; }

  bool
  hasSymbolic() const
  { return m_hasSym; }

  void
  hasSymbolic(bool x)
  { m_hasSym = x; }


  // --------------------------------------------------------
  // search for enclosing nodes
  // --------------------------------------------------------

  // FIXME: confusion between native and alien statements
  Stmt*
  findStmt(SrcFile::ln begLn)
  {
    StmtMap::iterator it = m_stmtMap->find(begLn);
    Stmt* x = (it != m_stmtMap->end()) ? it->second : NULL;
    return x;
  }


  // --------------------------------------------------------
  // Output
  // --------------------------------------------------------

  virtual std::string
  toXML(uint oFlags = 0) const;

  virtual void
  CSV_dump(const Root &root, std::ostream& os = std::cout,
	   const char* file_name = NULL, const char* proc_name = NULL,
	   int lLevel = 0) const;

  virtual std::ostream&
  dumpme(std::ostream& os = std::cerr, uint oFlags = 0,
	 const char* pre = "") const;

private:
  void
  Ctor(const char* n, ACodeNode* parent, const char* ln, bool hasSym);

  void
  insertStmtMap(Stmt* stmt);

  friend class Stmt;

private:
  std::string m_name;
  std::string m_linkname;
  bool m_hasSym;
  StmtMap* m_stmtMap;
};


// --------------------------------------------------------------------------
// Alien: represents an alien context (e.g. inlined procedure, macro).
//
// Aliens are children of Group's, Alien's, Proc's
//   or Loop's
// children: Group's, Alien's, Loop's, Stmt's
//
//   (begLn == 0) <==> (endLn == 0)
//   (begLn != 0) <==> (endLn != 0)
// --------------------------------------------------------------------------
class Alien: public ACodeNode {
protected:
  Alien(const Alien& x)
    : ACodeNode(x.m_type)
  { *this = x; }

  Alien&
  operator=(const Alien& x);

public:

  // --------------------------------------------------------
  // Create/Destroy
  // --------------------------------------------------------
  Alien(ACodeNode* parent, const char* filenm, const char* procnm,
	     const char* displaynm,
	     SrcFile::ln begLn = ln_NULL, SrcFile::ln endLn = ln_NULL)
    : ACodeNode(TyAlien, parent, begLn, endLn, 0, 0)
  {
    Ctor(parent, filenm, procnm, displaynm);
  }

  Alien(ACodeNode* parent,
	     const std::string& filenm, const std::string& procnm,
	     const std::string& displaynm,
	     SrcFile::ln begLn = ln_NULL, SrcFile::ln endLn = ln_NULL)
    : ACodeNode(TyAlien, parent, begLn, endLn, 0, 0)
  {
    Ctor(parent, filenm.c_str(), procnm.c_str(), displaynm.c_str());
  }

  virtual ~Alien()
  { }

  virtual ANode*
  clone()
  { return new Alien(*this); }


  // --------------------------------------------------------
  //
  // --------------------------------------------------------

  const std::string&
  fileName() const
  { return m_filenm; }

  void
  fileName(const std::string& fnm)
  { m_filenm = fnm; }

  virtual const std::string&
  name() const
  { return m_name; }

  void
  name(const char* n)
  { m_name = n; }

  void
  name(const std::string& n)
  { m_name = n; }

  void
  proc(Prof::Struct::Proc *proc)
  { m_proc = proc; }

  const std::string&
  displayName() const
  { return m_displaynm; }

  virtual std::string
  codeName() const;


  // --------------------------------------------------------
  // Output
  // --------------------------------------------------------

  virtual std::string
  toXML(uint oFlags = 0) const;

  virtual void
  CSV_dump(const Root &root, std::ostream& os = std::cout,
	   const char* file_name = NULL, const char* proc_name = NULL,
	   int lLevel = 0) const;

  virtual std::ostream&
  dumpme(std::ostream& os = std::cerr, uint oFlags = 0,
	 const char* pre = "") const;

private:
  void
  Ctor(ACodeNode* parent, const char* filenm, const char* procnm,
       const char* displaynm);

private:
  std::string m_filenm;
  std::string m_name;
  std::string m_displaynm;

  Prof::Struct::Proc *m_proc;

#if 0
  static RealPathMgr& s_realpathMgr;
#endif
};


// --------------------------------------------------------------------------
// Loops are children of Group's, File's, Proc's,
//   or Loop's.
// children: Group's, Loop's, or Stmt's
// --------------------------------------------------------------------------
class Loop: public ACodeNode {
public:

  // --------------------------------------------------------
  // Create/Destroy
  // --------------------------------------------------------
  Loop(ACodeNode* parent, std::string &filenm, 
	    SrcFile::ln begLn = ln_NULL, SrcFile::ln endLn = ln_NULL)
    : ACodeNode(TyLoop, parent, begLn, endLn, 0, 0)
  {
    ANodeTy t = (parent) ? parent->type() : TyANY;
    setFile(filenm);
    DIAG_Assert((parent == NULL) || (t == TyGroup) || (t == TyFile) ||
		(t == TyProc) || (t == TyAlien) || (t == TyLoop), "");
  }

  void setFile(std::string filenm);

  virtual ~Loop()
  { }

  virtual ANode*
  clone()
  { return new Loop(*this); }


  // --------------------------------------------------------
  //
  // --------------------------------------------------------

  virtual std::string
  codeName() const;


  // --------------------------------------------------------
  // Output
  // --------------------------------------------------------

  virtual std::string
  toXML(uint oFlags = 0) const;

  virtual std::ostream&
  dumpme(std::ostream& os = std::cerr, uint oFlags = 0,
	 const char* pre = "") const;

  const std::string&
  fileName() const
  { return m_filenm; }

  void
  fileName(const std::string& fnm)
  { m_filenm = fnm; }

private:
  std::string m_filenm;
};


// --------------------------------------------------------------------------
// Stmts are children of Group's, File's,
//   Proc's, or Loop's.
// children: none
// --------------------------------------------------------------------------
class Stmt: public ACodeNode {
public:
  enum StmtType {
    STMT_STMT,
    STMT_CALL
  };

  // --------------------------------------------------------
  // Create/Destroy
  // --------------------------------------------------------
  Stmt(ACodeNode* parent, SrcFile::ln begLn, SrcFile::ln endLn,
       VMA begVMA = 0, VMA endVMA = 0,
       StmtType stmt_type = STMT_STMT)
    : ACodeNode(TyStmt, parent, begLn, endLn, begVMA, endVMA),
      m_stmt_type(stmt_type), m_sortId((int)begLn)
  {
    ANodeTy t = (parent) ? parent->type() : TyANY;
    DIAG_Assert((parent == NULL) || (t == TyGroup) || (t == TyFile)
		|| (t == TyProc) || (t == TyAlien) || (t == TyLoop), "");

    LM* lmStrct = NULL;
    Proc* pStrct = ancestorProc();
    if (pStrct) {
      pStrct->insertStmtMap(this);
      lmStrct = pStrct->ancestorLM();
    }
    if (lmStrct && begVMA) {
      lmStrct->insertStmtIf(this);
    }

    //DIAG_DevMsg(3, "Stmt::Stmt: " << toStringMe());
  }

  virtual ~Stmt()
  { }

  virtual ANode*
  clone()
  { return new Stmt(*this); }


  // --------------------------------------------------------
  //
  // --------------------------------------------------------

  virtual std::string codeName() const;

  // a handle for sorting within the enclosing procedure context
  int
  sortId()
  { return m_sortId; }

  void
  sortId(int x)
  { m_sortId = x; }

  // a handle for differentiating a CALL and a STMT
  StmtType
  stmtType()
  { return m_stmt_type; }

  void
  stmtType(StmtType type)
  { m_stmt_type = type; }

  VMA &
  target()
  { return m_target; }

  void
  target(VMA x)
  { m_target = x; }

  std::string
  device()
  { return m_device; }

  void
  device(const std::string &device)
  { m_device = device; }

  // --------------------------------------------------------
  // Output
  // --------------------------------------------------------

  virtual std::string
  toXML(uint oFlags = 0) const;

  virtual std::ostream&
  dumpme(std::ostream& os = std::cerr, uint oFlags = 0,
	 const char* pre = "") const;

private:
  StmtType m_stmt_type;
  std::string m_device;
  VMA m_target;
  int m_sortId;
};


// ----------------------------------------------------------------------
// Refs are chldren of LineScopes
// They are used to describe a reference in source code.
// Refs are build only iff we have preprocessing information.
// ----------------------------------------------------------------------
class Ref: public ACodeNode {
public:
  Ref(ACodeNode* parent, int _begPos, int _endPos, const char* refName);
  // parent->type() == TyStmt

  uint
  BegPos() const
  { return begPos; };

  uint
  EndPos() const
  { return endPos; };

  virtual const std::string&
  name() const
  { return m_name; }

  virtual std::string
  codeName() const;

  virtual ANode*
  clone()
  { return new Ref(*this); }

  virtual std::string
  toXML(uint oFlags = 0) const;

  // --------------------------------------------------------
  // debugging
  // --------------------------------------------------------

  virtual std::ostream&
  dumpme(std::ostream& os = std::cerr, uint oFlags = 0,
	 const char* pre = "") const;

private:
  void RelocateRef();
  uint begPos;
  uint endPos;
  std::string m_name;
};


} // namespace Struct
} // namespace Prof


/************************************************************************/
// Iterators
/************************************************************************/

#include "Struct-TreeIterator.hpp"


#endif /* prof_Prof_Struct_Tree_hpp */<|MERGE_RESOLUTION|>--- conflicted
+++ resolved
@@ -1103,11 +1103,7 @@
   { return m_pretty_name.c_str(); }
 
   void
-<<<<<<< HEAD
-  pretty_name(const char *nm) 
-=======
   pretty_name(const char *nm)
->>>>>>> 52f8579d
   { m_pretty_name = nm; }
 
   std::string
@@ -1266,11 +1262,7 @@
 private:
   std::string m_name; // the load module name
 
-<<<<<<< HEAD
   // for pseudo modules, this will be set
-=======
-  // for pseudo module, this will be set
->>>>>>> 52f8579d
   // keep this in addition to m_name to avoid disturbing other
   // things that depend upon a full path
   std::string m_pretty_name;
