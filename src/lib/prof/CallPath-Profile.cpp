// -*-Mode: C++;-*-

// * BeginRiceCopyright *****************************************************
//
// $HeadURL$
// $Id$
//
// --------------------------------------------------------------------------
// Part of HPCToolkit (hpctoolkit.org)
//
// Information about sources of support for research and development of
// HPCToolkit is at 'hpctoolkit.org' and in 'README.Acknowledgments'.
// --------------------------------------------------------------------------
//
// Copyright ((c)) 2002-2021, Rice University
// All rights reserved.
//
// Redistribution and use in source and binary forms, with or without
// modification, are permitted provided that the following conditions are
// met:
//
// * Redistributions of source code must retain the above copyright
//   notice, this list of conditions and the following disclaimer.
//
// * Redistributions in binary form must reproduce the above copyright
//   notice, this list of conditions and the following disclaimer in the
//   documentation and/or other materials provided with the distribution.
//
// * Neither the name of Rice University (RICE) nor the names of its
//   contributors may be used to endorse or promote products derived from
//   this software without specific prior written permission.
//
// This software is provided by RICE and contributors "as is" and any
// express or implied warranties, including, but not limited to, the
// implied warranties of merchantability and fitness for a particular
// purpose are disclaimed. In no event shall RICE or contributors be
// liable for any direct, indirect, incidental, special, exemplary, or
// consequential damages (including, but not limited to, procurement of
// substitute goods or services; loss of use, data, or profits; or
// business interruption) however caused and on any theory of liability,
// whether in contract, strict liability, or tort (including negligence
// or otherwise) arising in any way out of the use of this software, even
// if advised of the possibility of such damage.
//
// ******************************************************* EndRiceCopyright *

//***************************************************************************
//
// File:
//   $HeadURL$
//
// Purpose:
//   [The purpose of this file]
//
// Description:
//   [The set of functions, macros, etc. defined in the file]
//
//***************************************************************************

//************************* System Include Files ****************************

#define __STDC_LIMIT_MACROS /* stdint; locate here for CentOS 5/gcc 4.1.2) */

#include <iostream>
using std::hex;
using std::dec;

#include <typeinfo>

#include <string>
using std::string;

#include <map>
#include <algorithm>
#include <sstream>

#include <cstdio>
#include <cstring> // strcmp
#include <cmath> // abs

#include <stdint.h>
#include <unistd.h>

#define __STDC_FORMAT_MACROS
#include <inttypes.h>

#include <alloca.h>
#include <linux/limits.h>

//*************************** User Include Files ****************************

#include <include/gcc-attr.h>
#include <include/uint.h>

#include "CallPath-Profile.hpp"
#include "FileError.hpp"
#include "NameMappings.hpp"
#include "Struct-Tree.hpp"
#include "LoadMap.hpp"

#include <lib/xml/xml.hpp>
using namespace xml;

#include <lib/analysis/Util.hpp>

#include <lib/prof-lean/hpcfmt.h>
#include <lib/prof-lean/hpcrun-fmt.h>
#include <lib/prof-lean/hpcrun-metric.h>

#include <lib/support/diagnostics.h>
#include <lib/support/FileUtil.hpp>
#include <lib/support/Logic.hpp>
#include <lib/support/RealPathMgr.hpp>
#include <lib/support/StrUtil.hpp>


//*************************** Forward Declarations **************************

// implementations of prof_abort will be separately defined for MPI and 
// non-MPI contexts
extern void 
prof_abort
(
  int error_code
);



//***************************************************************************
// macros
//***************************************************************************

#define DBG 0
#define MAX_PREFIX_CHARS 64



//***************************************************************************
// Profile
//***************************************************************************

namespace Prof {

// -------------------------------------------------------------------------
// special variables to store mapping between the original and unique ID
// this table is needed to avoid duplicate filenames that arise with alien 
// and loop nodes.
// this variable will be used by getFileIdFromMap in CCT-Tree.cpp
// ---------------------------------------------------
std::map<uint, uint> m_mapFileIDs;      // map between file IDs
std::map<uint, uint> m_mapProcIDs;      // map between proc IDs
std::map<uint, uint> m_mapLoadModuleIDs;      // map between load module IDs

namespace CallPath {


Profile::Profile(const std::string name)
{
  m_name = name;
  m_fmtVersion = 0.0;
  m_flags.bits = 0;
  m_measurementGranularity = 0;

  m_traceMinTime = UINT64_MAX;
  m_traceMaxTime = 0;

  m_mMgr = new Metric::Mgr;
  m_isMetricMgrVirtual = false;

  m_loadmap = new LoadMap;

  m_cct = new CCT::Tree(this);

  m_structure = NULL;

  canonicalize();
}


Profile::~Profile()
{
  delete m_mMgr;
  delete m_loadmap;
  delete m_cct;
  delete m_structure;
}


uint
Profile::merge(Profile& y, int mergeTy, uint mrgFlag)
{
  Profile& x = (*this);

  DIAG_Assert(!y.m_structure, "Profile::merge: source profile should not have structure yet!");
  DIAG_Assert(y.m_fmtVersion == x.m_fmtVersion, "Error: cannot merge two different versions of measurement");

  // -------------------------------------------------------
  // merge name, flags, etc
  // -------------------------------------------------------

  // Note: these values can be 'null' if the hpcrun-fmt data had no epochs
  if (x.m_fmtVersion == 0.0) {
    x.m_fmtVersion = y.m_fmtVersion;
  }
  else if (y.m_fmtVersion == 0.0) {
    y.m_fmtVersion = x.m_fmtVersion;
  }

  if (x.m_flags.bits == 0) {
    x.m_flags.bits = y.m_flags.bits;
  }
  else if (y.m_flags.bits == 0) {
    y.m_flags.bits = x.m_flags.bits;
  }

  if (x.m_measurementGranularity == 0) {
    x.m_measurementGranularity = y.m_measurementGranularity;
  }
  else if (y.m_measurementGranularity == 0) {
    y.m_measurementGranularity = x.m_measurementGranularity;
  }

  DIAG_WMsgIf(x.m_fmtVersion != y.m_fmtVersion,
	      "CallPath::Profile::merge(): ignoring incompatible versions: "
	      << x.m_fmtVersion << " vs. " << y.m_fmtVersion);
  DIAG_WMsgIf(x.m_flags.bits != y.m_flags.bits,
	      "CallPath::Profile::merge(): ignoring incompatible flags: "
	      << x.m_flags.bits << " vs. " << y.m_flags.bits);
  DIAG_WMsgIf(x.m_measurementGranularity != y.m_measurementGranularity,
	      "CallPath::Profile::merge(): ignoring incompatible measurement-granularity: " << x.m_measurementGranularity << " vs. " << y.m_measurementGranularity);

  x.m_profileFileName = "";

  x.m_traceFileName = "";
  x.m_traceFileNameSet.insert(y.m_traceFileNameSet.begin(),
			      y.m_traceFileNameSet.end());
  x.m_traceMinTime = std::min(x.m_traceMinTime, y.m_traceMinTime);
  x.m_traceMaxTime = std::max(x.m_traceMaxTime, y.m_traceMaxTime);


  // -------------------------------------------------------
  // merge metrics
  // -------------------------------------------------------
  uint x_newMetricBegIdx = 0;
  uint firstMergedMetric = mergeMetrics(y, mergeTy, x_newMetricBegIdx);
  
  // -------------------------------------------------------
  // merge LoadMaps
  //
  // Post-INVARIANT: y's cct refers to x's LoadMap
  // -------------------------------------------------------
  std::vector<LoadMap::MergeEffect>* mrgEffects1 =
    x.m_loadmap->merge(*y.loadmap());
  y.merge_fixCCT(mrgEffects1);
  delete mrgEffects1;

  // -------------------------------------------------------
  // merge CCTs
  // -------------------------------------------------------

  if (mrgFlag & CCT::MrgFlg_NormalizeTraceFileY) {
    mrgFlag |= CCT::MrgFlg_PropagateEffects;
  }

  CCT::MergeEffectList* mrgEffects2 =
    x.cct()->merge(y.cct(), x_newMetricBegIdx, mrgFlag);

  DIAG_Assert(Logic::implies(mrgEffects2 && !mrgEffects2->empty(),
			     mrgFlag & CCT::MrgFlg_NormalizeTraceFileY),
	      "CallPath::Profile::merge: there should only be CCT::MergeEffects when MrgFlg_NormalizeTraceFileY is passed");

  y.merge_fixTrace(mrgEffects2);
  delete mrgEffects2;

  return firstMergedMetric;
}


uint
Profile::mergeMetrics(Profile& y, int mergeTy, uint& x_newMetricBegIdx)
{
  Profile& x = (*this);

  DIAG_Assert(x.m_isMetricMgrVirtual == y.m_isMetricMgrVirtual,
	      "CallPath::Profile::merge(): incompatible metrics");

  DIAG_MsgIf(0, "Profile::mergeMetrics: init\n"
	     << "x: " << x.metricMgr()->toString("  ")
	     << "y: " << y.metricMgr()->toString("  "));

  uint yBeg_mapsTo_xIdx = 0;

  x_newMetricBegIdx = 0; // first metric in y maps to (metricsMapTo)

  // -------------------------------------------------------
  // Translate Merge_mergeMetricByName to a primitive merge type
  // -------------------------------------------------------
  if (mergeTy == Merge_MergeMetricByName) {
    uint mapsTo = x.metricMgr()->findGroup(*y.metricMgr());
    mergeTy = (mapsTo == Metric::Mgr::npos) ? Merge_CreateMetric : (int)mapsTo;
  }

  // -------------------------------------------------------
  // process primitive merge types
  // -------------------------------------------------------
  // the index, within y, of the first new metric to add to x
  uint y_newMetricIdx = Metric::Mgr::npos;

  if (mergeTy == Merge_CreateMetric) {
    yBeg_mapsTo_xIdx = x.metricMgr()->size();

    y_newMetricIdx = 0;
  }
  else if (mergeTy >= Merge_MergeMetricById) {
    yBeg_mapsTo_xIdx = (uint)mergeTy; // [
    
    uint yEnd_mapsTo_xIdx = yBeg_mapsTo_xIdx + y.metricMgr()->size(); // )
    if (! (x.metricMgr()->size() >= yEnd_mapsTo_xIdx) ) {
      uint overlapSz = x.metricMgr()->size() - yBeg_mapsTo_xIdx;
      y_newMetricIdx = overlapSz;
    }
  }
  else {
    DIAG_Die(DIAG_UnexpectedInput);
  }

  for (uint i = y_newMetricIdx; i < y.metricMgr()->size(); ++i) {
    const Metric::ADesc* m = y.metricMgr()->metric(i);
    x.metricMgr()->insert(m->clone());
  }

  if (!isMetricMgrVirtual()) {
    x_newMetricBegIdx = yBeg_mapsTo_xIdx;
  }

  DIAG_MsgIf(0, "Profile::mergeMetrics: fini:\n" << m_mMgr->toString("  "));

  return yBeg_mapsTo_xIdx;
}


void
Profile::merge_fixCCT(const std::vector<LoadMap::MergeEffect>* mrgEffects)
{
  // early exit for trivial case
  if (!mrgEffects || mrgEffects->empty()) {
    return;
  }

  CCT::ANode* root = cct()->root();
  
  for (CCT::ANodeIterator it(root); it.Current(); ++it) {
    CCT::ANode* n = it.current();
    
    CCT::ADynNode* n_dyn = dynamic_cast<CCT::ADynNode*>(n);
    if (n_dyn) {
      lush_lip_t* lip = n_dyn->lip();

      LoadMap::LMId_t lmId1, lmId2;
      lmId1 = n_dyn->lmId_real();
      lmId2 = (lip) ? lush_lip_getLMId(lip) : LoadMap::LMId_NULL;
      
      for (uint i = 0; i < mrgEffects->size(); ++i) {
	const LoadMap::MergeEffect& chg = (*mrgEffects)[i];
	if (chg.old_id == lmId1) {
	  n_dyn->lmId_real(chg.new_id);
	  if (lmId2 == LoadMap::LMId_NULL) {
	    break; // quick exit in the common case
	  }
	}
	if (chg.old_id == lmId2) {
	  lush_lip_setLMId(lip, (uint16_t) chg.new_id);
	}
      }
    }
  }
}


void
Profile::merge_fixTrace(const CCT::MergeEffectList* mrgEffects)
{
  typedef std::map<uint, uint> UIntToUIntMap;

  // early exit for trivial case
  if (m_traceFileName.empty()) {
    return;
  }
  else if (!mrgEffects || mrgEffects->empty()) {
    return; // rely on Analysis::Util::copyTraceFiles() to copy orig file
  }

  // N.B.: We could build a map of old->new cpIds within
  // Profile::merge(), but the list of effects is more general and
  // extensible.  There are no asymptotic problems with building the
  // following map for local use.
  UIntToUIntMap cpIdMap;
  for (CCT::MergeEffectList::const_iterator it = mrgEffects->begin();
       it != mrgEffects->end(); ++it) {
    const CCT::MergeEffect& effct = *it;
    cpIdMap.insert(std::make_pair(effct.old_cpId, effct.new_cpId));
  }

  // ------------------------------------------------------------
  // Rewrite trace file
  // ------------------------------------------------------------
  int ret;

  DIAG_MsgIf(0, "Profile::merge_fixTrace: " << m_traceFileName);

  string traceFileNameTmp = m_traceFileName + "." + HPCPROF_TmpFnmSfx;

  char* infsBuf = new char[HPCIO_RWBufferSz];
  char* outfsBuf = new char[HPCIO_RWBufferSz];

  const string& inFnm = m_traceFileName;
  FILE* infs = hpcio_fopen_r(inFnm.c_str());
  if (!infs) {
    std::string errorString;
    hpcrun_getFileErrorString(inFnm, errorString);
    DIAG_EMsg("failed to open trace file " << errorString << "; skip this one."); 
    return; 
  }

  ret = setvbuf(infs, infsBuf, _IOFBF, HPCIO_RWBufferSz);
  DIAG_AssertWarn(ret == 0, inFnm << ": Profile::merge_fixTrace: setvbuf!");

  hpctrace_fmt_hdr_t hdr;
  ret = hpctrace_fmt_hdr_fread(&hdr, infs);
  if (ret == HPCFMT_ERR) {
    std::string errorString;
    hpcrun_getFileErrorString(inFnm, errorString);
    DIAG_EMsg("failed reading header from trace measurement file " << errorString << "; skip this one."); 
    hpcio_fclose(infs);
    return;
  }

  const string& outFnm = traceFileNameTmp;
  FILE* outfs = hpcio_fopen_w(outFnm.c_str(), 1/*overwrite*/);
  if (!outfs) {
    if (errno == EDQUOT) {
      DIAG_EMsg("disk quota exceeded; unable to open trace result file  " << 
		outFnm << "; aborting.");
      hpcio_fclose(infs);
      prof_abort(-1);
    } else {
      std::string errorString;
      hpcrun_getFileErrorString(outFnm, errorString);
      DIAG_EMsg("failed opening trace result file " << errorString << 
		"when processing trace measurement file " << inFnm << "; skip this one.");
      hpcio_fclose(infs);
      return; 
    }
  }

  ret = setvbuf(outfs, outfsBuf, _IOFBF, HPCIO_RWBufferSz);
  DIAG_AssertWarn(ret == 0, outFnm << ": Profile::merge_fixTrace: setvbuf!");

  ret = hpctrace_fmt_hdr_fwrite(hdr.flags, outfs);
  if (ret == HPCFMT_ERR) goto badwrite;

  while ( !feof(infs) ) {
    // 1. Read trace record (exit on EOF)
    hpctrace_fmt_datum_t datum;
    ret = hpctrace_fmt_datum_fread(&datum, hdr.flags, infs);
    if (ret == HPCFMT_EOF) {
      break;
    } else if (ret == HPCFMT_ERR) {
      DIAG_EMsg("failed reading a record from trace measurement file " << inFnm << "; skip this one.");
      hpcio_fclose(infs);
      hpcio_fclose(outfs);
      unlink(outFnm.c_str()); // delete incomplete output file
      return;
    }
    
    // 2. Translate cct id
    uint cctId_old = datum.cpId;
    uint cctId_new = datum.cpId;
    UIntToUIntMap::iterator it = cpIdMap.find(cctId_old);
    if (it != cpIdMap.end()) {
      cctId_new = it->second;
      DIAG_MsgIf(0, "  " << cctId_old << " -> " << cctId_new);
    }
    datum.cpId = cctId_new;

    // 3. Write new trace record
    ret = hpctrace_fmt_datum_fwrite(&datum, hdr.flags, outfs);
    if (ret == HPCFMT_ERR) goto badwrite;
  }

  hpcio_fclose(infs);
  hpcio_fclose(outfs);

  delete[] infsBuf;
  delete[] outfsBuf;
  return;

badwrite:
  {
    std::string errorString;
    hpcrun_getFileErrorString(outFnm, errorString);
    DIAG_EMsg("failed writing trace result file " << errorString << "; aborting.");
    hpcio_fclose(infs);
    hpcio_fclose(outfs);
    unlink(outFnm.c_str()); // delete incomplete output file
    prof_abort(-1);
  }
}



// ---------------------------------------------------
// String comparison used for hash map
// ---------------------------------------------------
class StringCompare {
public:
  bool operator()(const std::string n1,  const std::string n2) const {
    return n1.compare(n2)<0;
  } 
};

// ---------------------------------------------------
// special variables to store mapping between filename and the ID
// this hack is needed to avoid duplicate filenames
// which occurs with alien nodes
// ---------------------------------------------------
static std::map<std::string, uint, StringCompare> m_mapFiles;       // map the filenames and the ID
static std::map<std::string, uint, StringCompare> m_mapProcs;       // map the procedure names and the ID
static std::map<std::string, uint, StringCompare> m_mapLoadModules; // map the load modules names and the ID

// attempt to retrieve the filename of a node
// if the node is an alien or a loop or a file, then we are guaranteed to
// retrieve the current filename associated to the node.
//
// However, if the node is not of those types, we'll try to get 
// the ancestor file of the node. This is not the proper way to get the
// filename, but it's the closest we can get (AFAIK).
static const char *
getFileName(Struct::ANode* strct)
{
  const char *nm = NULL;
  if (strct)
  {
    const std::type_info &tid = typeid(*strct);

    if (tid == typeid(Struct::Alien)) {
	nm = static_cast<Struct::Alien*>(strct)->fileName().c_str();
    } else if (tid == typeid(Struct::Loop)) {
	nm = static_cast<Struct::Loop*>(strct)->fileName().c_str();
    } else if (tid == typeid(Struct::File)){
	nm = static_cast<Struct::File*>(strct)->name().c_str();
    } else {
      	Prof::Struct::File *file = strct->ancestorFile();
      	if (file) {
	  nm = file->name().c_str();
      	}
    }
  }
  return nm;
}

static std::string
getFilenameKey(Struct::LM *lm, const char *filename)
{
  std::string lm_name;
  if (lm) {
    // use pretty_name for the key to unify different names of vmlinux 
    // i.e.: vmlinux.aaaaa = vmlinux.bbbbbb = vmlinux.ccccc = vmlinux
    lm_name = Prof::LoadMap::LM::pretty_name(lm->name());
  } else {
    lm_name = "";
  }
  std::string key = lm_name + ":" + filename;

  return key;
}

// writing XML dictionary in the header part of experiment.xml
static void
writeXML_help(std::ostream& os, const char* entry_nm,
	      Struct::Tree* structure, const Struct::ANodeFilter* filter,
	      int type, bool remove_redundancy)
{
  Struct::ANode* root = structure ? structure->root() : NULL;
  if (!root) {
    return;
  }

  for (Struct::ANodeIterator it(root, filter); it.Current(); ++it) {
    Struct::ANode* strct = it.current();

    uint id = strct->id();
    std::string pretty_filename;
    const char* nm = NULL;

    int type_procedure = 0;

    if (type == 1) { // LoadModule
      pretty_filename = Prof::LoadMap::LM::pretty_name(strct->name());
      nm = pretty_filename.c_str(); 
      // check load module duplicates
      std::map<std::string, uint>::iterator it = m_mapLoadModules.find(nm);

      if (it == m_mapLoadModules.end()) 
      {
        // the load module is not in dictionary. Add it into the map.
         m_mapLoadModules[nm] = id;
      } else 
      {
        // the same procedure name already exists, we need to reuse
        // the previous ID instead of the original one.
        //
        // remember that this ID needs redirection to the existing ID

        Prof::m_mapLoadModuleIDs[id] = it->second;
        continue;
      }
    }
    else if (type == 2) { // File
      pretty_filename = getFileName(strct);
      pretty_filename = Prof::LoadMap::LM::pretty_file_name(pretty_filename);
      nm = pretty_filename.c_str();
      // ---------------------------------------
      // avoid redundancy in XML filename dictionary
      // (exception for unknown-file)
      // ---------------------------------------
      Struct::LM *lm = strct->ancestorLM();
      std::string key = getFilenameKey(lm, nm); 

      if (m_mapFiles.find(key) == m_mapFiles.end()) {
        //  the filename is not in the list. Add it.
        m_mapFiles[key] = id;

      } else if ( nm != Prof::Struct::Tree::UnknownFileNm 
          && nm[0] != '\0' )
      {
        // WARNING: We do not allow redundancy unless for some specific files
        // For "unknown-file" and empty file (alien case), we allow duplicates
        // Otherwise we remove duplicate filename, and use the existing one.
        uint id_orig   = m_mapFiles[key];

        // remember that this ID needs redirection to the existing ID
        Prof::m_mapFileIDs[id] = id_orig;
        continue;
      }
    }
    else if (type == 3) { // Proc
      pretty_filename = Prof::LoadMap::LM::pretty_file_name(strct->name());
      nm = normalize_name(pretty_filename.c_str(), type_procedure);

      if (remove_redundancy && 
          pretty_filename != Prof::Struct::Tree::UnknownProcNm)
      {  
        // -------------------------------------------------------
        // avoid redundancy in XML procedure dictionary
        // a procedure can have the same name if they are from different
        // file or different load module
        // -------------------------------------------------------
        std::string completProcName;

        Struct::LM *lm     = strct->ancestorLM();

        // we need to allow the same function name from a different file
        const char *fn = getFileName(strct);
        std::string file_key = getFilenameKey(lm, fn); 
        
        completProcName.append(file_key);
        completProcName.append(":");

        if ((strct->type() == Prof::Struct::ANode::TyAlien) &&
            strct->name().compare("<inline>")==0) {
          Prof::Struct::ANode *parent = strct->parent();
          if (parent) {
            char buffer[128];
            sprintf(buffer, "%d:", parent->id());
            completProcName.append(buffer);
          }
        }

        const char *lnm;

        // a procedure name within the same file has to be unique.
        // However, for codes compiled with GCC, binutils (or parseAPI) 
        // it's better to compare internally with the mangled names
        Struct::Proc *proc = dynamic_cast<Struct::Proc *>(strct);
        if (proc)
        {
          if (proc->linkName().empty()) {
            // the proc has no mangled name
            lnm = pretty_filename.c_str();
          } else
          { // get the mangled name
            lnm = proc->linkName().c_str();
          }
        } else
        {
          lnm = strct->name().c_str();
        }
        completProcName.append(lnm);

        // make sure the triple <load_module_id, filename, proc_name> is unique
        //
        std::map<std::string, uint>::iterator it = m_mapProcs.find(completProcName);

        if (it == m_mapProcs.end()) 
        {
          // the proc is not in dictionary. Add it into the map.
          m_mapProcs[completProcName] = id;
        } else 
        {
          // the same procedure name already exists, we need to reuse
          // the previous ID instead of the original one.
          uint id_orig = m_mapProcs[completProcName];

          // remember that this ID needs redirection to the existing ID
          Prof::m_mapProcIDs[id] = id_orig;
          continue;
        }
      }
    } else {
      DIAG_Die(DIAG_UnexpectedInput);
    }

    os << "    <" << entry_nm << " i" << MakeAttrNum(id)
           << " n" << MakeAttrStr(nm);

    if (type_procedure != 0) {
      os << " f" << MakeAttrNum(type_procedure); 
    }

    if (type == 3) { // Procedure
       Struct::ACodeNode *proc = dynamic_cast<Struct::ACodeNode *>(strct);
	   if (proc) {
	      const VMAIntervalSet &vma = proc->vmaSet();
	      VMA addr = vma.begin()->beg();
	      // print vma of procs for trace analysis
	      os << " v=\"" << StrUtil::toStr(addr, 16) << "\"";
	   }	
	}
  
    os << "/>\n";
  }
}


static bool
writeXML_FileFilter(const Struct::ANode& x, long GCC_ATTR_UNUSED type)
{
  return (typeid(x) == typeid(Struct::File) || typeid(x) == typeid(Struct::Alien) ||
	  typeid(x) == typeid(Struct::Loop)); 
}


static bool
writeXML_ProcFilter(const Struct::ANode& x, long GCC_ATTR_UNUSED type)
{
  return (typeid(x) == typeid(Struct::Proc) || typeid(x) == typeid(Struct::Alien));
}


std::ostream&
Profile::writeXML_hdr(std::ostream& os, uint metricBeg, uint metricEnd,
		      uint oFlags, const char* GCC_ATTR_UNUSED pfx) const
{
  typedef std::map<uint, string> UIntToStringMap;
  UIntToStringMap metricIdToFormula;

  // -------------------------------------------------------
  //
  // -------------------------------------------------------
  os << "  <MetricTable>\n";
  for (uint i = metricBeg; i < metricEnd; i++) {
    const Metric::ADesc* m = m_mMgr->metric(i);

    bool isDrvd = false;
    Metric::IDBExpr* mDrvdExpr = NULL;
    if (typeid(*m) == typeid(Metric::DerivedDesc)) {
      isDrvd = true;
      mDrvdExpr = static_cast<const Metric::DerivedDesc*>(m)->expr();
    }
    else if (typeid(*m) == typeid(Metric::DerivedIncrDesc)) {
      isDrvd = true;
      mDrvdExpr = static_cast<const Metric::DerivedIncrDesc*>(m)->expr();
    }

    // Metric
    os << "    <Metric i" << MakeAttrNum(i)
       << " n" << MakeAttrStr(m->name())
       << " o" << MakeAttrNum(m->order())
       << " v=\"" << m->toValueTyStringXML() << "\""
       << " md=\"" << m->description()      << "\""
       << " em=\"" << m->isMultiplexed()    << "\""
       << " es=\"" << m->num_samples()      << "\""
       << " ep=\"" << long(m->periodMean())       << "\""
       << " t=\"" << Prof::Metric::ADesc::ADescTyToXMLString(m->type()) << "\"";
    if (m->partner()) {
      os << " partner" << MakeAttrNum(m->partner()->id());
    }
    if (!m->format().empty()) {
      os << " fmt" << MakeAttrStr(m->format());
    }
    os << " show=\"" << m->visibility()  << "\""
       << " show-percent=\"" << ((m->doDispPercent()) ? "1" : "0") << "\""
       << ">\n";

    // MetricFormula
    if (!m->formula().empty()) {
    	os << "      <MetricFormula t=\"view\""
	   << " frm=\"" <<  m->formula() << "\"/>\n";
    }
    else if (isDrvd) {

      // 0. retrieve combine formula (each DerivedIncrDesc corresponds
      // to an 'accumulator')
      string combineFrm;
      if (mDrvdExpr) {
	combineFrm = mDrvdExpr->combineString1();

	for (uint k = 1; k < mDrvdExpr->numAccum(); ++k) {
	  uint mId = mDrvdExpr->accumId(k);
	  string frm = mDrvdExpr->combineString2();
	  metricIdToFormula.insert(std::make_pair(mId, frm));
	}
      }
      else {
	// must represent accumulator 2
	uint mId = m->id();
	UIntToStringMap::iterator it = metricIdToFormula.find(mId);
	DIAG_Assert((it != metricIdToFormula.end()), DIAG_UnexpectedInput);
	combineFrm = it->second;
      }

      // 1. MetricFormula: combine
      os << "      <MetricFormula t=\"combine\""
	 << " frm=\"" << combineFrm << "\"/>\n";

      // 2. MetricFormula: finalize
      if (mDrvdExpr) {
	os << "      <MetricFormula t=\"finalize\""
	   << " frm=\"" << mDrvdExpr->finalizeString() << "\"/>\n";
      }
    }
    
    // Info
    os << "      <Info>"
       << "<NV n=\"units\" v=\"events\"/>"; // or "samples" m->isUnitsEvents()

    const Metric::SampledDesc* mSmpl =
      dynamic_cast<const Metric::SampledDesc*>(m);
    if (mSmpl) {
      os << "<NV n=\"period\" v" << MakeAttrNum(mSmpl->period()) << "/>";
    }
    os << "</Info>\n";
    os << "    </Metric>\n";
  }
  os << "  </MetricTable>\n";

  // -------------------------------------------------------
  //
  // -------------------------------------------------------
  os << "  <MetricDBTable>\n";
  for (uint i = 0; i < m_mMgr->size(); i++) {
    const Metric::ADesc* m = m_mMgr->metric(i);
    if (m->hasDBInfo()) {
      os << "    <MetricDB i" << MakeAttrNum(i)
	 << " n" << MakeAttrStr(m->name())
       	 << " t=\"" << Prof::Metric::ADesc::ADescTyToXMLString(m->type()) << "\"";
      if (m->partner()) {
         os << " partner" << MakeAttrNum(m->partner()->id());
      }
      os << " db-glob=\"" << m->dbFileGlob() << "\""
	 << " db-id=\"" << m->dbId() << "\""
	 << " db-num-metrics=\"" << m->dbNumMetrics() << "\""
	 << " db-header-sz=\"" << HPCMETRICDB_FMT_HeaderLen << "\""
	 << "/>\n";
    }
  }
  os << "  </MetricDBTable>\n";

  // -------------------------------------------------------
  //
  // -------------------------------------------------------
  if (!traceFileNameSet().empty()) {
    long unit_time_per_second = 1000000000L;
    if (m_fmtVersion < 3) {
      unit_time_per_second = 1000000;
    }
    os << "  <TraceDBTable>\n";
    os << "    <TraceDB i" << MakeAttrNum(0)
       << " u=\"" << unit_time_per_second << "\""
       << " db-glob=\"" << "*." << HPCRUN_TraceFnmSfx << "\""
       << " db-min-time=\"" << m_traceMinTime << "\""
       << " db-max-time=\"" << m_traceMaxTime << "\""
       << " db-header-sz=\"" << HPCTRACE_FMT_HeaderLen << "\""
       << "/>\n";
    os << "  </TraceDBTable>\n";
  }

  // -------------------------------------------------------
  //
  // -------------------------------------------------------
  os << "  <LoadModuleTable>\n";
  writeXML_help(os, "LoadModule", m_structure,
		&Struct::ANodeTyFilter[Struct::ANode::TyLM], 1,
		m_remove_redundancy);
  os << "  </LoadModuleTable>\n";

  // -------------------------------------------------------
  //
  // -------------------------------------------------------
  os << "  <FileTable>\n";
  Struct::ANodeFilter filt1(writeXML_FileFilter, "FileTable", 0);
  writeXML_help(os, "File", m_structure, &filt1, 2, m_remove_redundancy);
  os << "  </FileTable>\n";

  // -------------------------------------------------------
  //
  // -------------------------------------------------------
  if ( !(oFlags & CCT::Tree::OFlg_Debug) ) {
    os << "  <ProcedureTable>\n";
    Struct::ANodeFilter filt2(writeXML_ProcFilter, "ProcTable", 0);
    writeXML_help(os, "Procedure", m_structure, &filt2, 3, true /*m_remove_redundancy*/);
    os << "  </ProcedureTable>\n";
  }

  return os;
}


std::ostream&
Profile::dump(std::ostream& os) const
{
  os << m_name << std::endl;

  m_mMgr->dump(os);

  m_loadmap->dump(os);

  if (m_cct) {
    m_cct->dump(os, CCT::Tree::OFlg_DebugAll);
  }
  return os;
}


void
Profile::ddump() const
{
  dump();
}


} // namespace CallPath

} // namespace Prof


//***************************************************************************
// 
//***************************************************************************

static std::pair<Prof::CCT::ADynNode*, Prof::CCT::ADynNode*>
cct_makeNode(Prof::CallPath::Profile& prof,
	     const hpcrun_fmt_cct_node_t& nodeFmt, uint rFlags,
	     const std::string& ctxtStr);

static void
fmt_cct_makeNode(hpcrun_fmt_cct_node_t& n_fmt, const Prof::CCT::ANode& n,
		 epoch_flags_t flags);


//***************************************************************************

namespace Prof {

namespace CallPath {

const char* Profile::FmtEpoch_NV_virtualMetrics = "is-virtual-metrics";

Profile*
Profile::make(uint rFlags)
{
  Profile* prof = new Profile("[program-name]");

  if (rFlags & RFlg_VirtualMetrics) {
    prof->isMetricMgrVirtual(true);
  }
  prof->canonicalize();

  return prof;
}


Profile*
Profile::make(const char* fnm, uint rFlags, FILE* outfs, bool sm_easyToGrep) //YUMENG: last arg change to a struct of flags?
{
  int ret;

  FILE* fs = hpcio_fopen_r(fnm);

  if (!fs) {
    if (errno == ENOENT)
      fprintf(stderr, "ERROR: measurement file or directory '%s' does not exist\n",
	      fnm);
    else if (errno == EACCES)
      fprintf(stderr, "ERROR: failed to open file '%s': file access denied\n",
	      fnm);
    else
      fprintf(stderr, "ERROR: failed to open file '%s': system failure\n",
	      fnm);
    prof_abort(-1);
  }

  char* fsBuf = new char[HPCIO_RWBufferSz];
  ret = setvbuf(fs, fsBuf, _IOFBF, HPCIO_RWBufferSz);
  DIAG_AssertWarn(ret == 0, "Profile::make: setvbuf!");

  rFlags |= RFlg_HpcrunData; // TODO: for now assume an hpcrun file (verify!)

  Profile* prof = NULL;
  
  ret = fmt_fread(prof, fs, rFlags, fnm, fnm, outfs, sm_easyToGrep);
  
  hpcio_fclose(fs);

  delete[] fsBuf;

  return prof;
}


int
Profile::fmt_fread(Profile* &prof, FILE* infs, uint rFlags,
		   std::string ctxtStr, const char* filename, FILE* outfs, bool sm_easyToGrep)
{
  int ret;


  // ------------------------------------------------------------
  // footer - YUMENG
  // ------------------------------------------------------------
  hpcrun_fmt_footer_t footer;
  fseek(infs, 0, SEEK_END); 
  size_t footer_position = ftell(infs) - SF_footer_SIZE;
  fseek(infs, footer_position, SEEK_SET); 
  ret = hpcrun_fmt_footer_fread(&footer, infs);
  if(ret != HPCFMT_OK){
    fprintf(stderr, "ERROR: error reading footer section in '%s', maybe it is not complete\n", filename);
    prof_abort(-1);
  }
  if(getc(infs) != EOF){
    fprintf(stderr, "ERROR: data exists after footer section in '%s'\n", filename);
    prof_abort(-1);
  }

  // ------------------------------------------------------------
  // hdr
  // ------------------------------------------------------------
  //YUMENG: file not consecutive anymore after making boundary multiple of 1024
  fseek(infs, footer.hdr_start, SEEK_SET); 

  hpcrun_fmt_hdr_t hdr;
  ret = hpcrun_fmt_hdr_fread(&hdr, infs, malloc);
  if (ret != HPCFMT_OK) {
    fprintf(stderr, "ERROR: error reading 'fmt-hdr' in '%s': either the file "
	    "is not a profile or it is corrupted\n", filename);
    prof_abort(-1);
  }
  //YUMENG check if the ending position match the recorded in footer
  if((uint64_t)ftell(infs) != footer.hdr_end){
    fprintf(stderr, "ERROR: 'fmt-hdr' is succesfully read but the data seems off the recorded location in '%s'\n",
     filename);
     prof_abort(-1);
  }
  if ( !(hdr.version >= HPCRUN_FMT_Version_20) ) {
    DIAG_Throw("unsupported file version '" << hdr.versionStr << "'");
  }

  if (outfs) {
    if (Analysis::Util::option == Analysis::Util::Print_All) 
      hpcrun_fmt_hdr_fprint(&hdr, outfs);
  }

  // ------------------------------------------------------------
  // epoch: Read each epoch and merge them to form one Profile
  // ------------------------------------------------------------
  
  prof = NULL;

  //YUMENG: no epoch info needed
  //uint num_epochs = 0;
  //size_t file_cur = 0;
  //while ( !feof(infs) && (file_cur != footer.footer_offset)) {

    Profile* myprof = NULL;

    //YUMENG: no epoch info needed    
    //string myCtxtStr = "epoch " + StrUtil::toStr(num_epochs + 1);
    //ctxtStr += ": " + myCtxtStr;

    try {
      ret = fmt_epoch_fread(myprof, infs, rFlags, hdr, footer, 
			    ctxtStr, filename, outfs, sm_easyToGrep);
      //if (ret == HPCFMT_EOF) {
	    //  break; 
      // }
    }
    catch (const Diagnostics::Exception& x) {
      delete myprof;
      DIAG_Throw("error reading " << ctxtStr << ": " << x.what());
    }

    if (! prof) {
      prof = myprof;
    }
    else {
      prof->merge(*myprof, Profile::Merge_MergeMetricById);
    }
   //YUMENG: no epoch info needed
   //num_epochs++;

   //footer print YUMENG
   //file_cur = ftell(infs);
   if(outfs){
     hpcrun_fmt_footer_fprint(&footer, outfs, "  ");
   }

  //}


  if (!prof) {
    prof = make(rFlags); // make an empty profile
  }

  prof->canonicalize(rFlags);
  prof->metricMgr()->computePartners();

  // ------------------------------------------------------------
  //
  // ------------------------------------------------------------

  if (outfs) {
<<<<<<< HEAD
    //YUMENG: no epoch info needed
    //fprintf(outfs, "\n[You look fine today! (num-epochs: %u)]\n", num_epochs);
    fprintf(outfs, "\n[You look fine today!]\n");
=======
    if (Analysis::Util::option == Analysis::Util::Print_All) 
      fprintf(outfs, "\n[You look fine today! (num-epochs: %u)]\n", num_epochs);
>>>>>>> fbbb0b04
  }

  hpcrun_fmt_hdr_free(&hdr, free);

  return HPCFMT_OK;
}


int
Profile::fmt_epoch_fread(Profile* &prof, FILE* infs, uint rFlags,
			 const hpcrun_fmt_hdr_t& hdr, const hpcrun_fmt_footer_t& footer,
			 std::string ctxtStr, const char* filename,
			 FILE* outfs, bool sm_easyToGrep)
{
  using namespace Prof;

  string profFileName = (filename) ? filename : "";

  int ret;

  // ------------------------------------------------------------
  // Read epoch data
  // ------------------------------------------------------------

//YUMENG: no epoch info
#if 0
  // ----------------------------------------
  // epoch-hdr
  // ----------------------------------------
  hpcrun_fmt_epochHdr_t ehdr;
  ret = hpcrun_fmt_epochHdr_fread(&ehdr, infs, malloc);
  if (ret == HPCFMT_EOF) {
    return HPCFMT_EOF;
  }
  if (ret != HPCFMT_OK) {
    DIAG_Throw("error reading 'epoch-hdr'");
  }
  if (outfs) {
    if (Analysis::Util::option == Analysis::Util::Print_All) 
      hpcrun_fmt_epochHdr_fprint(&ehdr, outfs);
  }
#endif

  // ----------------------------------------
<<<<<<< HEAD
=======
  // metric-tbl
  // ----------------------------------------
  metric_tbl_t metricTbl;
  metric_aux_info_t *aux_info;

  ret = hpcrun_fmt_metricTbl_fread(&metricTbl, &aux_info, infs, hdr.version, malloc);
  if (ret != HPCFMT_OK) {
    DIAG_Throw("error reading 'metric-tbl'");
  }
  if (outfs) {
    if (Analysis::Util::option == Analysis::Util::Print_All) 
      hpcrun_fmt_metricTbl_fprint(&metricTbl, aux_info, outfs);
  }

  const uint numMetricsSrc = metricTbl.len;
  
  // ----------------------------------------
>>>>>>> fbbb0b04
  // loadmap
  // ----------------------------------------
  //YUMENG: file not consecutive anymore after making boundary multiple of 1024
  fseek(infs, footer.loadmap_start, SEEK_SET);

  loadmap_t loadmap_tbl;
  ret = hpcrun_fmt_loadmap_fread(&loadmap_tbl, infs, malloc);

  if (ret == HPCFMT_EOF) {
    return HPCFMT_EOF;
  }
  if (ret != HPCFMT_OK) {
    DIAG_Throw("error reading 'loadmap'");
  }
  //YUMENG check if the ending position match the recorded in footer
  if((uint64_t)ftell(infs) != footer.loadmap_end){
    fprintf(stderr, "ERROR: 'loadmap' is succesfully read but the data seems off the recorded location in '%s'\n",
     filename);
     prof_abort(-1);
  }
  if (outfs) {
    if (Analysis::Util::option == Analysis::Util::Print_LoadModule_Only) {
      for (uint32_t i = 0; i < loadmap_tbl.len; i++) {

        loadmap_entry_t* x = &loadmap_tbl.lst[i];
        
	// make sure we eliminate the <vmlinux> and <vdso> load modules
	// These modules have prefix '<' and hopefully it doesn't change
	if ((x->name != NULL && x->name[0] != '<') && 
            (x->flags & LOADMAP_ENTRY_ANALYZE))
          fprintf(outfs, "%s\n", x->name );
      }
      // hack: case for hpcproftt with --lm option
      // by returning HPCFMT_EOF we force hpcproftt to exit the loop
      return HPCFMT_EOF;
    }
    hpcrun_fmt_loadmap_fprint(&loadmap_tbl, outfs);
  }


  // ------------------------------------------------------------
  // Create Profile
  // ------------------------------------------------------------

  // ----------------------------------------
  // obtain meta information
  // ----------------------------------------

  const char* val;

  // -------------------------
  // program name
  // -------------------------

  string progNm;
  val = hpcfmt_nvpairList_search(&(hdr.nvps), HPCRUN_FMT_NV_prog);
  if (val && strlen(val) > 0) {
    progNm = val;
  }

  // -------------------------
  // environment
  // -------------------------

#if 0
  string envPath;
  val = hpcfmt_nvpairList_search(&(hdr.nvps), HPCRUN_FMT_NV_envPath);
  if (val && strlen(val) > 0) {
    envPath = val;
  }
#endif

  // -------------------------
  // parallelism context (mpi rank, thread id)
  // -------------------------
  string mpiRankStr, tidStr;

  // val = hpcfmt_nvpairList_search(&(hdr.nvps), HPCRUN_FMT_NV_jobId);
 
  val = hpcfmt_nvpairList_search(&(hdr.nvps), HPCRUN_FMT_NV_mpiRank);
  if (val) {
    mpiRankStr = val;
  } 

  val = hpcfmt_nvpairList_search(&(hdr.nvps), HPCRUN_FMT_NV_tid);
  if (val) {
    tidStr = val;
  }

  // -------------------------
  // trace information
  // -------------------------

  bool     haveTrace = false;
  string   traceFileName;

  string   traceMinTimeStr, traceMaxTimeStr;
  uint64_t traceMinTime = UINT64_MAX, traceMaxTime = 0;

  val = hpcfmt_nvpairList_search(&(hdr.nvps), HPCRUN_FMT_NV_traceMinTime);
  if (val) {
    traceMinTimeStr = val;
    if (val[0] != '\0') { traceMinTime = StrUtil::toUInt64(traceMinTimeStr); }
  }

  val = hpcfmt_nvpairList_search(&(hdr.nvps), HPCRUN_FMT_NV_traceMaxTime);
  if (val) {
    traceMaxTimeStr = val;
    if (val[0] != '\0') { traceMaxTime = StrUtil::toUInt64(traceMaxTimeStr); }
  }

  haveTrace = (traceMinTime != 0 && traceMaxTime != 0);

  // Note: 'profFileName' can be empty when reading from a memory stream
  if (haveTrace && !profFileName.empty()) {
    // TODO: extract trace file name from profile
    static const string ext_prof = string(".") + HPCRUN_ProfileFnmSfx;
    static const string ext_trace = string(".") + HPCRUN_TraceFnmSfx;

    traceFileName = profFileName;
    size_t ext_pos = traceFileName.find(ext_prof);
    if (ext_pos != string::npos) {
      traceFileName.replace(traceFileName.begin() + ext_pos,
			    traceFileName.end(), ext_trace);
      // DIAG_Assert(FileUtil::isReadable(traceFileName));
    }
  }

  // -------------------------
  // 
  // -------------------------

  // N.B.: We currently assume FmtEpoch_NV_virtualMetrics is set iff
  // we read from a memory buffer.  Possibly we need an explicit tag for this.
  bool isVirtualMetrics = false;
  // YUMENG: needs to figure out the usage of this portion, cut right now due to missing of epoch 
#if 0
  val = hpcfmt_nvpairList_search(&(ehdr.nvps), FmtEpoch_NV_virtualMetrics);
  if (val && strcmp(val, "0") != 0) {
    isVirtualMetrics = true;
    rFlags |= RFlg_NoMetricValues;
  }
#endif

  // ----------------------------------------
  // make CallPath::Profile
  // ----------------------------------------

  prof = new Profile(progNm);

  prof->m_fmtVersion = hdr.version;
  //YUMENG: no epoch info 
  //prof->m_flags = ehdr.flags;
  //prof->m_measurementGranularity = ehdr.measurementGranularity;

  prof->m_profileFileName = profFileName;

  if (haveTrace) {
    prof->m_traceFileName = traceFileName;
    if (!traceFileName.empty()) {
      prof->m_traceFileNameSet.insert(traceFileName);
    }
    prof->m_traceMinTime = traceMinTime;
    prof->m_traceMaxTime = traceMaxTime;
  }

  // ----------------------------------------
  // make loadmap
  // ----------------------------------------

  uint num_lm = loadmap_tbl.len;

  LoadMap loadmap(num_lm);

  for (uint i = 0; i < num_lm; ++i) {
    string nm = loadmap_tbl.lst[i].name;
    RealPathMgr::singleton().realpath(nm);

    LoadMap::LM* lm = new LoadMap::LM(nm);
    loadmap.lm_insert(lm);
    
    DIAG_Assert(lm->id() == i + 1, "Profile::fmt_epoch_fread: Currently expect load module id's to be in dense ascending order.");
  }

  DIAG_MsgIf(DBG, loadmap.toString());

  std::vector<LoadMap::MergeEffect>* mrgEffect =
    prof->loadmap()->merge(loadmap);
  DIAG_Assert(mrgEffect->empty(), "Profile::fmt_epoch_fread: " << DIAG_UnexpectedInput);

  hpcrun_fmt_loadmap_free(&loadmap_tbl, free);
  delete mrgEffect;

  // ------------------------------------------------------------
  // cct
  // ------------------------------------------------------------
#if 0
  fmt_cct_fread(*prof, infs, rFlags, metricTbl, ctxtStr, outfs);
#else 
  //YUMENG: no need to parse metricTbl for sparse format
  //file not consecutive anymore after making boundary multiple of 1024
  fseek(infs, footer.cct_start, SEEK_SET);
  fmt_cct_fread(*prof, infs, rFlags, ctxtStr, outfs);
  //check if the ending position match the recorded in footer
  if((uint64_t)ftell(infs) != footer.cct_end){
    fprintf(stderr, "ERROR: 'cct' is succesfully read but the data seems off the recorded location in '%s'\n",
     filename);
     prof_abort(-1);
  }
#endif

  // ----------------------------------------
  // metric-tbl
  // ----------------------------------------
  //YUMENG: file not consecutive anymore after making boundary multiple of 1024
  fseek(infs, footer.met_tbl_start, SEEK_SET);

  metric_tbl_t metricTbl;
  metric_aux_info_t *aux_info;

  ret = hpcrun_fmt_metricTbl_fread(&metricTbl, &aux_info, infs, hdr.version, malloc);
  if (ret != HPCFMT_OK) {
    DIAG_Throw("error reading 'metric-tbl'");
  }
  //YUMENG check if the ending position match the recorded in footer
  if((uint64_t)ftell(infs) != footer.met_tbl_end){
    fprintf(stderr, "ERROR: 'metric-tbl' is succesfully read but the data seems off the recorded location in '%s'\n",
     filename);
     prof_abort(-1);
  }
  if (outfs) {
    hpcrun_fmt_metricTbl_fprint(&metricTbl, aux_info, outfs);
  }

  const uint numMetricsSrc = metricTbl.len;


  // ----------------------------------------
  // make metric table
  // ----------------------------------------

  string m_sfx;
  if (!mpiRankStr.empty() && !tidStr.empty()) {
    m_sfx = "[" + mpiRankStr + "," + tidStr + "]";
  }
  else if (!mpiRankStr.empty()) {
    m_sfx = "[" + mpiRankStr + "]";
  }
  else if (!tidStr.empty()) {
    m_sfx = "[" + tidStr + "]";
  }

  if (rFlags & RFlg_NoMetricSfx) {
    m_sfx = "";
    //if (!tidStr.empty()) { m_sfx = "[" + tidStr + "]"; } // TODO:threads
  }


  metric_desc_t* m_lst = metricTbl.lst;
  for (uint i = 0; i < numMetricsSrc; i++) {
    const metric_desc_t& mdesc = m_lst[i];
    const metric_aux_info_t &current_aux_info = aux_info[i];

    // ----------------------------------------
    // 
    // ----------------------------------------
    string nm = mdesc.name;
    string desc = mdesc.description;
    string profRelId = StrUtil::toStr(i);

    bool doMakeInclExcl = (rFlags & RFlg_MakeInclExcl);

    // Certain metrics do not have both incl/excl values
    if (nm == HPCRUN_METRIC_RetCnt) {
      doMakeInclExcl = false;
    }
    
    DIAG_Assert(mdesc.flags.fields.ty == MetricFlags_Ty_Raw
		|| mdesc.flags.fields.ty == MetricFlags_Ty_Final,
		"Prof::CallPath::Profile::fmt_epoch_fread: unexpected metric type '"
		<< mdesc.flags.fields.ty << "'");

    DIAG_Assert(Logic::implies(mdesc.flags.fields.ty == MetricFlags_Ty_Final,
			       !(rFlags & RFlg_MakeInclExcl)),
		DIAG_UnexpectedInput);
   
    // ----------------------------------------
    // 1. Make 'regular'/'inclusive' metric descriptor
    // ----------------------------------------
 
    Metric::SampledDesc* m =
      new Metric::SampledDesc(nm, desc, mdesc.period, true/*isUnitsEvents*/,
			      profFileName, profRelId, "HPCRUN", mdesc.flags.fields.show, false,
            mdesc.flags.fields.showPercent);
    
    m->order((int)i);

    if (doMakeInclExcl) {
      m->type(Metric::ADesc::TyIncl);
    }
    else {
      if (nm == HPCRUN_METRIC_RetCnt) {
	      m->type(Metric::ADesc::TyExcl);
      }
      else {
      	m->type(Metric::ADesc::fromHPCRunMetricValTy(mdesc.flags.fields.valTy));
      }
    }
    if (!m_sfx.empty()) {
      m->nameSfx(m_sfx);
    }
    m->flags(mdesc.flags);
    
    // ----------------------------------------
    // 1b. Update the additional attributes
    // ----------------------------------------

    Prof::Metric::SamplingType_t sampling_type = mdesc.is_frequency_metric ?
        Prof::Metric::SamplingType_t::FREQUENCY : Prof::Metric::SamplingType_t::PERIOD;

    m->sampling_type(sampling_type);
    m->isMultiplexed(current_aux_info.is_multiplexed);
    m->periodMean   (current_aux_info.threshold_mean);
    m->num_samples  (current_aux_info.num_samples);

    m->formula      (mdesc.formula);
    m->format       (mdesc.format);

    // ----------------------------------------
    // 1c. add to the list of metric
    // ----------------------------------------

    prof->metricMgr()->insert(m);

    // ----------------------------------------
    // 2. Make associated 'exclusive' descriptor, if applicable
    // ----------------------------------------
    if (doMakeInclExcl) {
      Metric::SampledDesc* mSmpl =
	new Metric::SampledDesc(nm, desc, mdesc.period,
				true/*isUnitsEvents*/,
				profFileName, profRelId, "HPCRUN", mdesc.flags.fields.show,
        false, mdesc.flags.fields.showPercent);
      mSmpl->type(Metric::ADesc::TyExcl);
      if (!m_sfx.empty()) {
	      mSmpl->nameSfx(m_sfx);
      }
      mSmpl->flags  (mdesc.flags);
      mSmpl->formula(mdesc.formula);
      mSmpl->format (mdesc.format);
      
      prof->metricMgr()->insert(mSmpl);
    }
  }

  if (isVirtualMetrics || (rFlags & RFlg_VirtualMetrics) ) {
    prof->isMetricMgrVirtual(true);
  }


  // ----------------------------------------
  // make metric DB info
  // ----------------------------------------

  // metric DB information:
  //   1. create when reading an actual data file
  //   2. preserve when reading a profile from a memory buffer
  if ( !isVirtualMetrics ) {
    // create metric db information
    Prof::Metric::Mgr* mMgr = prof->metricMgr();
    for (uint mId = 0; mId < mMgr->size(); ++mId) {
      Prof::Metric::ADesc* m = mMgr->metric(mId);
      m->dbId(mId);
      m->dbNumMetrics(mMgr->size());
    }
  }

  // ----------------------------------------
  // id-tuple dictionary
  // ----------------------------------------
  fseek(infs, footer.idtpl_dxnry_start, SEEK_SET);

  hpcrun_fmt_idtuple_dxnry_t idtuple_dxnry;
  ret = hpcrun_fmt_idtuple_dxnry_fread(&idtuple_dxnry, infs, malloc);
  if (ret != HPCFMT_OK) {
    DIAG_Throw("error reading 'id-tuple dxnry'");
  }
  if((uint64_t)ftell(infs) != footer.idtpl_dxnry_end){
    fprintf(stderr, "ERROR: 'id-tuple dxnry' is succesfully read but the data seems off the recorded location in '%s'\n",
     filename);
     prof_abort(-1);
  }
  hpcrun_fmt_idtuple_dxnry_fprint(&idtuple_dxnry, outfs);
  hpcrun_fmt_idtuple_dxnry_free(&idtuple_dxnry, free);

  // ----------------------------------------
  // cct_metrics_sparse_values - YUMENG
  // ----------------------------------------
  //YUMENG: file not consecutive anymore after making boundary multiple of 1024
  fseek(infs, footer.sm_start, SEEK_SET);

  hpcrun_fmt_sparse_metrics_t sparse_metrics;
  ret = hpcrun_fmt_sparse_metrics_fread(&sparse_metrics,infs);
  if (ret != HPCFMT_OK) {
    DIAG_Throw("error reading 'metric-tbl'");
  }
  //check if the ending position match the recorded in footer
  if((uint64_t)ftell(infs) != footer.sm_end){
    fprintf(stderr, "ERROR: 'sparse metrics' is succesfully read but the data seems off the recorded location in '%s'\n",
     filename);
     prof_abort(-1);
  }
  if (outfs) {
    hpcrun_fmt_sparse_metrics_fprint(&sparse_metrics,outfs, &metricTbl, "  ", sm_easyToGrep);
  }
  hpcrun_fmt_sparse_metrics_free(&sparse_metrics, free);

  //YUMENG: no epoch info 
  //hpcrun_fmt_epochHdr_free(&ehdr, free);
  hpcrun_fmt_metricTbl_free(&metricTbl, free);

  if (aux_info) {
    free(aux_info);
  }


  return HPCFMT_OK;
}


#if 0
int
Profile::fmt_cct_fread(Profile& prof, FILE* infs, uint rFlags,
		       const metric_tbl_t& metricTbl,
		       std::string ctxtStr, FILE* outfs)
#else
//YUMENG: no need to parse metricTbl for sparse format
int
Profile::fmt_cct_fread(Profile& prof, FILE* infs, uint rFlags,
		       std::string ctxtStr, FILE* outfs)
#endif
{
 
  typedef std::map<int, CCT::ANode*> CCTIdToCCTNodeMap;

  DIAG_Assert(infs, "Bad file descriptor!");
  
  CCTIdToCCTNodeMap cctNodeMap;

  int ret = HPCFMT_ERR;

  // ------------------------------------------------------------
  // Read number of cct nodes
  // ------------------------------------------------------------
  uint64_t numNodes = 0;
  hpcfmt_int8_fread(&numNodes, infs);

  // ------------------------------------------------------------
  // Read each CCT node
  // ------------------------------------------------------------
  if (outfs) {
    fprintf(outfs, "[cct: (num-nodes: %" PRIu64 ")\n", numNodes);
  }

  CCT::Tree* cct = prof.cct();
  
  if (numNodes > 0) {
    delete cct->root();
    cct->root(NULL);
  }

//YUMENG: No metric info
#if 0
  // N.B.: numMetricsSrc <= [numMetricsDst = prof.metricMgr()->size()]
  uint numMetricsSrc = metricTbl.len;

  if (rFlags & RFlg_NoMetricValues) {
    numMetricsSrc = 0;
  }
#endif

  hpcrun_fmt_cct_node_t nodeFmt;

//YUMENG: No metric info
#if 0
  nodeFmt.num_metrics = numMetricsSrc;
  nodeFmt.metrics = (numMetricsSrc > 0) ?
    (hpcrun_metricVal_t*)alloca(numMetricsSrc * sizeof(hpcrun_metricVal_t))
    : NULL;
#endif

#if 0
  ExprEval eval;
#endif

  for (uint i = 0; i < numNodes; ++i) {
    // ----------------------------------------------------------
    // Read the node
    // ----------------------------------------------------------
    ret = hpcrun_fmt_cct_node_fread(&nodeFmt, prof.m_flags, infs);
    if (ret != HPCFMT_OK) {
      DIAG_Throw("Error reading CCT node " << nodeFmt.id);
    }
    if (outfs) {

#if 0
      hpcrun_fmt_cct_node_fprint(&nodeFmt, outfs, prof.m_flags,
				 &metricTbl, "  ");
#else
//YUMENG: No metric info
      hpcrun_fmt_cct_node_fprint(&nodeFmt, outfs, prof.m_flags,
				  "  ");
#endif
    }

#if 0
    // ------------------------------------------
    // check if the metric contains a formula
    //  if this is the case, we'll compute the metric based on the formula
    //  given by hpcrun.
    // FIXME: we don't check the validity of the formula (yet).
    //        If hpcrun has incorrect formula, the result can be anything
    // ------------------------------------------
    metric_desc_t* m_lst = metricTbl.lst;
    VarMap var_map(nodeFmt.metrics, m_lst, numMetricsSrc);

    for (uint i = 0; i < numMetricsSrc; i++) {
      char *expr = (char*) m_lst[i].formula;
      if (expr == NULL || strlen(expr)==0) continue;

      double res = eval.Eval(expr, &var_map);
      if (eval.GetErr() == EEE_NO_ERROR) {
        // the formula syntax looks "correct". Update the the metric value
      	hpcrun_fmt_metric_set_value(m_lst[i], &nodeFmt.metrics[i], res);
      }
    }
#endif

    int nodeId   = (int)nodeFmt.id;
    int parentId = (int)nodeFmt.id_parent;

    // Find parent of node
    CCT::ANode* node_parent = NULL;
    if (parentId != HPCRUN_FMT_CCTNodeId_NULL) {
      CCTIdToCCTNodeMap::iterator it = cctNodeMap.find(parentId);
      if (it != cctNodeMap.end()) {
	      node_parent = it->second;
      }
      else {
	      DIAG_Throw("Cannot find parent for CCT node " << nodeId);
      }
    }

    // Disable the preorder id requirement for CCT nodes.  It is hard
    // for Profile::fmt_cct_fwrite to guarantee preorder ids when it
    // is also forced to preserve some trace ids.  This also makes it
    // easier for hpcrun to handle thread thread creation contexts.
#if 0
    if (! (abs(parentId) < abs(nodeId))) {
      DIAG_Throw("CCT node " << nodeId << " has invalid parent (" << parentId << ")");
    }
#endif

    // ----------------------------------------------------------
    // Create node and link to parent
    // ----------------------------------------------------------

    std::pair<CCT::ADynNode*, CCT::ADynNode*> n2 =
      cct_makeNode(prof, nodeFmt, rFlags, ctxtStr);
    CCT::ADynNode* node = n2.first;
    CCT::ADynNode* node_sib = n2.second;

    DIAG_DevMsgIf(0, "fmt_cct_fread: " << hex << node << " -> " << node_parent << dec);

    if (node_parent) {
      // If 'node' is not the secondary root, perform sanity check
      if (!node->isSecondarySynthRoot()) {
        if (node->lmId_real() == LoadMap::LMId_NULL) {
          DIAG_WMsg(2, ctxtStr << ": CCT (non-root) node " << nodeId << " has invalid normalized IP: " << node->nameDyn());
        }
      }

      node->link(node_parent);
      if (node_sib) {
      	node_sib->link(node_parent);
      }
    }
    else {
      DIAG_AssertWarn(cct->empty(), ctxtStr << ": CCT must only have one root!");
      DIAG_AssertWarn(!node_sib, ctxtStr << ": CCT root cannot be split into interior and leaf!");
      if (cct->empty()) cct->root(node);
    }

    cctNodeMap.insert(std::make_pair(nodeFmt.id, node));
  }

  if (outfs) {
    fprintf(outfs, "]\n");
  }

  return HPCFMT_OK;
}


//***************************************************************************

int
Profile::fmt_fwrite(const Profile& prof, FILE* fs, uint wFlags)
{
  int ret;

  // ------------------------------------------------------------
  // header
  // ------------------------------------------------------------

  string traceMinTimeStr = StrUtil::toStr(prof.m_traceMinTime);
  string traceMaxTimeStr = StrUtil::toStr(prof.m_traceMaxTime);

  ret = hpcrun_fmt_hdr_fwrite(fs,
			"TODO:hdr-name","TODO:hdr-value",
			HPCRUN_FMT_NV_traceMinTime, traceMinTimeStr.c_str(),
			HPCRUN_FMT_NV_traceMaxTime, traceMaxTimeStr.c_str(),
			NULL);
  if (ret == HPCFMT_ERR) return HPCFMT_ERR;

  // ------------------------------------------------------------
  // epoch
  // ------------------------------------------------------------
  ret = fmt_epoch_fwrite(prof, fs, wFlags);
  if (ret == HPCFMT_ERR) return HPCFMT_ERR;

  return HPCFMT_OK;
}


int
Profile::fmt_epoch_fwrite(const Profile& prof, FILE* fs, uint wFlags)
{
  int ret;

  // ------------------------------------------------------------
  // epoch-hdr
  // ------------------------------------------------------------
  const char* virtualMetrics = "0";
  if (prof.isMetricMgrVirtual() || (wFlags & WFlg_VirtualMetrics) ) {
    virtualMetrics = "1";
  }
 
  ret = hpcrun_fmt_epochHdr_fwrite(fs, prof.m_flags,
			     prof.m_measurementGranularity,
			     "TODO:epoch-name", "TODO:epoch-value",
			     FmtEpoch_NV_virtualMetrics, virtualMetrics,
			     NULL);
  if (ret == HPCFMT_ERR) return HPCFMT_ERR;

  // ------------------------------------------------------------
  // metric-tbl
  // ------------------------------------------------------------

  uint numMetrics = prof.metricMgr()->size();

  ret = hpcfmt_int4_fwrite(numMetrics, fs);
  if (ret == HPCFMT_ERR) return HPCFMT_ERR;

  for (uint i = 0; i < numMetrics; i++) {
    const Metric::ADesc* m = prof.metricMgr()->metric(i);

    string nmFmt = m->nameToFmt();
    const string& desc = m->description();
    
    metric_desc_t mdesc = metricDesc_NULL;
    mdesc.flags = hpcrun_metricFlags_NULL;

    mdesc.name = const_cast<char*>(nmFmt.c_str());
    mdesc.description = const_cast<char*>(desc.c_str());
    mdesc.flags.fields.ty = MetricFlags_Ty_Final;
    mdesc.flags.fields.valTy = Metric::ADesc::toHPCRunMetricValTy(m->type());
    mdesc.flags.fields.valFmt = MetricFlags_ValFmt_Real;
    mdesc.period = 1;
    mdesc.formula = NULL;
    mdesc.format = NULL;
    mdesc.is_frequency_metric = false;

    metric_aux_info_t aux_info;
    aux_info.is_multiplexed = m->isMultiplexed();
    aux_info.num_samples    = m->num_samples();
    aux_info.threshold_mean = m->periodMean();

    ret = hpcrun_fmt_metricDesc_fwrite(&mdesc, &aux_info, fs);
    if (ret == HPCFMT_ERR) return HPCFMT_ERR;
  }


  // ------------------------------------------------------------
  // loadmap
  // ------------------------------------------------------------

  const LoadMap& loadmap = *(prof.loadmap());

  ret = hpcfmt_int4_fwrite(loadmap.size(), fs);
  if (ret == HPCFMT_ERR) return HPCFMT_ERR;

  for (LoadMap::LMId_t i = 1; i <= loadmap.size(); i++) {
    const LoadMap::LM* lm = loadmap.lm(i);

    loadmap_entry_t lm_entry;
    lm_entry.id = (uint16_t) lm->id();
    lm_entry.name = const_cast<char*>(lm->name().c_str());
    lm_entry.flags = 0; // TODO:flags
    
    ret = hpcrun_fmt_loadmapEntry_fwrite(&lm_entry, fs);
    if (ret == HPCFMT_ERR) return HPCFMT_ERR;
  }

  // ------------------------------------------------------------
  // cct
  // ------------------------------------------------------------
  ret = fmt_cct_fwrite(prof, fs, wFlags);
  if (ret == HPCFMT_ERR) return HPCFMT_ERR;

  return HPCFMT_OK;
}


int
Profile::fmt_cct_fwrite(const Profile& prof, FILE* fs, uint wFlags)
{
  int ret;

  // ------------------------------------------------------------
  // Ensure CCT node ids follow conventions
  // ------------------------------------------------------------

  // N.B.: This may not generate preorder ids because it is necessary
  // to retain certain trace ids.
  uint64_t numNodes = 0;
  uint nodeId_next = 2; // cf. s_nextUniqueId
  for (CCT::ANodeIterator it(prof.cct()->root()); it.Current(); ++it) {
    CCT::ANode* n = it.current();
    Prof::CCT::ADynNode* n_dyn = dynamic_cast<Prof::CCT::ADynNode*>(n);

    if (n_dyn && hpcrun_fmt_doRetainId(n_dyn->cpId())) {
      n->id(n_dyn->cpId());
    }
    else {
      n->id(nodeId_next);
      nodeId_next += 2;
    }
    numNodes++;
  }
  
  // ------------------------------------------------------------
  // Write number of cct nodes
  // ------------------------------------------------------------

  ret = hpcfmt_int8_fwrite(numNodes, fs);
  if (ret != HPCFMT_OK) return HPCFMT_ERR;

  // ------------------------------------------------------------
  // Write each CCT node
  // ------------------------------------------------------------

  uint numMetrics = prof.metricMgr()->size();
  if (prof.isMetricMgrVirtual() || (wFlags & WFlg_VirtualMetrics) ) {
    numMetrics = 0;
  }

  hpcrun_fmt_cct_node_t nodeFmt;
  nodeFmt.num_metrics = numMetrics;
  nodeFmt.metrics =
    (hpcrun_metricVal_t*) alloca(numMetrics * sizeof(hpcrun_metricVal_t));

  for (CCT::ANodeIterator it(prof.cct()->root()); it.Current(); ++it) {
    CCT::ANode* n = it.current();
    fmt_cct_makeNode(nodeFmt, *n, prof.m_flags);

    ret = hpcrun_fmt_cct_node_fwrite(&nodeFmt, prof.m_flags, fs);
    if (ret != HPCFMT_OK) return HPCFMT_ERR;
  }

  return HPCFMT_OK;
}


//***************************************************************************

// 1. Create a CCT::Root node for the CCT
// 2. Normalize a CCT of the form [cf. CallPath::Profile::fmt_fwrite()]:
//
//      PrimaryRoot --> monitor_main    --> main --> ...
//                 |
//                 \--> [SecondaryRoot] --> ...
//
//    into the following:
//
//      CCT::Root --> main        --> ...
//               |
//               \--> [CCT::Root] --> ...
void
Profile::canonicalize(uint rFlags)
{
  using namespace Prof;

  CCT::ANode* root = m_cct->root();
  CCT::ADynNode* root_dyn = dynamic_cast<CCT::ADynNode*>(root);

  // ------------------------------------------------------------
  // idempotent
  // ------------------------------------------------------------
  if (root && typeid(*root) == typeid(CCT::Root)) {
    return;
  }

  // ------------------------------------------------------------
  // 1. Find secondary root (if it exists) and unlink it from CCT
  // ------------------------------------------------------------

  // INVARIANT: 'secondaryRoot' is one of the children of 'root'
  CCT::ADynNode* secondaryRoot = NULL;

  if (root_dyn && root_dyn->isPrimarySynthRoot()) {
    for (CCT::ANodeChildIterator it(root); it.Current(); ++it) {
      CCT::ANode* n = it.current();
      CCT::ADynNode* n_dyn = dynamic_cast<CCT::ADynNode*>(n);
      if (n_dyn && n_dyn->isSecondarySynthRoot()) {
        secondaryRoot = n_dyn;
        secondaryRoot->unlink();
        break;
      }
    }
  }

  // ------------------------------------------------------------
  // 2. Create new secondary root
  // ------------------------------------------------------------

  // CCT::ANode* secondaryRootNew = new CCT::Root(m_name);
  // copy all children of secondaryRoot to secondaryRootNew

  // ------------------------------------------------------------
  // 3. Find potential splice point
  // ------------------------------------------------------------

  // INVARIANT: 'splicePoint' is the innermost (closest to leaves)
  // node to be deleted.
  CCT::ANode* splicePoint = NULL;

  if (root_dyn && root_dyn->isPrimarySynthRoot()) {
    splicePoint = root;
#if 0
    if (rFlags & RFlg_HpcrunData) {
      // hpcrun generates CCTs in the form diagrammed above
      if (splicePoint->childCount() == 1) {
	      splicePoint = splicePoint->firstChild();
      } 
    }
#endif
  }

  // ------------------------------------------------------------
  // 4. Create new primary root
  // ------------------------------------------------------------

  CCT::ANode* rootNew = new CCT::Root(m_name);
  
  if (splicePoint) {
    for (CCT::ANodeChildIterator it(splicePoint); it.Current(); /* */) {
      CCT::ANode* n = it.current();
      it++; // advance iterator -- it is pointing at 'n'
      n->unlink();
      n->link(rootNew);
    }

    delete root; // N.B.: also deletes 'splicePoint'
  }
  else if (root) {
    root->link(rootNew);
  }
  
  m_cct->root(rootNew);

  // ------------------------------------------------------------
  // 5. Relink secondary root
  // ------------------------------------------------------------

  if (secondaryRoot) {
    secondaryRoot->link(rootNew);
  }
}


} // namespace CallPath

} // namespace Prof


//***************************************************************************

static std::pair<Prof::CCT::ADynNode*, Prof::CCT::ADynNode*>
cct_makeNode(Prof::CallPath::Profile& prof,
	     const hpcrun_fmt_cct_node_t& nodeFmt, uint rFlags,
	     const std::string& ctxtStr)
{
  using namespace Prof;

  const LoadMap& loadmap = *(prof.loadmap());

  // ----------------------------------------------------------
  // Gather node parameters
  // ----------------------------------------------------------
  bool isLeaf = false;

  // ----------------------------------------
  // cpId
  // ----------------------------------------
  int nodeId = (int)nodeFmt.id;
  if (nodeId < 0) {
    isLeaf = true;
    nodeId = -nodeId;
  }
  // INVARIANT: nodeId > HPCRUN_FMT_CCTNodeId_NULL

  uint cpId = HPCRUN_FMT_CCTNodeId_NULL;
  if (hpcrun_fmt_doRetainId(nodeFmt.id)) {
    cpId = nodeId;
  }

  // ----------------------------------------
  // normalized ip (lmId and lmIP)
  // ----------------------------------------
  LoadMap::LMId_t lmId = nodeFmt.lm_id;

  VMA lmIP = (VMA)nodeFmt.lm_ip; // FIXME:tallent: Use ISA::convertVMAToOpVMA
  ushort opIdx = 0;

  if (! (lmId <= loadmap.size() /*1-based*/) ) {
    DIAG_WMsg(1, ctxtStr << ": CCT node " << nodeId
	      << " has invalid load module: " << lmId);
    lmId = LoadMap::LMId_NULL;
  }
  loadmap.lm(lmId)->isUsed(true); // ok if LoadMap::LMId_NULL

  DIAG_MsgIf(0, "cct_makeNode(: "<< hex << lmIP << dec << ", " << lmId << ")");

  // ----------------------------------------
  // normalized lip
  // ----------------------------------------
  lush_lip_t* lip = NULL;
  if (!lush_lip_eq(&nodeFmt.lip, &lush_lip_NULL)) {
    lip = CCT::ADynNode::clone_lip(&nodeFmt.lip);
  }

  if (lip) {
    LoadMap::LMId_t lip_lmId = lush_lip_getLMId(lip);

    if (! (lip_lmId <= loadmap.size() /*1-based*/) ) {
      DIAG_WMsg(1, ctxtStr << ": CCT node " << nodeId
		<< " has invalid (logical) load module: " << lip_lmId);
      lip_lmId = LoadMap::LMId_NULL;
    }
    loadmap.lm(lip_lmId)->isUsed(true); // ok if LoadMap::LMId_NULL
  }

  // ----------------------------------------
  // metrics
  // ----------------------------------------

  bool doZeroMetrics = prof.isMetricMgrVirtual()
    || (rFlags & Prof::CallPath::Profile::RFlg_VirtualMetrics);

  bool hasMetrics = false;

  // [numMetricsSrc = nodeFmt.num_metrics] <= numMetricsDst
  uint numMetricsDst = prof.metricMgr()->size();
  if (rFlags & Prof::CallPath::Profile::RFlg_NoMetricValues) {
    numMetricsDst = 0;
  }

  Metric::IData metricData(numMetricsDst);
  for (uint i_dst = 0, i_src = 0; i_dst < numMetricsDst; i_dst++) {
    Metric::ADesc* adesc = prof.metricMgr()->metric(i_dst);
    Metric::SampledDesc* mdesc = dynamic_cast<Metric::SampledDesc*>(adesc);
    DIAG_Assert(mdesc, "inconsistency: no corresponding SampledDesc!");

    hpcrun_metricVal_t m = nodeFmt.metrics[i_src];

    double mval = 0;
    switch (mdesc->flags().fields.valFmt) {
      case MetricFlags_ValFmt_Int:
	      mval = (double)m.i; break;
      case MetricFlags_ValFmt_Real:
	      mval = m.r; break;
      default:
	      DIAG_Die(DIAG_UnexpectedInput);
    }

    metricData.metric(i_dst) = mval * (double)mdesc->period();

    if (!hpcrun_metricVal_isZero(m)) {
      hasMetrics = true;
    }

    if (rFlags & Prof::CallPath::Profile::RFlg_MakeInclExcl) {
      if (adesc->type() == Prof::Metric::ADesc::TyNULL ||
      adesc->type() == Prof::Metric::ADesc::TyExcl) {
        i_src++;
      }
      // Prof::Metric::ADesc::TyIncl: reuse i_src
    }
    else {
      i_src++;
    }
  }

  if (doZeroMetrics) {
    metricData.clearMetrics();
  }

  // ----------------------------------------------------------
  // Create nodes.
  //
  // Note that it is possible for an interior node to have
  // a non-zero metric count.  If this is the case, the node should be
  // split into two sibling nodes: 1) an interior node with metrics
  // == 0 (that has cpId == NULL *and* that is the primary return node);
  // and 2) a leaf node with the metrics and the cpId.
  // ----------------------------------------------------------
  Prof::CCT::ADynNode* n = NULL;
  Prof::CCT::ADynNode* n_leaf = NULL;

  if (hasMetrics || isLeaf) {
    n = new CCT::Stmt(NULL, cpId, nodeFmt.as_info, lmId, lmIP, opIdx, lip,
		      metricData);
  }

  if (!isLeaf) {
    if (hasMetrics) {
      n_leaf = n;

      const uint cpId0 = HPCRUN_FMT_CCTNodeId_NULL;

      uint mSz = (doZeroMetrics) ? 0 : numMetricsDst;
      Metric::IData metricData0(mSz);
      
      lush_lip_t* lipCopy = CCT::ADynNode::clone_lip(lip);

      n = new CCT::Call(NULL, cpId0, nodeFmt.as_info, lmId, lmIP, opIdx,
			lipCopy, metricData0);
    }
    else {
      n = new CCT::Call(NULL, cpId, nodeFmt.as_info, lmId, lmIP, opIdx,
			lip, metricData);
    }
  }

  return std::make_pair(n, n_leaf);
}


static void
fmt_cct_makeNode(hpcrun_fmt_cct_node_t& n_fmt, const Prof::CCT::ANode& n,
		 epoch_flags_t flags)
{
  n_fmt.id = (n.isLeaf()) ? -(n.id()) : n.id();

  n_fmt.id_parent = (n.parent()) ? n.parent()->id() : HPCRUN_FMT_CCTNodeId_NULL;

  const Prof::CCT::ADynNode* n_dyn_p =
    dynamic_cast<const Prof::CCT::ADynNode*>(&n);
  if (typeid(n) == typeid(Prof::CCT::Root)) {
    n_fmt.as_info = lush_assoc_info_NULL;
    n_fmt.lm_id   = Prof::LoadMap::LMId_NULL;
    n_fmt.lm_ip   = 0;
    lush_lip_init(&(n_fmt.lip));
    memset(n_fmt.metrics, 0, n_fmt.num_metrics * sizeof(hpcrun_metricVal_t));
  }
  else if (n_dyn_p) {
    const Prof::CCT::ADynNode& n_dyn = *n_dyn_p;

    if (flags.fields.isLogicalUnwind) {
      n_fmt.as_info = n_dyn.assocInfo();
    }
    
    n_fmt.lm_id = (uint16_t) n_dyn.lmId();
    n_fmt.lm_ip = n_dyn.Prof::CCT::ADynNode::lmIP();

    if (flags.fields.isLogicalUnwind) {
      lush_lip_init(&(n_fmt.lip));
      if (n_dyn.lip()) {
	memcpy(&n_fmt.lip, n_dyn.lip(), sizeof(lush_lip_t));
      }
    }

    // Note: use n_fmt.num_metrics rather than n_dyn.numMetrics() to
    // support skipping the writing of metrics.
    for (uint i = 0; i < n_fmt.num_metrics; ++i) {
      hpcrun_metricVal_t m; // C99: (hpcrun_metricVal_t){.r = n_dyn.metric(i)};
      m.r = n_dyn.metric(i);
      n_fmt.metrics[i] = m;
    }
  }
  else {
    DIAG_Die("fmt_cct_makeNode: unknown CCT node type");
  }
}
<|MERGE_RESOLUTION|>--- conflicted
+++ resolved
@@ -1140,14 +1140,8 @@
   // ------------------------------------------------------------
 
   if (outfs) {
-<<<<<<< HEAD
-    //YUMENG: no epoch info needed
-    //fprintf(outfs, "\n[You look fine today! (num-epochs: %u)]\n", num_epochs);
-    fprintf(outfs, "\n[You look fine today!]\n");
-=======
     if (Analysis::Util::option == Analysis::Util::Print_All) 
       fprintf(outfs, "\n[You look fine today! (num-epochs: %u)]\n", num_epochs);
->>>>>>> fbbb0b04
   }
 
   hpcrun_fmt_hdr_free(&hdr, free);
@@ -1192,8 +1186,6 @@
 #endif
 
   // ----------------------------------------
-<<<<<<< HEAD
-=======
   // metric-tbl
   // ----------------------------------------
   metric_tbl_t metricTbl;
@@ -1211,7 +1203,6 @@
   const uint numMetricsSrc = metricTbl.len;
   
   // ----------------------------------------
->>>>>>> fbbb0b04
   // loadmap
   // ----------------------------------------
   //YUMENG: file not consecutive anymore after making boundary multiple of 1024
