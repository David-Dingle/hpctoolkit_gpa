// -*-Mode: C++;-*-

// * BeginRiceCopyright *****************************************************
//
// $HeadURL$
// $Id$
//
// --------------------------------------------------------------------------
// Part of HPCToolkit (hpctoolkit.org)
//
// Information about sources of support for research and development of
// HPCToolkit is at 'hpctoolkit.org' and in 'README.Acknowledgments'.
// --------------------------------------------------------------------------
//
// Copyright ((c)) 2002-2021, Rice University
// All rights reserved.
//
// Redistribution and use in source and binary forms, with or without
// modification, are permitted provided that the following conditions are
// met:
//
// * Redistributions of source code must retain the above copyright
//   notice, this list of conditions and the following disclaimer.
//
// * Redistributions in binary form must reproduce the above copyright
//   notice, this list of conditions and the following disclaimer in the
//   documentation and/or other materials provided with the distribution.
//
// * Neither the name of Rice University (RICE) nor the names of its
//   contributors may be used to endorse or promote products derived from
//   this software without specific prior written permission.
//
// This software is provided by RICE and contributors "as is" and any
// express or implied warranties, including, but not limited to, the
// implied warranties of merchantability and fitness for a particular
// purpose are disclaimed. In no event shall RICE or contributors be
// liable for any direct, indirect, incidental, special, exemplary, or
// consequential damages (including, but not limited to, procurement of
// substitute goods or services; loss of use, data, or profits; or
// business interruption) however caused and on any theory of liability,
// whether in contract, strict liability, or tort (including negligence
// or otherwise) arising in any way out of the use of this software, even
// if advised of the possibility of such damage.
//
// ******************************************************* EndRiceCopyright *

//***************************************************************************
//
// File:
//   $HeadURL$
//
// Purpose:
//   [The purpose of this file]
//
// Description:
//   [The set of functions, macros, etc. defined in the file]
//
//***************************************************************************

//************************* System Include Files ****************************

#define __STDC_LIMIT_MACROS /* stdint; locate here for CentOS 5/gcc 4.1.2) */

#include <iostream>
using std::hex;
using std::dec;

#include <typeinfo>

#include <string>
using std::string;

#include <map>
#include <algorithm>
#include <sstream>

#include <cstdio>
#include <cstring> // strcmp
#include <cmath> // abs

#include <stdint.h>
#include <unistd.h>

#define __STDC_FORMAT_MACROS
#include <inttypes.h>

#include <alloca.h>
#include <linux/limits.h>

//*************************** User Include Files ****************************

#include <include/gcc-attr.h>
#include <include/uint.h>

#include "CallPath-Profile.hpp"
#include "FileError.hpp"
#include "NameMappings.hpp"
#include "Struct-Tree.hpp"
#include "LoadMap.hpp"

#include <lib/xml/xml.hpp>
using namespace xml;

#include <lib/analysis/Util.hpp>

#include <lib/prof-lean/hpcfmt.h>
#include <lib/prof-lean/hpcrun-fmt.h>
#include <lib/prof-lean/hpcrun-metric.h>

#include <lib/support/diagnostics.h>
#include <lib/support/FileUtil.hpp>
#include <lib/support/Logic.hpp>
#include <lib/support/RealPathMgr.hpp>
#include <lib/support/StrUtil.hpp>


//*************************** Forward Declarations **************************

// implementations of prof_abort will be separately defined for MPI and 
// non-MPI contexts
extern void 
prof_abort
(
  int error_code
);



//***************************************************************************
// macros
//***************************************************************************

#define DBG 0
#define MAX_PREFIX_CHARS 64



//***************************************************************************
// Profile
//***************************************************************************

namespace Prof {

// -------------------------------------------------------------------------
// special variables to store mapping between the original and unique ID
// this table is needed to avoid duplicate filenames that arise with alien 
// and loop nodes.
// this variable will be used by getFileIdFromMap in CCT-Tree.cpp
// ---------------------------------------------------
std::map<uint, uint> m_mapFileIDs;      // map between file IDs
std::map<uint, uint> m_mapProcIDs;      // map between proc IDs
std::map<uint, uint> m_mapLoadModuleIDs;      // map between load module IDs

namespace CallPath {


Profile::Profile(const std::string name)
{
  m_name = name;
  m_fmtVersion = 0.0;
  m_flags.bits = 0;
  m_measurementGranularity = 0;

  m_traceMinTime = UINT64_MAX;
  m_traceMaxTime = 0;

  m_mMgr = new Metric::Mgr;
  m_isMetricMgrVirtual = false;

  m_loadmap = new LoadMap;

  m_cct = new CCT::Tree(this);

  m_structure = NULL;

  canonicalize();
}


Profile::~Profile()
{
  delete m_mMgr;
  delete m_loadmap;
  delete m_cct;
  delete m_structure;
}


uint
Profile::merge(Profile& y, int mergeTy, uint mrgFlag)
{
  Profile& x = (*this);

  DIAG_Assert(!y.m_structure, "Profile::merge: source profile should not have structure yet!");
  DIAG_Assert(y.m_fmtVersion == x.m_fmtVersion, "Error: cannot merge two different versions of measurement");

  // -------------------------------------------------------
  // merge name, flags, etc
  // -------------------------------------------------------

  // Note: these values can be 'null' if the hpcrun-fmt data had no epochs
  if (x.m_fmtVersion == 0.0) {
    x.m_fmtVersion = y.m_fmtVersion;
  }
  else if (y.m_fmtVersion == 0.0) {
    y.m_fmtVersion = x.m_fmtVersion;
  }

  if (x.m_flags.bits == 0) {
    x.m_flags.bits = y.m_flags.bits;
  }
  else if (y.m_flags.bits == 0) {
    y.m_flags.bits = x.m_flags.bits;
  }

  if (x.m_measurementGranularity == 0) {
    x.m_measurementGranularity = y.m_measurementGranularity;
  }
  else if (y.m_measurementGranularity == 0) {
    y.m_measurementGranularity = x.m_measurementGranularity;
  }

  DIAG_WMsgIf(x.m_fmtVersion != y.m_fmtVersion,
	      "CallPath::Profile::merge(): ignoring incompatible versions: "
	      << x.m_fmtVersion << " vs. " << y.m_fmtVersion);
  DIAG_WMsgIf(x.m_flags.bits != y.m_flags.bits,
	      "CallPath::Profile::merge(): ignoring incompatible flags: "
	      << x.m_flags.bits << " vs. " << y.m_flags.bits);
  DIAG_WMsgIf(x.m_measurementGranularity != y.m_measurementGranularity,
	      "CallPath::Profile::merge(): ignoring incompatible measurement-granularity: " << x.m_measurementGranularity << " vs. " << y.m_measurementGranularity);

  x.m_profileFileName = "";

  x.m_traceFileName = "";
  x.m_traceFileNameSet.insert(y.m_traceFileNameSet.begin(),
			      y.m_traceFileNameSet.end());
  x.m_traceMinTime = std::min(x.m_traceMinTime, y.m_traceMinTime);
  x.m_traceMaxTime = std::max(x.m_traceMaxTime, y.m_traceMaxTime);


  // -------------------------------------------------------
  // merge metrics
  // -------------------------------------------------------
  uint x_newMetricBegIdx = 0;
  uint firstMergedMetric = mergeMetrics(y, mergeTy, x_newMetricBegIdx);
  
  // -------------------------------------------------------
  // merge LoadMaps
  //
  // Post-INVARIANT: y's cct refers to x's LoadMap
  // -------------------------------------------------------
  std::vector<LoadMap::MergeEffect>* mrgEffects1 =
    x.m_loadmap->merge(*y.loadmap());
  y.merge_fixCCT(mrgEffects1);
  delete mrgEffects1;

  // -------------------------------------------------------
  // merge CCTs
  // -------------------------------------------------------

  if (mrgFlag & CCT::MrgFlg_NormalizeTraceFileY) {
    mrgFlag |= CCT::MrgFlg_PropagateEffects;
  }

  CCT::MergeEffectList* mrgEffects2 =
    x.cct()->merge(y.cct(), x_newMetricBegIdx, mrgFlag);

  DIAG_Assert(Logic::implies(mrgEffects2 && !mrgEffects2->empty(),
			     mrgFlag & CCT::MrgFlg_NormalizeTraceFileY),
	      "CallPath::Profile::merge: there should only be CCT::MergeEffects when MrgFlg_NormalizeTraceFileY is passed");

  y.merge_fixTrace(mrgEffects2);
  delete mrgEffects2;

  return firstMergedMetric;
}


uint
Profile::mergeMetrics(Profile& y, int mergeTy, uint& x_newMetricBegIdx)
{
  Profile& x = (*this);

  DIAG_Assert(x.m_isMetricMgrVirtual == y.m_isMetricMgrVirtual,
	      "CallPath::Profile::merge(): incompatible metrics");

  DIAG_MsgIf(0, "Profile::mergeMetrics: init\n"
	     << "x: " << x.metricMgr()->toString("  ")
	     << "y: " << y.metricMgr()->toString("  "));

  uint yBeg_mapsTo_xIdx = 0;

  x_newMetricBegIdx = 0; // first metric in y maps to (metricsMapTo)

  // -------------------------------------------------------
  // Translate Merge_mergeMetricByName to a primitive merge type
  // -------------------------------------------------------
  if (mergeTy == Merge_MergeMetricByName) {
    uint mapsTo = x.metricMgr()->findGroup(*y.metricMgr());
    mergeTy = (mapsTo == Metric::Mgr::npos) ? Merge_CreateMetric : (int)mapsTo;
  }

  // -------------------------------------------------------
  // process primitive merge types
  // -------------------------------------------------------
  // the index, within y, of the first new metric to add to x
  uint y_newMetricIdx = Metric::Mgr::npos;

  if (mergeTy == Merge_CreateMetric) {
    yBeg_mapsTo_xIdx = x.metricMgr()->size();

    y_newMetricIdx = 0;
  }
  else if (mergeTy >= Merge_MergeMetricById) {
    yBeg_mapsTo_xIdx = (uint)mergeTy; // [
    
    uint yEnd_mapsTo_xIdx = yBeg_mapsTo_xIdx + y.metricMgr()->size(); // )
    if (! (x.metricMgr()->size() >= yEnd_mapsTo_xIdx) ) {
      uint overlapSz = x.metricMgr()->size() - yBeg_mapsTo_xIdx;
      y_newMetricIdx = overlapSz;
    }
  }
  else {
    DIAG_Die(DIAG_UnexpectedInput);
  }

  for (uint i = y_newMetricIdx; i < y.metricMgr()->size(); ++i) {
    const Metric::ADesc* m = y.metricMgr()->metric(i);
    x.metricMgr()->insert(m->clone());
  }

  if (!isMetricMgrVirtual()) {
    x_newMetricBegIdx = yBeg_mapsTo_xIdx;
  }

  DIAG_MsgIf(0, "Profile::mergeMetrics: fini:\n" << m_mMgr->toString("  "));

  return yBeg_mapsTo_xIdx;
}


void
Profile::merge_fixCCT(const std::vector<LoadMap::MergeEffect>* mrgEffects)
{
  // early exit for trivial case
  if (!mrgEffects || mrgEffects->empty()) {
    return;
  }

  CCT::ANode* root = cct()->root();
  
  for (CCT::ANodeIterator it(root); it.Current(); ++it) {
    CCT::ANode* n = it.current();
    
    CCT::ADynNode* n_dyn = dynamic_cast<CCT::ADynNode*>(n);
    if (n_dyn) {
      lush_lip_t* lip = n_dyn->lip();

      LoadMap::LMId_t lmId1, lmId2;
      lmId1 = n_dyn->lmId_real();
      lmId2 = (lip) ? lush_lip_getLMId(lip) : LoadMap::LMId_NULL;
      
      for (uint i = 0; i < mrgEffects->size(); ++i) {
	const LoadMap::MergeEffect& chg = (*mrgEffects)[i];
	if (chg.old_id == lmId1) {
	  n_dyn->lmId_real(chg.new_id);
	  if (lmId2 == LoadMap::LMId_NULL) {
	    break; // quick exit in the common case
	  }
	}
	if (chg.old_id == lmId2) {
	  lush_lip_setLMId(lip, (uint16_t) chg.new_id);
	}
      }
    }
  }
}


void
Profile::merge_fixTrace(const CCT::MergeEffectList* mrgEffects)
{
  typedef std::map<uint, uint> UIntToUIntMap;

  // early exit for trivial case
  if (m_traceFileName.empty()) {
    return;
  }
  else if (!mrgEffects || mrgEffects->empty()) {
    return; // rely on Analysis::Util::copyTraceFiles() to copy orig file
  }

  // N.B.: We could build a map of old->new cpIds within
  // Profile::merge(), but the list of effects is more general and
  // extensible.  There are no asymptotic problems with building the
  // following map for local use.
  UIntToUIntMap cpIdMap;
  for (CCT::MergeEffectList::const_iterator it = mrgEffects->begin();
       it != mrgEffects->end(); ++it) {
    const CCT::MergeEffect& effct = *it;
    cpIdMap.insert(std::make_pair(effct.old_cpId, effct.new_cpId));
  }

  // ------------------------------------------------------------
  // Rewrite trace file
  // ------------------------------------------------------------
  int ret;

  DIAG_MsgIf(0, "Profile::merge_fixTrace: " << m_traceFileName);

  string traceFileNameTmp = m_traceFileName + "." + HPCPROF_TmpFnmSfx;

  char* infsBuf = new char[HPCIO_RWBufferSz];
  char* outfsBuf = new char[HPCIO_RWBufferSz];

  const string& inFnm = m_traceFileName;
  FILE* infs = hpcio_fopen_r(inFnm.c_str());
  if (!infs) {
    std::string errorString;
    hpcrun_getFileErrorString(inFnm, errorString);
    DIAG_EMsg("failed to open trace file " << errorString << "; skip this one."); 
    return; 
  }

  ret = setvbuf(infs, infsBuf, _IOFBF, HPCIO_RWBufferSz);
  DIAG_AssertWarn(ret == 0, inFnm << ": Profile::merge_fixTrace: setvbuf!");

  hpctrace_fmt_hdr_t hdr;
  ret = hpctrace_fmt_hdr_fread(&hdr, infs);
  if (ret == HPCFMT_ERR) {
    std::string errorString;
    hpcrun_getFileErrorString(inFnm, errorString);
    DIAG_EMsg("failed reading header from trace measurement file " << errorString << "; skip this one."); 
    hpcio_fclose(infs);
    return;
  }

  const string& outFnm = traceFileNameTmp;
  FILE* outfs = hpcio_fopen_w(outFnm.c_str(), 1/*overwrite*/);
  if (!outfs) {
    if (errno == EDQUOT) {
      DIAG_EMsg("disk quota exceeded; unable to open trace result file  " << 
		outFnm << "; aborting.");
      hpcio_fclose(infs);
      prof_abort(-1);
    } else {
      std::string errorString;
      hpcrun_getFileErrorString(outFnm, errorString);
      DIAG_EMsg("failed opening trace result file " << errorString << 
		"when processing trace measurement file " << inFnm << "; skip this one.");
      hpcio_fclose(infs);
      return; 
    }
  }

  ret = setvbuf(outfs, outfsBuf, _IOFBF, HPCIO_RWBufferSz);
  DIAG_AssertWarn(ret == 0, outFnm << ": Profile::merge_fixTrace: setvbuf!");

  ret = hpctrace_fmt_hdr_fwrite(hdr.flags, outfs);
  if (ret == HPCFMT_ERR) goto badwrite;

  while ( !feof(infs) ) {
    // 1. Read trace record (exit on EOF)
    hpctrace_fmt_datum_t datum;
    ret = hpctrace_fmt_datum_fread(&datum, hdr.flags, infs);
    if (ret == HPCFMT_EOF) {
      break;
    } else if (ret == HPCFMT_ERR) {
      DIAG_EMsg("failed reading a record from trace measurement file " << inFnm << "; skip this one.");
      hpcio_fclose(infs);
      hpcio_fclose(outfs);
      unlink(outFnm.c_str()); // delete incomplete output file
      return;
    }
    
    // 2. Translate cct id
    uint cctId_old = datum.cpId;
    uint cctId_new = datum.cpId;
    UIntToUIntMap::iterator it = cpIdMap.find(cctId_old);
    if (it != cpIdMap.end()) {
      cctId_new = it->second;
      DIAG_MsgIf(0, "  " << cctId_old << " -> " << cctId_new);
    }
    datum.cpId = cctId_new;

    // 3. Write new trace record
    ret = hpctrace_fmt_datum_fwrite(&datum, hdr.flags, outfs);
    if (ret == HPCFMT_ERR) goto badwrite;
  }

  hpcio_fclose(infs);
  hpcio_fclose(outfs);

  delete[] infsBuf;
  delete[] outfsBuf;
  return;

badwrite:
  {
    std::string errorString;
    hpcrun_getFileErrorString(outFnm, errorString);
    DIAG_EMsg("failed writing trace result file " << errorString << "; aborting.");
    hpcio_fclose(infs);
    hpcio_fclose(outfs);
    unlink(outFnm.c_str()); // delete incomplete output file
    prof_abort(-1);
  }
}



// ---------------------------------------------------
// String comparison used for hash map
// ---------------------------------------------------
class StringCompare {
public:
  bool operator()(const std::string n1,  const std::string n2) const {
    return n1.compare(n2)<0;
  } 
};

// ---------------------------------------------------
// special variables to store mapping between filename and the ID
// this hack is needed to avoid duplicate filenames
// which occurs with alien nodes
// ---------------------------------------------------
static std::map<std::string, uint, StringCompare> m_mapFiles;       // map the filenames and the ID
static std::map<std::string, uint, StringCompare> m_mapProcs;       // map the procedure names and the ID
static std::map<std::string, uint, StringCompare> m_mapLoadModules; // map the load modules names and the ID

// attempt to retrieve the filename of a node
// if the node is an alien or a loop or a file, then we are guaranteed to
// retrieve the current filename associated to the node.
//
// However, if the node is not of those types, we'll try to get 
// the ancestor file of the node. This is not the proper way to get the
// filename, but it's the closest we can get (AFAIK).
static const char *
getFileName(Struct::ANode* strct)
{
  const char *nm = NULL;
  if (strct)
  {
    const std::type_info &tid = typeid(*strct);

    if (tid == typeid(Struct::Alien)) {
	nm = static_cast<Struct::Alien*>(strct)->fileName().c_str();
    } else if (tid == typeid(Struct::Loop)) {
	nm = static_cast<Struct::Loop*>(strct)->fileName().c_str();
    } else if (tid == typeid(Struct::File)){
	nm = static_cast<Struct::File*>(strct)->name().c_str();
    } else {
      	Prof::Struct::File *file = strct->ancestorFile();
      	if (file) {
	  nm = file->name().c_str();
      	}
    }
  }
  return nm;
}

static std::string
getFilenameKey(Struct::LM *lm, const char *filename)
{
  std::string lm_name;
  if (lm) {
    // use pretty_name for the key to unify different names of vmlinux 
    // i.e.: vmlinux.aaaaa = vmlinux.bbbbbb = vmlinux.ccccc = vmlinux
    lm_name = Prof::LoadMap::LM::pretty_name(lm->name());
  } else {
    lm_name = "";
  }
  std::string key = lm_name + ":" + filename;

  return key;
}

// writing XML dictionary in the header part of experiment.xml
static void
writeXML_help(std::ostream& os, const char* entry_nm,
	      Struct::Tree* structure, const Struct::ANodeFilter* filter,
	      int type, bool remove_redundancy)
{
  Struct::ANode* root = structure ? structure->root() : NULL;
  if (!root) {
    return;
  }

  for (Struct::ANodeIterator it(root, filter); it.Current(); ++it) {
    Struct::ANode* strct = it.current();

    uint id = strct->id();
    std::string pretty_filename;
    const char* nm = NULL;

    int type_procedure = 0;

    if (type == 1) { // LoadModule
      pretty_filename = Prof::LoadMap::LM::pretty_name(strct->name());
      nm = pretty_filename.c_str(); 
      // check load module duplicates
      std::map<std::string, uint>::iterator it = m_mapLoadModules.find(nm);

      if (it == m_mapLoadModules.end()) 
      {
        // the load module is not in dictionary. Add it into the map.
         m_mapLoadModules[nm] = id;
      } else 
      {
        // the same procedure name already exists, we need to reuse
        // the previous ID instead of the original one.
        //
        // remember that this ID needs redirection to the existing ID

        Prof::m_mapLoadModuleIDs[id] = it->second;
        continue;
      }
    }
    else if (type == 2) { // File
      pretty_filename = getFileName(strct);
      pretty_filename = Prof::LoadMap::LM::pretty_file_name(pretty_filename);
      nm = pretty_filename.c_str();
      // ---------------------------------------
      // avoid redundancy in XML filename dictionary
      // (exception for unknown-file)
      // ---------------------------------------
      Struct::LM *lm = strct->ancestorLM();
      std::string key = getFilenameKey(lm, nm); 

      if (m_mapFiles.find(key) == m_mapFiles.end()) {
        //  the filename is not in the list. Add it.
        m_mapFiles[key] = id;

      } else if ( nm != Prof::Struct::Tree::UnknownFileNm 
          && nm[0] != '\0' )
      {
        // WARNING: We do not allow redundancy unless for some specific files
        // For "unknown-file" and empty file (alien case), we allow duplicates
        // Otherwise we remove duplicate filename, and use the existing one.
        uint id_orig   = m_mapFiles[key];

        // remember that this ID needs redirection to the existing ID
        Prof::m_mapFileIDs[id] = id_orig;
        continue;
      }
    }
    else if (type == 3) { // Proc
      pretty_filename = Prof::LoadMap::LM::pretty_file_name(strct->name());
      nm = normalize_name(pretty_filename.c_str(), type_procedure);

      if (remove_redundancy && 
          pretty_filename != Prof::Struct::Tree::UnknownProcNm)
      {  
        // -------------------------------------------------------
        // avoid redundancy in XML procedure dictionary
        // a procedure can have the same name if they are from different
        // file or different load module
        // -------------------------------------------------------
        std::string completProcName;

        Struct::LM *lm     = strct->ancestorLM();

        // we need to allow the same function name from a different file
        const char *fn = getFileName(strct);
        std::string file_key = getFilenameKey(lm, fn); 
        
        completProcName.append(file_key);
        completProcName.append(":");

        if ((strct->type() == Prof::Struct::ANode::TyAlien) &&
            strct->name().compare("<inline>")==0) {
          Prof::Struct::ANode *parent = strct->parent();
          if (parent) {
            char buffer[128];
            sprintf(buffer, "%d:", parent->id());
            completProcName.append(buffer);
          }
        }

        const char *lnm;

        // a procedure name within the same file has to be unique.
        // However, for codes compiled with GCC, binutils (or parseAPI) 
        // it's better to compare internally with the mangled names
        Struct::Proc *proc = dynamic_cast<Struct::Proc *>(strct);
        if (proc)
        {
          if (proc->linkName().empty()) {
            // the proc has no mangled name
            lnm = pretty_filename.c_str();
          } else
          { // get the mangled name
            lnm = proc->linkName().c_str();
          }
        } else
        {
          lnm = strct->name().c_str();
        }
        completProcName.append(lnm);

        // make sure the triple <load_module_id, filename, proc_name> is unique
        //
        std::map<std::string, uint>::iterator it = m_mapProcs.find(completProcName);

        if (it == m_mapProcs.end()) 
        {
          // the proc is not in dictionary. Add it into the map.
          m_mapProcs[completProcName] = id;
        } else 
        {
          // the same procedure name already exists, we need to reuse
          // the previous ID instead of the original one.
          uint id_orig = m_mapProcs[completProcName];

          // remember that this ID needs redirection to the existing ID
          Prof::m_mapProcIDs[id] = id_orig;
          continue;
        }
      }
    } else {
      DIAG_Die(DIAG_UnexpectedInput);
    }

    os << "    <" << entry_nm << " i" << MakeAttrNum(id)
           << " n" << MakeAttrStr(nm);

    if (type_procedure != 0) {
      os << " f" << MakeAttrNum(type_procedure); 
    }

    if (type == 3) { // Procedure
       Struct::ACodeNode *proc = dynamic_cast<Struct::ACodeNode *>(strct);
	   if (proc) {
	      const VMAIntervalSet &vma = proc->vmaSet();
	      VMA addr = vma.begin()->beg();
	      // print vma of procs for trace analysis
	      os << " v=\"" << StrUtil::toStr(addr, 16) << "\"";
	   }	
	}
  
    os << "/>\n";
  }
}


static bool
writeXML_FileFilter(const Struct::ANode& x, long GCC_ATTR_UNUSED type)
{
  return (typeid(x) == typeid(Struct::File) || typeid(x) == typeid(Struct::Alien) ||
	  typeid(x) == typeid(Struct::Loop)); 
}


static bool
writeXML_ProcFilter(const Struct::ANode& x, long GCC_ATTR_UNUSED type)
{
  return (typeid(x) == typeid(Struct::Proc) || typeid(x) == typeid(Struct::Alien));
}


std::ostream&
Profile::writeXML_hdr(std::ostream& os, uint metricBeg, uint metricEnd,
		      uint oFlags, const char* GCC_ATTR_UNUSED pfx) const
{
  typedef std::map<uint, string> UIntToStringMap;
  UIntToStringMap metricIdToFormula;

  // -------------------------------------------------------
  //
  // -------------------------------------------------------
  os << "  <MetricTable>\n";
  for (uint i = metricBeg; i < metricEnd; i++) {
    const Metric::ADesc* m = m_mMgr->metric(i);

    bool isDrvd = false;
    Metric::IDBExpr* mDrvdExpr = NULL;
    if (typeid(*m) == typeid(Metric::DerivedDesc)) {
      isDrvd = true;
      mDrvdExpr = static_cast<const Metric::DerivedDesc*>(m)->expr();
    }
    else if (typeid(*m) == typeid(Metric::DerivedIncrDesc)) {
      isDrvd = true;
      mDrvdExpr = static_cast<const Metric::DerivedIncrDesc*>(m)->expr();
    }

    // Metric
    os << "    <Metric i" << MakeAttrNum(i)
       << " n" << MakeAttrStr(m->name())
       << " o" << MakeAttrNum(m->order())
       << " v=\"" << m->toValueTyStringXML() << "\""
       << " md=\"" << m->description()      << "\""
       << " em=\"" << m->isMultiplexed()    << "\""
       << " es=\"" << m->num_samples()      << "\""
       << " ep=\"" << long(m->periodMean())       << "\""
       << " t=\"" << Prof::Metric::ADesc::ADescTyToXMLString(m->type()) << "\"";
    if (m->partner()) {
      os << " partner" << MakeAttrNum(m->partner()->id());
    }
    if (!m->format().empty()) {
      os << " fmt" << MakeAttrStr(m->format());
    }
    os << " show=\"" << m->visibility()  << "\""
       << " show-percent=\"" << ((m->doDispPercent()) ? "1" : "0") << "\""
       << ">\n";

    // MetricFormula
    if (!m->formula().empty()) {
    	os << "      <MetricFormula t=\"view\""
	   << " frm=\"" <<  m->formula() << "\"/>\n";
    }
    else if (isDrvd) {

      // 0. retrieve combine formula (each DerivedIncrDesc corresponds
      // to an 'accumulator')
      string combineFrm;
      if (mDrvdExpr) {
	combineFrm = mDrvdExpr->combineString1();

	for (uint k = 1; k < mDrvdExpr->numAccum(); ++k) {
	  uint mId = mDrvdExpr->accumId(k);
	  string frm = mDrvdExpr->combineString2();
	  metricIdToFormula.insert(std::make_pair(mId, frm));
	}
      }
      else {
	// must represent accumulator 2
	uint mId = m->id();
	UIntToStringMap::iterator it = metricIdToFormula.find(mId);
	DIAG_Assert((it != metricIdToFormula.end()), DIAG_UnexpectedInput);
	combineFrm = it->second;
      }

      // 1. MetricFormula: combine
      os << "      <MetricFormula t=\"combine\""
	 << " frm=\"" << combineFrm << "\"/>\n";

      // 2. MetricFormula: finalize
      if (mDrvdExpr) {
	os << "      <MetricFormula t=\"finalize\""
	   << " frm=\"" << mDrvdExpr->finalizeString() << "\"/>\n";
      }
    }
    
    // Info
    os << "      <Info>"
       << "<NV n=\"units\" v=\"events\"/>"; // or "samples" m->isUnitsEvents()

    const Metric::SampledDesc* mSmpl =
      dynamic_cast<const Metric::SampledDesc*>(m);
    if (mSmpl) {
      os << "<NV n=\"period\" v" << MakeAttrNum(mSmpl->period()) << "/>";
    }
    os << "</Info>\n";
    os << "    </Metric>\n";
  }
  os << "  </MetricTable>\n";

  // -------------------------------------------------------
  //
  // -------------------------------------------------------
  os << "  <MetricDBTable>\n";
  for (uint i = 0; i < m_mMgr->size(); i++) {
    const Metric::ADesc* m = m_mMgr->metric(i);
    if (m->hasDBInfo()) {
      os << "    <MetricDB i" << MakeAttrNum(i)
	 << " n" << MakeAttrStr(m->name())
       	 << " t=\"" << Prof::Metric::ADesc::ADescTyToXMLString(m->type()) << "\"";
      if (m->partner()) {
         os << " partner" << MakeAttrNum(m->partner()->id());
      }
      os << " db-glob=\"" << m->dbFileGlob() << "\""
	 << " db-id=\"" << m->dbId() << "\""
	 << " db-num-metrics=\"" << m->dbNumMetrics() << "\""
	 << " db-header-sz=\"" << HPCMETRICDB_FMT_HeaderLen << "\""
	 << "/>\n";
    }
  }
  os << "  </MetricDBTable>\n";

  // -------------------------------------------------------
  //
  // -------------------------------------------------------
  if (!traceFileNameSet().empty()) {
    long unit_time_per_second = 1000000000L;
    if (m_fmtVersion < 3) {
      unit_time_per_second = 1000000;
    }
    os << "  <TraceDBTable>\n";
    os << "    <TraceDB i" << MakeAttrNum(0)
       << " u=\"" << unit_time_per_second << "\""
       << " db-glob=\"" << "*." << HPCRUN_TraceFnmSfx << "\""
       << " db-min-time=\"" << m_traceMinTime << "\""
       << " db-max-time=\"" << m_traceMaxTime << "\""
       << " db-header-sz=\"" << HPCTRACE_FMT_HeaderLen << "\""
       << "/>\n";
    os << "  </TraceDBTable>\n";
  }

  // -------------------------------------------------------
  //
  // -------------------------------------------------------
  os << "  <LoadModuleTable>\n";
  writeXML_help(os, "LoadModule", m_structure,
		&Struct::ANodeTyFilter[Struct::ANode::TyLM], 1,
		m_remove_redundancy);
  os << "  </LoadModuleTable>\n";

  // -------------------------------------------------------
  //
  // -------------------------------------------------------
  os << "  <FileTable>\n";
  Struct::ANodeFilter filt1(writeXML_FileFilter, "FileTable", 0);
  writeXML_help(os, "File", m_structure, &filt1, 2, m_remove_redundancy);
  os << "  </FileTable>\n";

  // -------------------------------------------------------
  //
  // -------------------------------------------------------
  if ( !(oFlags & CCT::Tree::OFlg_Debug) ) {
    os << "  <ProcedureTable>\n";
    Struct::ANodeFilter filt2(writeXML_ProcFilter, "ProcTable", 0);
    writeXML_help(os, "Procedure", m_structure, &filt2, 3, true /*m_remove_redundancy*/);
    os << "  </ProcedureTable>\n";
  }

  return os;
}


std::ostream&
Profile::dump(std::ostream& os) const
{
  os << m_name << std::endl;

  m_mMgr->dump(os);

  m_loadmap->dump(os);

  if (m_cct) {
    m_cct->dump(os, CCT::Tree::OFlg_DebugAll);
  }
  return os;
}


void
Profile::ddump() const
{
  dump();
}


} // namespace CallPath

} // namespace Prof


//***************************************************************************
// 
//***************************************************************************

static std::pair<Prof::CCT::ADynNode*, Prof::CCT::ADynNode*>
cct_makeNode(Prof::CallPath::Profile& prof,
	     const hpcrun_fmt_cct_node_t& nodeFmt, uint rFlags,
	     const std::string& ctxtStr);

static void
fmt_cct_makeNode(hpcrun_fmt_cct_node_t& n_fmt, const Prof::CCT::ANode& n,
		 epoch_flags_t flags);


//***************************************************************************

namespace Prof {

namespace CallPath {

const char* Profile::FmtEpoch_NV_virtualMetrics = "is-virtual-metrics";

Profile*
Profile::make(uint rFlags)
{
  Profile* prof = new Profile("[program-name]");

  if (rFlags & RFlg_VirtualMetrics) {
    prof->isMetricMgrVirtual(true);
  }
  prof->canonicalize();

  return prof;
}


Profile*
Profile::make(const char* fnm, uint rFlags, FILE* outfs, bool sm_easyToGrep) //YUMENG: last arg change to a struct of flags?
{
  int ret;

  FILE* fs = hpcio_fopen_r(fnm);

  if (!fs) {
    if (errno == ENOENT)
      fprintf(stderr, "ERROR: measurement file or directory '%s' does not exist\n",
	      fnm);
    else if (errno == EACCES)
      fprintf(stderr, "ERROR: failed to open file '%s': file access denied\n",
	      fnm);
    else
      fprintf(stderr, "ERROR: failed to open file '%s': system failure\n",
	      fnm);
    prof_abort(-1);
  }

  char* fsBuf = new char[HPCIO_RWBufferSz];
  ret = setvbuf(fs, fsBuf, _IOFBF, HPCIO_RWBufferSz);
  DIAG_AssertWarn(ret == 0, "Profile::make: setvbuf!");

  rFlags |= RFlg_HpcrunData; // TODO: for now assume an hpcrun file (verify!)

  Profile* prof = NULL;
  
  ret = fmt_fread(prof, fs, rFlags, fnm, fnm, outfs, sm_easyToGrep);
  
  hpcio_fclose(fs);

  delete[] fsBuf;

  return prof;
}


int
Profile::fmt_fread(Profile* &prof, FILE* infs, uint rFlags,
		   std::string ctxtStr, const char* filename, FILE* outfs, bool sm_easyToGrep)
{
  int ret;


  // ------------------------------------------------------------
  // footer - YUMENG
  // ------------------------------------------------------------
  hpcrun_fmt_footer_t footer;
  fseek(infs, 0, SEEK_END); 
  size_t footer_position = ftell(infs) - SF_footer_SIZE;
  fseek(infs, footer_position, SEEK_SET); 
  ret = hpcrun_fmt_footer_fread(&footer, infs);
  if(ret != HPCFMT_OK){
    fprintf(stderr, "ERROR: error reading footer section in '%s', maybe it is not complete\n", filename);
    prof_abort(-1);
  }
  if(getc(infs) != EOF){
    fprintf(stderr, "ERROR: data exists after footer section in '%s'\n", filename);
    prof_abort(-1);
  }

  // ------------------------------------------------------------
  // hdr
  // ------------------------------------------------------------
  //YUMENG: file not consecutive anymore after making boundary multiple of 1024
  fseek(infs, footer.hdr_start, SEEK_SET); 

  hpcrun_fmt_hdr_t hdr;
  ret = hpcrun_fmt_hdr_fread(&hdr, infs, malloc);
  if (ret != HPCFMT_OK) {
    fprintf(stderr, "ERROR: error reading 'fmt-hdr' in '%s': either the file "
	    "is not a profile or it is corrupted\n", filename);
    prof_abort(-1);
  }
  //YUMENG check if the ending position match the recorded in footer
  if((uint64_t)ftell(infs) != footer.hdr_end){
    fprintf(stderr, "ERROR: 'fmt-hdr' is succesfully read but the data seems off the recorded location in '%s'\n",
     filename);
     prof_abort(-1);
  }
  if ( !(hdr.version >= HPCRUN_FMT_Version_20) ) {
    DIAG_Throw("unsupported file version '" << hdr.versionStr << "'");
  }

  if (outfs) {
    if (Analysis::Util::option == Analysis::Util::Print_All) 
      hpcrun_fmt_hdr_fprint(&hdr, outfs);
  }

  // ------------------------------------------------------------
  // epoch: Read each epoch and merge them to form one Profile
  // ------------------------------------------------------------
  
  prof = NULL;

  //YUMENG: no epoch info needed
  //uint num_epochs = 0;
  //size_t file_cur = 0;
  //while ( !feof(infs) && (file_cur != footer.footer_offset)) {

    Profile* myprof = NULL;

    //YUMENG: no epoch info needed    
    //string myCtxtStr = "epoch " + StrUtil::toStr(num_epochs + 1);
    //ctxtStr += ": " + myCtxtStr;

    try {
      ret = fmt_epoch_fread(myprof, infs, rFlags, hdr, footer, 
			    ctxtStr, filename, outfs, sm_easyToGrep);
      //if (ret == HPCFMT_EOF) {
	    //  break; 
      // }
    }
    catch (const Diagnostics::Exception& x) {
      delete myprof;
      DIAG_Throw("error reading " << ctxtStr << ": " << x.what());
    }

    if (! prof) {
      prof = myprof;
    }
    else {
      prof->merge(*myprof, Profile::Merge_MergeMetricById);
    }
   //YUMENG: no epoch info needed
   //num_epochs++;

   //footer print YUMENG
   //file_cur = ftell(infs);
   if(outfs){
     hpcrun_fmt_footer_fprint(&footer, outfs, "  ");
   }

  //}


  if (!prof) {
    prof = make(rFlags); // make an empty profile
  }

  prof->canonicalize(rFlags);
  prof->metricMgr()->computePartners();

  // ------------------------------------------------------------
  //
  // ------------------------------------------------------------

  if (outfs) {
<<<<<<< HEAD
    //YUMENG: no epoch info needed
    //fprintf(outfs, "\n[You look fine today! (num-epochs: %u)]\n", num_epochs);
    fprintf(outfs, "\n[You look fine today!]\n");
=======
    if (Analysis::Util::option == Analysis::Util::Print_All) 
      fprintf(outfs, "\n[You look fine today! (num-epochs: %u)]\n", num_epochs);
>>>>>>> be26b9e6
  }

  hpcrun_fmt_hdr_free(&hdr, free);

  return HPCFMT_OK;
}


int
Profile::fmt_epoch_fread(Profile* &prof, FILE* infs, uint rFlags,
			 const hpcrun_fmt_hdr_t& hdr, const hpcrun_fmt_footer_t& footer,
			 std::string ctxtStr, const char* filename,
			 FILE* outfs, bool sm_easyToGrep)
{
  using namespace Prof;

  string profFileName = (filename) ? filename : "";

  int ret;

  // ------------------------------------------------------------
  // Read epoch data
  // ------------------------------------------------------------

//YUMENG: no epoch info
#if 0
  // ----------------------------------------
  // epoch-hdr
  // ----------------------------------------
  hpcrun_fmt_epochHdr_t ehdr;
  ret = hpcrun_fmt_epochHdr_fread(&ehdr, infs, malloc);
  if (ret == HPCFMT_EOF) {
    return HPCFMT_EOF;
  }
  if (ret != HPCFMT_OK) {
    DIAG_Throw("error reading 'epoch-hdr'");
  }
  if (outfs) {
    if (Analysis::Util::option == Analysis::Util::Print_All) 
      hpcrun_fmt_epochHdr_fprint(&ehdr, outfs);
  }
#endif

  // ----------------------------------------
<<<<<<< HEAD
=======
  // metric-tbl
  // ----------------------------------------
  metric_tbl_t metricTbl;
  metric_aux_info_t *aux_info;

  ret = hpcrun_fmt_metricTbl_fread(&metricTbl, &aux_info, infs, hdr.version, malloc);
  if (ret != HPCFMT_OK) {
    DIAG_Throw("error reading 'metric-tbl'");
  }
  if (outfs) {
    if (Analysis::Util::option == Analysis::Util::Print_All) 
      hpcrun_fmt_metricTbl_fprint(&metricTbl, aux_info, outfs);
  }

  const uint numMetricsSrc = metricTbl.len;
  
  // ----------------------------------------
>>>>>>> be26b9e6
  // loadmap
  // ----------------------------------------
  //YUMENG: file not consecutive anymore after making boundary multiple of 1024
  fseek(infs, footer.loadmap_start, SEEK_SET);

  loadmap_t loadmap_tbl;
  ret = hpcrun_fmt_loadmap_fread(&loadmap_tbl, infs, malloc);

  if (ret == HPCFMT_EOF) {
    return HPCFMT_EOF;
  }
  if (ret != HPCFMT_OK) {
    DIAG_Throw("error reading 'loadmap'");
  }
  //YUMENG check if the ending position match the recorded in footer
  if((uint64_t)ftell(infs) != footer.loadmap_end){
    fprintf(stderr, "ERROR: 'loadmap' is succesfully read but the data seems off the recorded location in '%s'\n",
     filename);
     prof_abort(-1);
  }
  if (outfs) {
    if (Analysis::Util::option == Analysis::Util::Print_LoadModule_Only) {
      for (uint32_t i = 0; i < loadmap_tbl.len; i++) {

        loadmap_entry_t* x = &loadmap_tbl.lst[i];
        
	// make sure we eliminate the <vmlinux> and <vdso> load modules
	// These modules have prefix '<' and hopefully it doesn't change
	if (x->name != NULL && x->name[0] != '<')
          fprintf(outfs, "%s\n", x->name );
      }
      // hack: case for hpcproftt with --lm option
      // by returning HPCFMT_EOF we force hpcproftt to exit the loop
      return HPCFMT_EOF;
    }
    hpcrun_fmt_loadmap_fprint(&loadmap_tbl, outfs);
  }


  // ------------------------------------------------------------
  // Create Profile
  // ------------------------------------------------------------

  // ----------------------------------------
  // obtain meta information
  // ----------------------------------------

  const char* val;

  // -------------------------
  // program name
  // -------------------------

  string progNm;
  val = hpcfmt_nvpairList_search(&(hdr.nvps), HPCRUN_FMT_NV_prog);
  if (val && strlen(val) > 0) {
    progNm = val;
  }

  // -------------------------
  // environment
  // -------------------------

#if 0
  string envPath;
  val = hpcfmt_nvpairList_search(&(hdr.nvps), HPCRUN_FMT_NV_envPath);
  if (val && strlen(val) > 0) {
    envPath = val;
  }
#endif

  // -------------------------
  // parallelism context (mpi rank, thread id)
  // -------------------------
  string mpiRankStr, tidStr;

  // val = hpcfmt_nvpairList_search(&(hdr.nvps), HPCRUN_FMT_NV_jobId);
 
  val = hpcfmt_nvpairList_search(&(hdr.nvps), HPCRUN_FMT_NV_mpiRank);
  if (val) {
    mpiRankStr = val;
  } 

  val = hpcfmt_nvpairList_search(&(hdr.nvps), HPCRUN_FMT_NV_tid);
  if (val) {
    tidStr = val;
  }

  // -------------------------
  // trace information
  // -------------------------

  bool     haveTrace = false;
  string   traceFileName;

  string   traceMinTimeStr, traceMaxTimeStr;
  uint64_t traceMinTime = UINT64_MAX, traceMaxTime = 0;

  val = hpcfmt_nvpairList_search(&(hdr.nvps), HPCRUN_FMT_NV_traceMinTime);
  if (val) {
    traceMinTimeStr = val;
    if (val[0] != '\0') { traceMinTime = StrUtil::toUInt64(traceMinTimeStr); }
  }

  val = hpcfmt_nvpairList_search(&(hdr.nvps), HPCRUN_FMT_NV_traceMaxTime);
  if (val) {
    traceMaxTimeStr = val;
    if (val[0] != '\0') { traceMaxTime = StrUtil::toUInt64(traceMaxTimeStr); }
  }

  haveTrace = (traceMinTime != 0 && traceMaxTime != 0);

  // Note: 'profFileName' can be empty when reading from a memory stream
  if (haveTrace && !profFileName.empty()) {
    // TODO: extract trace file name from profile
    static const string ext_prof = string(".") + HPCRUN_ProfileFnmSfx;
    static const string ext_trace = string(".") + HPCRUN_TraceFnmSfx;

    traceFileName = profFileName;
    size_t ext_pos = traceFileName.find(ext_prof);
    if (ext_pos != string::npos) {
      traceFileName.replace(traceFileName.begin() + ext_pos,
			    traceFileName.end(), ext_trace);
      // DIAG_Assert(FileUtil::isReadable(traceFileName));
    }
  }

  // -------------------------
  // 
  // -------------------------

  // N.B.: We currently assume FmtEpoch_NV_virtualMetrics is set iff
  // we read from a memory buffer.  Possibly we need an explicit tag for this.
  bool isVirtualMetrics = false;
  // YUMENG: needs to figure out the usage of this portion, cut right now due to missing of epoch 
#if 0
  val = hpcfmt_nvpairList_search(&(ehdr.nvps), FmtEpoch_NV_virtualMetrics);
  if (val && strcmp(val, "0") != 0) {
    isVirtualMetrics = true;
    rFlags |= RFlg_NoMetricValues;
  }
#endif

  // ----------------------------------------
  // make CallPath::Profile
  // ----------------------------------------

  prof = new Profile(progNm);

  prof->m_fmtVersion = hdr.version;
  //YUMENG: no epoch info 
  //prof->m_flags = ehdr.flags;
  //prof->m_measurementGranularity = ehdr.measurementGranularity;

  prof->m_profileFileName = profFileName;

  if (haveTrace) {
    prof->m_traceFileName = traceFileName;
    if (!traceFileName.empty()) {
      prof->m_traceFileNameSet.insert(traceFileName);
    }
    prof->m_traceMinTime = traceMinTime;
    prof->m_traceMaxTime = traceMaxTime;
  }

  // ----------------------------------------
  // make loadmap
  // ----------------------------------------

  uint num_lm = loadmap_tbl.len;

  LoadMap loadmap(num_lm);

  for (uint i = 0; i < num_lm; ++i) {
    string nm = loadmap_tbl.lst[i].name;
    RealPathMgr::singleton().realpath(nm);

    LoadMap::LM* lm = new LoadMap::LM(nm);
    loadmap.lm_insert(lm);
    
    DIAG_Assert(lm->id() == i + 1, "Profile::fmt_epoch_fread: Currently expect load module id's to be in dense ascending order.");
  }

  DIAG_MsgIf(DBG, loadmap.toString());

  std::vector<LoadMap::MergeEffect>* mrgEffect =
    prof->loadmap()->merge(loadmap);
  DIAG_Assert(mrgEffect->empty(), "Profile::fmt_epoch_fread: " << DIAG_UnexpectedInput);

  hpcrun_fmt_loadmap_free(&loadmap_tbl, free);
  delete mrgEffect;

  // ------------------------------------------------------------
  // cct
  // ------------------------------------------------------------
#if 0
  fmt_cct_fread(*prof, infs, rFlags, metricTbl, ctxtStr, outfs);
#else 
  //YUMENG: no need to parse metricTbl for sparse format
  //file not consecutive anymore after making boundary multiple of 1024
  fseek(infs, footer.cct_start, SEEK_SET);
  fmt_cct_fread(*prof, infs, rFlags, ctxtStr, outfs);
  //check if the ending position match the recorded in footer
  if((uint64_t)ftell(infs) != footer.cct_end){
    fprintf(stderr, "ERROR: 'cct' is succesfully read but the data seems off the recorded location in '%s'\n",
     filename);
     prof_abort(-1);
  }
#endif

  // ----------------------------------------
  // metric-tbl
  // ----------------------------------------
  //YUMENG: file not consecutive anymore after making boundary multiple of 1024
  fseek(infs, footer.met_tbl_start, SEEK_SET);

  metric_tbl_t metricTbl;
  metric_aux_info_t *aux_info;

  ret = hpcrun_fmt_metricTbl_fread(&metricTbl, &aux_info, infs, hdr.version, malloc);
  if (ret != HPCFMT_OK) {
    DIAG_Throw("error reading 'metric-tbl'");
  }
  //YUMENG check if the ending position match the recorded in footer
  if((uint64_t)ftell(infs) != footer.met_tbl_end){
    fprintf(stderr, "ERROR: 'metric-tbl' is succesfully read but the data seems off the recorded location in '%s'\n",
     filename);
     prof_abort(-1);
  }
  if (outfs) {
    hpcrun_fmt_metricTbl_fprint(&metricTbl, aux_info, outfs);
  }

  const uint numMetricsSrc = metricTbl.len;


  // ----------------------------------------
  // make metric table
  // ----------------------------------------

  string m_sfx;
  if (!mpiRankStr.empty() && !tidStr.empty()) {
    m_sfx = "[" + mpiRankStr + "," + tidStr + "]";
  }
  else if (!mpiRankStr.empty()) {
    m_sfx = "[" + mpiRankStr + "]";
  }
  else if (!tidStr.empty()) {
    m_sfx = "[" + tidStr + "]";
  }

  if (rFlags & RFlg_NoMetricSfx) {
    m_sfx = "";
    //if (!tidStr.empty()) { m_sfx = "[" + tidStr + "]"; } // TODO:threads
  }


  metric_desc_t* m_lst = metricTbl.lst;
  for (uint i = 0; i < numMetricsSrc; i++) {
    const metric_desc_t& mdesc = m_lst[i];
    const metric_aux_info_t &current_aux_info = aux_info[i];

    // ----------------------------------------
    // 
    // ----------------------------------------
    string nm = mdesc.name;
    string desc = mdesc.description;
    string profRelId = StrUtil::toStr(i);

    bool doMakeInclExcl = (rFlags & RFlg_MakeInclExcl);

    // Certain metrics do not have both incl/excl values
    if (nm == HPCRUN_METRIC_RetCnt) {
      doMakeInclExcl = false;
    }
    
    DIAG_Assert(mdesc.flags.fields.ty == MetricFlags_Ty_Raw
		|| mdesc.flags.fields.ty == MetricFlags_Ty_Final,
		"Prof::CallPath::Profile::fmt_epoch_fread: unexpected metric type '"
		<< mdesc.flags.fields.ty << "'");

    DIAG_Assert(Logic::implies(mdesc.flags.fields.ty == MetricFlags_Ty_Final,
			       !(rFlags & RFlg_MakeInclExcl)),
		DIAG_UnexpectedInput);
   
    // ----------------------------------------
    // 1. Make 'regular'/'inclusive' metric descriptor
    // ----------------------------------------
 
    Metric::SampledDesc* m =
      new Metric::SampledDesc(nm, desc, mdesc.period, true/*isUnitsEvents*/,
			      profFileName, profRelId, "HPCRUN", mdesc.flags.fields.show, false,
            mdesc.flags.fields.showPercent);
    
    m->order((int)i);

    if (doMakeInclExcl) {
      m->type(Metric::ADesc::TyIncl);
    }
    else {
      if (nm == HPCRUN_METRIC_RetCnt) {
	      m->type(Metric::ADesc::TyExcl);
      }
      else {
      	m->type(Metric::ADesc::fromHPCRunMetricValTy(mdesc.flags.fields.valTy));
      }
    }
    if (!m_sfx.empty()) {
      m->nameSfx(m_sfx);
    }
    m->flags(mdesc.flags);
    
    // ----------------------------------------
    // 1b. Update the additional attributes
    // ----------------------------------------

    Prof::Metric::SamplingType_t sampling_type = mdesc.is_frequency_metric ?
        Prof::Metric::SamplingType_t::FREQUENCY : Prof::Metric::SamplingType_t::PERIOD;

    m->sampling_type(sampling_type);
    m->isMultiplexed(current_aux_info.is_multiplexed);
    m->periodMean   (current_aux_info.threshold_mean);
    m->num_samples  (current_aux_info.num_samples);

    m->formula      (mdesc.formula);
    m->format       (mdesc.format);

    // ----------------------------------------
    // 1c. add to the list of metric
    // ----------------------------------------

    prof->metricMgr()->insert(m);

    // ----------------------------------------
    // 2. Make associated 'exclusive' descriptor, if applicable
    // ----------------------------------------
    if (doMakeInclExcl) {
      Metric::SampledDesc* mSmpl =
	new Metric::SampledDesc(nm, desc, mdesc.period,
				true/*isUnitsEvents*/,
				profFileName, profRelId, "HPCRUN", mdesc.flags.fields.show,
        false, mdesc.flags.fields.showPercent);
      mSmpl->type(Metric::ADesc::TyExcl);
      if (!m_sfx.empty()) {
	      mSmpl->nameSfx(m_sfx);
      }
      mSmpl->flags  (mdesc.flags);
      mSmpl->formula(mdesc.formula);
      mSmpl->format (mdesc.format);
      
      prof->metricMgr()->insert(mSmpl);
    }
  }

  if (isVirtualMetrics || (rFlags & RFlg_VirtualMetrics) ) {
    prof->isMetricMgrVirtual(true);
  }


  // ----------------------------------------
  // make metric DB info
  // ----------------------------------------

  // metric DB information:
  //   1. create when reading an actual data file
  //   2. preserve when reading a profile from a memory buffer
  if ( !isVirtualMetrics ) {
    // create metric db information
    Prof::Metric::Mgr* mMgr = prof->metricMgr();
    for (uint mId = 0; mId < mMgr->size(); ++mId) {
      Prof::Metric::ADesc* m = mMgr->metric(mId);
      m->dbId(mId);
      m->dbNumMetrics(mMgr->size());
    }
  }

  // ----------------------------------------
  // id-tuple dictionary
  // ----------------------------------------
  fseek(infs, footer.idtpl_dxnry_start, SEEK_SET);

  hpcrun_fmt_idtuple_dxnry_t idtuple_dxnry;
  ret = hpcrun_fmt_idtuple_dxnry_fread(&idtuple_dxnry, infs, malloc);
  if (ret != HPCFMT_OK) {
    DIAG_Throw("error reading 'id-tuple dxnry'");
  }
  if((uint64_t)ftell(infs) != footer.idtpl_dxnry_end){
    fprintf(stderr, "ERROR: 'id-tuple dxnry' is succesfully read but the data seems off the recorded location in '%s'\n",
     filename);
     prof_abort(-1);
  }
  hpcrun_fmt_idtuple_dxnry_fprint(&idtuple_dxnry, outfs);
  hpcrun_fmt_idtuple_dxnry_free(&idtuple_dxnry, free);

  // ----------------------------------------
  // cct_metrics_sparse_values - YUMENG
  // ----------------------------------------
  //YUMENG: file not consecutive anymore after making boundary multiple of 1024
  fseek(infs, footer.sm_start, SEEK_SET);

  hpcrun_fmt_sparse_metrics_t sparse_metrics;
  ret = hpcrun_fmt_sparse_metrics_fread(&sparse_metrics,infs);
  if (ret != HPCFMT_OK) {
    DIAG_Throw("error reading 'metric-tbl'");
  }
  //check if the ending position match the recorded in footer
  if((uint64_t)ftell(infs) != footer.sm_end){
    fprintf(stderr, "ERROR: 'sparse metrics' is succesfully read but the data seems off the recorded location in '%s'\n",
     filename);
     prof_abort(-1);
  }
  hpcrun_fmt_sparse_metrics_fprint(&sparse_metrics,outfs, &metricTbl, "  ", sm_easyToGrep);
  hpcrun_fmt_sparse_metrics_free(&sparse_metrics, free);

  //YUMENG: no epoch info 
  //hpcrun_fmt_epochHdr_free(&ehdr, free);
  hpcrun_fmt_metricTbl_free(&metricTbl, free);

  if (aux_info) {
    free(aux_info);
  }


  return HPCFMT_OK;
}


#if 0
int
Profile::fmt_cct_fread(Profile& prof, FILE* infs, uint rFlags,
		       const metric_tbl_t& metricTbl,
		       std::string ctxtStr, FILE* outfs)
#else
//YUMENG: no need to parse metricTbl for sparse format
int
Profile::fmt_cct_fread(Profile& prof, FILE* infs, uint rFlags,
		       std::string ctxtStr, FILE* outfs)
#endif
{
 
  typedef std::map<int, CCT::ANode*> CCTIdToCCTNodeMap;

  DIAG_Assert(infs, "Bad file descriptor!");
  
  CCTIdToCCTNodeMap cctNodeMap;

  int ret = HPCFMT_ERR;

  // ------------------------------------------------------------
  // Read number of cct nodes
  // ------------------------------------------------------------
  uint64_t numNodes = 0;
  hpcfmt_int8_fread(&numNodes, infs);

  // ------------------------------------------------------------
  // Read each CCT node
  // ------------------------------------------------------------
  if (outfs) {
    fprintf(outfs, "[cct: (num-nodes: %" PRIu64 ")\n", numNodes);
  }

  CCT::Tree* cct = prof.cct();
  
  if (numNodes > 0) {
    delete cct->root();
    cct->root(NULL);
  }

//YUMENG: No metric info
#if 0
  // N.B.: numMetricsSrc <= [numMetricsDst = prof.metricMgr()->size()]
  uint numMetricsSrc = metricTbl.len;

  if (rFlags & RFlg_NoMetricValues) {
    numMetricsSrc = 0;
  }
#endif

  hpcrun_fmt_cct_node_t nodeFmt;

//YUMENG: No metric info
#if 0
  nodeFmt.num_metrics = numMetricsSrc;
  nodeFmt.metrics = (numMetricsSrc > 0) ?
    (hpcrun_metricVal_t*)alloca(numMetricsSrc * sizeof(hpcrun_metricVal_t))
    : NULL;
#endif

#if 0
  ExprEval eval;
#endif

  for (uint i = 0; i < numNodes; ++i) {
    // ----------------------------------------------------------
    // Read the node
    // ----------------------------------------------------------
    ret = hpcrun_fmt_cct_node_fread(&nodeFmt, prof.m_flags, infs);
    if (ret != HPCFMT_OK) {
      DIAG_Throw("Error reading CCT node " << nodeFmt.id);
    }
    if (outfs) {

#if 0
      hpcrun_fmt_cct_node_fprint(&nodeFmt, outfs, prof.m_flags,
				 &metricTbl, "  ");
#else
//YUMENG: No metric info
      hpcrun_fmt_cct_node_fprint(&nodeFmt, outfs, prof.m_flags,
				  "  ");
#endif
    }

#if 0
    // ------------------------------------------
    // check if the metric contains a formula
    //  if this is the case, we'll compute the metric based on the formula
    //  given by hpcrun.
    // FIXME: we don't check the validity of the formula (yet).
    //        If hpcrun has incorrect formula, the result can be anything
    // ------------------------------------------
    metric_desc_t* m_lst = metricTbl.lst;
    VarMap var_map(nodeFmt.metrics, m_lst, numMetricsSrc);

    for (uint i = 0; i < numMetricsSrc; i++) {
      char *expr = (char*) m_lst[i].formula;
      if (expr == NULL || strlen(expr)==0) continue;

      double res = eval.Eval(expr, &var_map);
      if (eval.GetErr() == EEE_NO_ERROR) {
        // the formula syntax looks "correct". Update the the metric value
      	hpcrun_fmt_metric_set_value(m_lst[i], &nodeFmt.metrics[i], res);
      }
    }
#endif

    int nodeId   = (int)nodeFmt.id;
    int parentId = (int)nodeFmt.id_parent;

    // Find parent of node
    CCT::ANode* node_parent = NULL;
    if (parentId != HPCRUN_FMT_CCTNodeId_NULL) {
      CCTIdToCCTNodeMap::iterator it = cctNodeMap.find(parentId);
      if (it != cctNodeMap.end()) {
	      node_parent = it->second;
      }
      else {
	      DIAG_Throw("Cannot find parent for CCT node " << nodeId);
      }
    }

    // Disable the preorder id requirement for CCT nodes.  It is hard
    // for Profile::fmt_cct_fwrite to guarantee preorder ids when it
    // is also forced to preserve some trace ids.  This also makes it
    // easier for hpcrun to handle thread thread creation contexts.
#if 0
    if (! (abs(parentId) < abs(nodeId))) {
      DIAG_Throw("CCT node " << nodeId << " has invalid parent (" << parentId << ")");
    }
#endif

    // ----------------------------------------------------------
    // Create node and link to parent
    // ----------------------------------------------------------

    std::pair<CCT::ADynNode*, CCT::ADynNode*> n2 =
      cct_makeNode(prof, nodeFmt, rFlags, ctxtStr);
    CCT::ADynNode* node = n2.first;
    CCT::ADynNode* node_sib = n2.second;

    DIAG_DevMsgIf(0, "fmt_cct_fread: " << hex << node << " -> " << node_parent << dec);

    if (node_parent) {
      // If 'node' is not the secondary root, perform sanity check
      if (!node->isSecondarySynthRoot()) {
        if (node->lmId_real() == LoadMap::LMId_NULL) {
          DIAG_WMsg(2, ctxtStr << ": CCT (non-root) node " << nodeId << " has invalid normalized IP: " << node->nameDyn());
        }
      }

      node->link(node_parent);
      if (node_sib) {
      	node_sib->link(node_parent);
      }
    }
    else {
      DIAG_AssertWarn(cct->empty(), ctxtStr << ": CCT must only have one root!");
      DIAG_AssertWarn(!node_sib, ctxtStr << ": CCT root cannot be split into interior and leaf!");
      if (cct->empty()) cct->root(node);
    }

    cctNodeMap.insert(std::make_pair(nodeFmt.id, node));
  }

  if (outfs) {
    fprintf(outfs, "]\n");
  }

  return HPCFMT_OK;
}


//***************************************************************************

int
Profile::fmt_fwrite(const Profile& prof, FILE* fs, uint wFlags)
{
  int ret;

  // ------------------------------------------------------------
  // header
  // ------------------------------------------------------------

  string traceMinTimeStr = StrUtil::toStr(prof.m_traceMinTime);
  string traceMaxTimeStr = StrUtil::toStr(prof.m_traceMaxTime);

  ret = hpcrun_fmt_hdr_fwrite(fs,
			"TODO:hdr-name","TODO:hdr-value",
			HPCRUN_FMT_NV_traceMinTime, traceMinTimeStr.c_str(),
			HPCRUN_FMT_NV_traceMaxTime, traceMaxTimeStr.c_str(),
			NULL);
  if (ret == HPCFMT_ERR) return HPCFMT_ERR;

  // ------------------------------------------------------------
  // epoch
  // ------------------------------------------------------------
  ret = fmt_epoch_fwrite(prof, fs, wFlags);
  if (ret == HPCFMT_ERR) return HPCFMT_ERR;

  return HPCFMT_OK;
}


int
Profile::fmt_epoch_fwrite(const Profile& prof, FILE* fs, uint wFlags)
{
  int ret;

  // ------------------------------------------------------------
  // epoch-hdr
  // ------------------------------------------------------------
  const char* virtualMetrics = "0";
  if (prof.isMetricMgrVirtual() || (wFlags & WFlg_VirtualMetrics) ) {
    virtualMetrics = "1";
  }
 
  ret = hpcrun_fmt_epochHdr_fwrite(fs, prof.m_flags,
			     prof.m_measurementGranularity,
			     "TODO:epoch-name", "TODO:epoch-value",
			     FmtEpoch_NV_virtualMetrics, virtualMetrics,
			     NULL);
  if (ret == HPCFMT_ERR) return HPCFMT_ERR;

  // ------------------------------------------------------------
  // metric-tbl
  // ------------------------------------------------------------

  uint numMetrics = prof.metricMgr()->size();

  ret = hpcfmt_int4_fwrite(numMetrics, fs);
  if (ret == HPCFMT_ERR) return HPCFMT_ERR;

  for (uint i = 0; i < numMetrics; i++) {
    const Metric::ADesc* m = prof.metricMgr()->metric(i);

    string nmFmt = m->nameToFmt();
    const string& desc = m->description();
    
    metric_desc_t mdesc = metricDesc_NULL;
    mdesc.flags = hpcrun_metricFlags_NULL;

    mdesc.name = const_cast<char*>(nmFmt.c_str());
    mdesc.description = const_cast<char*>(desc.c_str());
    mdesc.flags.fields.ty = MetricFlags_Ty_Final;
    mdesc.flags.fields.valTy = Metric::ADesc::toHPCRunMetricValTy(m->type());
    mdesc.flags.fields.valFmt = MetricFlags_ValFmt_Real;
    mdesc.period = 1;
    mdesc.formula = NULL;
    mdesc.format = NULL;
    mdesc.is_frequency_metric = false;

    metric_aux_info_t aux_info;
    aux_info.is_multiplexed = m->isMultiplexed();
    aux_info.num_samples    = m->num_samples();
    aux_info.threshold_mean = m->periodMean();

    ret = hpcrun_fmt_metricDesc_fwrite(&mdesc, &aux_info, fs);
    if (ret == HPCFMT_ERR) return HPCFMT_ERR;
  }


  // ------------------------------------------------------------
  // loadmap
  // ------------------------------------------------------------

  const LoadMap& loadmap = *(prof.loadmap());

  ret = hpcfmt_int4_fwrite(loadmap.size(), fs);
  if (ret == HPCFMT_ERR) return HPCFMT_ERR;

  for (LoadMap::LMId_t i = 1; i <= loadmap.size(); i++) {
    const LoadMap::LM* lm = loadmap.lm(i);

    loadmap_entry_t lm_entry;
    lm_entry.id = (uint16_t) lm->id();
    lm_entry.name = const_cast<char*>(lm->name().c_str());
    lm_entry.flags = 0; // TODO:flags
    
    ret = hpcrun_fmt_loadmapEntry_fwrite(&lm_entry, fs);
    if (ret == HPCFMT_ERR) return HPCFMT_ERR;
  }

  // ------------------------------------------------------------
  // cct
  // ------------------------------------------------------------
  ret = fmt_cct_fwrite(prof, fs, wFlags);
  if (ret == HPCFMT_ERR) return HPCFMT_ERR;

  return HPCFMT_OK;
}


int
Profile::fmt_cct_fwrite(const Profile& prof, FILE* fs, uint wFlags)
{
  int ret;

  // ------------------------------------------------------------
  // Ensure CCT node ids follow conventions
  // ------------------------------------------------------------

  // N.B.: This may not generate preorder ids because it is necessary
  // to retain certain trace ids.
  uint64_t numNodes = 0;
  uint nodeId_next = 2; // cf. s_nextUniqueId
  for (CCT::ANodeIterator it(prof.cct()->root()); it.Current(); ++it) {
    CCT::ANode* n = it.current();
    Prof::CCT::ADynNode* n_dyn = dynamic_cast<Prof::CCT::ADynNode*>(n);

    if (n_dyn && hpcrun_fmt_doRetainId(n_dyn->cpId())) {
      n->id(n_dyn->cpId());
    }
    else {
      n->id(nodeId_next);
      nodeId_next += 2;
    }
    numNodes++;
  }
  
  // ------------------------------------------------------------
  // Write number of cct nodes
  // ------------------------------------------------------------

  ret = hpcfmt_int8_fwrite(numNodes, fs);
  if (ret != HPCFMT_OK) return HPCFMT_ERR;

  // ------------------------------------------------------------
  // Write each CCT node
  // ------------------------------------------------------------

  uint numMetrics = prof.metricMgr()->size();
  if (prof.isMetricMgrVirtual() || (wFlags & WFlg_VirtualMetrics) ) {
    numMetrics = 0;
  }

  hpcrun_fmt_cct_node_t nodeFmt;
  nodeFmt.num_metrics = numMetrics;
  nodeFmt.metrics =
    (hpcrun_metricVal_t*) alloca(numMetrics * sizeof(hpcrun_metricVal_t));

  for (CCT::ANodeIterator it(prof.cct()->root()); it.Current(); ++it) {
    CCT::ANode* n = it.current();
    fmt_cct_makeNode(nodeFmt, *n, prof.m_flags);

    ret = hpcrun_fmt_cct_node_fwrite(&nodeFmt, prof.m_flags, fs);
    if (ret != HPCFMT_OK) return HPCFMT_ERR;
  }

  return HPCFMT_OK;
}


//***************************************************************************

// 1. Create a CCT::Root node for the CCT
// 2. Normalize a CCT of the form [cf. CallPath::Profile::fmt_fwrite()]:
//
//      PrimaryRoot --> monitor_main    --> main --> ...
//                 |
//                 \--> [SecondaryRoot] --> ...
//
//    into the following:
//
//      CCT::Root --> main        --> ...
//               |
//               \--> [CCT::Root] --> ...
void
Profile::canonicalize(uint rFlags)
{
  using namespace Prof;

  CCT::ANode* root = m_cct->root();
  CCT::ADynNode* root_dyn = dynamic_cast<CCT::ADynNode*>(root);

  // ------------------------------------------------------------
  // idempotent
  // ------------------------------------------------------------
  if (root && typeid(*root) == typeid(CCT::Root)) {
    return;
  }

  // ------------------------------------------------------------
  // 1. Find secondary root (if it exists) and unlink it from CCT
  // ------------------------------------------------------------

  // INVARIANT: 'secondaryRoot' is one of the children of 'root'
  CCT::ADynNode* secondaryRoot = NULL;

  if (root_dyn && root_dyn->isPrimarySynthRoot()) {
    for (CCT::ANodeChildIterator it(root); it.Current(); ++it) {
      CCT::ANode* n = it.current();
      CCT::ADynNode* n_dyn = dynamic_cast<CCT::ADynNode*>(n);
      if (n_dyn && n_dyn->isSecondarySynthRoot()) {
        secondaryRoot = n_dyn;
        secondaryRoot->unlink();
        break;
      }
    }
  }

  // ------------------------------------------------------------
  // 2. Create new secondary root
  // ------------------------------------------------------------

  // CCT::ANode* secondaryRootNew = new CCT::Root(m_name);
  // copy all children of secondaryRoot to secondaryRootNew

  // ------------------------------------------------------------
  // 3. Find potential splice point
  // ------------------------------------------------------------

  // INVARIANT: 'splicePoint' is the innermost (closest to leaves)
  // node to be deleted.
  CCT::ANode* splicePoint = NULL;

  if (root_dyn && root_dyn->isPrimarySynthRoot()) {
    splicePoint = root;
#if 0
    if (rFlags & RFlg_HpcrunData) {
      // hpcrun generates CCTs in the form diagrammed above
      if (splicePoint->childCount() == 1) {
	      splicePoint = splicePoint->firstChild();
      } 
    }
#endif
  }

  // ------------------------------------------------------------
  // 4. Create new primary root
  // ------------------------------------------------------------

  CCT::ANode* rootNew = new CCT::Root(m_name);
  
  if (splicePoint) {
    for (CCT::ANodeChildIterator it(splicePoint); it.Current(); /* */) {
      CCT::ANode* n = it.current();
      it++; // advance iterator -- it is pointing at 'n'
      n->unlink();
      n->link(rootNew);
    }

    delete root; // N.B.: also deletes 'splicePoint'
  }
  else if (root) {
    root->link(rootNew);
  }
  
  m_cct->root(rootNew);

  // ------------------------------------------------------------
  // 5. Relink secondary root
  // ------------------------------------------------------------

  if (secondaryRoot) {
    secondaryRoot->link(rootNew);
  }
}


} // namespace CallPath

} // namespace Prof


//***************************************************************************

static std::pair<Prof::CCT::ADynNode*, Prof::CCT::ADynNode*>
cct_makeNode(Prof::CallPath::Profile& prof,
	     const hpcrun_fmt_cct_node_t& nodeFmt, uint rFlags,
	     const std::string& ctxtStr)
{
  using namespace Prof;

  const LoadMap& loadmap = *(prof.loadmap());

  // ----------------------------------------------------------
  // Gather node parameters
  // ----------------------------------------------------------
  bool isLeaf = false;

  // ----------------------------------------
  // cpId
  // ----------------------------------------
  int nodeId = (int)nodeFmt.id;
  if (nodeId < 0) {
    isLeaf = true;
    nodeId = -nodeId;
  }
  // INVARIANT: nodeId > HPCRUN_FMT_CCTNodeId_NULL

  uint cpId = HPCRUN_FMT_CCTNodeId_NULL;
  if (hpcrun_fmt_doRetainId(nodeFmt.id)) {
    cpId = nodeId;
  }

  // ----------------------------------------
  // normalized ip (lmId and lmIP)
  // ----------------------------------------
  LoadMap::LMId_t lmId = nodeFmt.lm_id;

  VMA lmIP = (VMA)nodeFmt.lm_ip; // FIXME:tallent: Use ISA::convertVMAToOpVMA
  ushort opIdx = 0;

  if (! (lmId <= loadmap.size() /*1-based*/) ) {
    DIAG_WMsg(1, ctxtStr << ": CCT node " << nodeId
	      << " has invalid load module: " << lmId);
    lmId = LoadMap::LMId_NULL;
  }
  loadmap.lm(lmId)->isUsed(true); // ok if LoadMap::LMId_NULL

  DIAG_MsgIf(0, "cct_makeNode(: "<< hex << lmIP << dec << ", " << lmId << ")");

  // ----------------------------------------
  // normalized lip
  // ----------------------------------------
  lush_lip_t* lip = NULL;
  if (!lush_lip_eq(&nodeFmt.lip, &lush_lip_NULL)) {
    lip = CCT::ADynNode::clone_lip(&nodeFmt.lip);
  }

  if (lip) {
    LoadMap::LMId_t lip_lmId = lush_lip_getLMId(lip);

    if (! (lip_lmId <= loadmap.size() /*1-based*/) ) {
      DIAG_WMsg(1, ctxtStr << ": CCT node " << nodeId
		<< " has invalid (logical) load module: " << lip_lmId);
      lip_lmId = LoadMap::LMId_NULL;
    }
    loadmap.lm(lip_lmId)->isUsed(true); // ok if LoadMap::LMId_NULL
  }

  // ----------------------------------------
  // metrics
  // ----------------------------------------

  bool doZeroMetrics = prof.isMetricMgrVirtual()
    || (rFlags & Prof::CallPath::Profile::RFlg_VirtualMetrics);

  bool hasMetrics = false;

  // [numMetricsSrc = nodeFmt.num_metrics] <= numMetricsDst
  uint numMetricsDst = prof.metricMgr()->size();
  if (rFlags & Prof::CallPath::Profile::RFlg_NoMetricValues) {
    numMetricsDst = 0;
  }

  Metric::IData metricData(numMetricsDst);
  for (uint i_dst = 0, i_src = 0; i_dst < numMetricsDst; i_dst++) {
    Metric::ADesc* adesc = prof.metricMgr()->metric(i_dst);
    Metric::SampledDesc* mdesc = dynamic_cast<Metric::SampledDesc*>(adesc);
    DIAG_Assert(mdesc, "inconsistency: no corresponding SampledDesc!");

    hpcrun_metricVal_t m = nodeFmt.metrics[i_src];

    double mval = 0;
    switch (mdesc->flags().fields.valFmt) {
      case MetricFlags_ValFmt_Int:
	      mval = (double)m.i; break;
      case MetricFlags_ValFmt_Real:
	      mval = m.r; break;
      default:
	      DIAG_Die(DIAG_UnexpectedInput);
    }

    metricData.metric(i_dst) = mval * (double)mdesc->period();

    if (!hpcrun_metricVal_isZero(m)) {
      hasMetrics = true;
    }

    if (rFlags & Prof::CallPath::Profile::RFlg_MakeInclExcl) {
      if (adesc->type() == Prof::Metric::ADesc::TyNULL ||
      adesc->type() == Prof::Metric::ADesc::TyExcl) {
        i_src++;
      }
      // Prof::Metric::ADesc::TyIncl: reuse i_src
    }
    else {
      i_src++;
    }
  }

  if (doZeroMetrics) {
    metricData.clearMetrics();
  }

  // ----------------------------------------------------------
  // Create nodes.
  //
  // Note that it is possible for an interior node to have
  // a non-zero metric count.  If this is the case, the node should be
  // split into two sibling nodes: 1) an interior node with metrics
  // == 0 (that has cpId == NULL *and* that is the primary return node);
  // and 2) a leaf node with the metrics and the cpId.
  // ----------------------------------------------------------
  Prof::CCT::ADynNode* n = NULL;
  Prof::CCT::ADynNode* n_leaf = NULL;

  if (hasMetrics || isLeaf) {
    n = new CCT::Stmt(NULL, cpId, nodeFmt.as_info, lmId, lmIP, opIdx, lip,
		      metricData);
  }

  if (!isLeaf) {
    if (hasMetrics) {
      n_leaf = n;

      const uint cpId0 = HPCRUN_FMT_CCTNodeId_NULL;

      uint mSz = (doZeroMetrics) ? 0 : numMetricsDst;
      Metric::IData metricData0(mSz);
      
      lush_lip_t* lipCopy = CCT::ADynNode::clone_lip(lip);

      n = new CCT::Call(NULL, cpId0, nodeFmt.as_info, lmId, lmIP, opIdx,
			lipCopy, metricData0);
    }
    else {
      n = new CCT::Call(NULL, cpId, nodeFmt.as_info, lmId, lmIP, opIdx,
			lip, metricData);
    }
  }

  return std::make_pair(n, n_leaf);
}


static void
fmt_cct_makeNode(hpcrun_fmt_cct_node_t& n_fmt, const Prof::CCT::ANode& n,
		 epoch_flags_t flags)
{
  n_fmt.id = (n.isLeaf()) ? -(n.id()) : n.id();

  n_fmt.id_parent = (n.parent()) ? n.parent()->id() : HPCRUN_FMT_CCTNodeId_NULL;

  const Prof::CCT::ADynNode* n_dyn_p =
    dynamic_cast<const Prof::CCT::ADynNode*>(&n);
  if (typeid(n) == typeid(Prof::CCT::Root)) {
    n_fmt.as_info = lush_assoc_info_NULL;
    n_fmt.lm_id   = Prof::LoadMap::LMId_NULL;
    n_fmt.lm_ip   = 0;
    lush_lip_init(&(n_fmt.lip));
    memset(n_fmt.metrics, 0, n_fmt.num_metrics * sizeof(hpcrun_metricVal_t));
  }
  else if (n_dyn_p) {
    const Prof::CCT::ADynNode& n_dyn = *n_dyn_p;

    if (flags.fields.isLogicalUnwind) {
      n_fmt.as_info = n_dyn.assocInfo();
    }
    
    n_fmt.lm_id = (uint16_t) n_dyn.lmId();
    n_fmt.lm_ip = n_dyn.Prof::CCT::ADynNode::lmIP();

    if (flags.fields.isLogicalUnwind) {
      lush_lip_init(&(n_fmt.lip));
      if (n_dyn.lip()) {
	memcpy(&n_fmt.lip, n_dyn.lip(), sizeof(lush_lip_t));
      }
    }

    // Note: use n_fmt.num_metrics rather than n_dyn.numMetrics() to
    // support skipping the writing of metrics.
    for (uint i = 0; i < n_fmt.num_metrics; ++i) {
      hpcrun_metricVal_t m; // C99: (hpcrun_metricVal_t){.r = n_dyn.metric(i)};
      m.r = n_dyn.metric(i);
      n_fmt.metrics[i] = m;
    }
  }
  else {
    DIAG_Die("fmt_cct_makeNode: unknown CCT node type");
  }
}
<|MERGE_RESOLUTION|>--- conflicted
+++ resolved
@@ -1122,7 +1122,8 @@
    //footer print YUMENG
    //file_cur = ftell(infs);
    if(outfs){
-     hpcrun_fmt_footer_fprint(&footer, outfs, "  ");
+     if (Analysis::Util::option == Analysis::Util::Print_All)
+       hpcrun_fmt_footer_fprint(&footer, outfs, "  ");
    }
 
   //}
@@ -1140,14 +1141,11 @@
   // ------------------------------------------------------------
 
   if (outfs) {
-<<<<<<< HEAD
-    //YUMENG: no epoch info needed
-    //fprintf(outfs, "\n[You look fine today! (num-epochs: %u)]\n", num_epochs);
-    fprintf(outfs, "\n[You look fine today!]\n");
-=======
-    if (Analysis::Util::option == Analysis::Util::Print_All) 
-      fprintf(outfs, "\n[You look fine today! (num-epochs: %u)]\n", num_epochs);
->>>>>>> be26b9e6
+    if (Analysis::Util::option == Analysis::Util::Print_All) {
+      //YUMENG: no epoch info needed
+      //fprintf(outfs, "\n[You look fine today! (num-epochs: %u)]\n", num_epochs);
+      fprintf(outfs, "\n[You look fine today!]\n");
+    }
   }
 
   hpcrun_fmt_hdr_free(&hdr, free);
@@ -1192,26 +1190,6 @@
 #endif
 
   // ----------------------------------------
-<<<<<<< HEAD
-=======
-  // metric-tbl
-  // ----------------------------------------
-  metric_tbl_t metricTbl;
-  metric_aux_info_t *aux_info;
-
-  ret = hpcrun_fmt_metricTbl_fread(&metricTbl, &aux_info, infs, hdr.version, malloc);
-  if (ret != HPCFMT_OK) {
-    DIAG_Throw("error reading 'metric-tbl'");
-  }
-  if (outfs) {
-    if (Analysis::Util::option == Analysis::Util::Print_All) 
-      hpcrun_fmt_metricTbl_fprint(&metricTbl, aux_info, outfs);
-  }
-
-  const uint numMetricsSrc = metricTbl.len;
-  
-  // ----------------------------------------
->>>>>>> be26b9e6
   // loadmap
   // ----------------------------------------
   //YUMENG: file not consecutive anymore after making boundary multiple of 1024
