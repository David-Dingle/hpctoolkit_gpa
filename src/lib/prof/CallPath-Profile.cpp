--- conflicted
+++ resolved
@@ -658,8 +658,7 @@
            << " n" << MakeAttrStr(nm);
 
     if (fake_procedure) {
-<<<<<<< HEAD
-       os << " f" << MakeAttrNum(1); 
+      os << " f" << MakeAttrNum(1); 
     }
 
     if (type == 3) { // Procedure
@@ -672,11 +671,6 @@
 	   }	
 	}
   
-=======
-      os << " f" << MakeAttrNum(1);
-    } 
-
->>>>>>> 87500e49
     os << "/>\n";
   }
 }
