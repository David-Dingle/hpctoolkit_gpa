--- conflicted
+++ resolved
@@ -280,13 +280,8 @@
     opands[i] = new Metric::Var(m->name(), m->id());
   }
 
-<<<<<<< HEAD
-  bool doDispPercent = mSrc->doDispPercent();
-  bool isPercent = mSrc->isPercent();
-=======
   bool doDispPercent = true;
   bool isPercent = false;
->>>>>>> a60c7171
   bool isVisible = mSrc->isVisible();
 
   // This is a cheesy way of creating the metrics, but it is good
