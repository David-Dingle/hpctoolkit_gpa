// -*-Mode: C++;-*-

// * BeginRiceCopyright *****************************************************
//
// $HeadURL$
// $Id$
//
// --------------------------------------------------------------------------
// Part of HPCToolkit (hpctoolkit.org)
//
// Information about sources of support for research and development of
// HPCToolkit is at 'hpctoolkit.org' and in 'README.Acknowledgments'.
// --------------------------------------------------------------------------
//
// Copyright ((c)) 2002-2019, Rice University
// All rights reserved.
//
// Redistribution and use in source and binary forms, with or without
// modification, are permitted provided that the following conditions are
// met:
//
// * Redistributions of source code must retain the above copyright
//   notice, this list of conditions and the following disclaimer.
//
// * Redistributions in binary form must reproduce the above copyright
//   notice, this list of conditions and the following disclaimer in the
//   documentation and/or other materials provided with the distribution.
//
// * Neither the name of Rice University (RICE) nor the names of its
//   contributors may be used to endorse or promote products derived from
//   this software without specific prior written permission.
//
// This software is provided by RICE and contributors "as is" and any
// express or implied warranties, including, but not limited to, the
// implied warranties of merchantability and fitness for a particular
// purpose are disclaimed. In no event shall RICE or contributors be
// liable for any direct, indirect, incidental, special, exemplary, or
// consequential damages (including, but not limited to, procurement of
// substitute goods or services; loss of use, data, or profits; or
// business interruption) however caused and on any theory of liability,
// whether in contract, strict liability, or tort (including negligence
// or otherwise) arising in any way out of the use of this software, even
// if advised of the possibility of such damage.
//
// ******************************************************* EndRiceCopyright *

//************************ System Include Files ******************************

#include <iostream>

#include <string>
using std::string;

#include <map>
using std::map;

#include <vector>
using std::vector;

#include <typeinfo>

//************************* User Include Files *******************************

#include "Metric-Mgr.hpp"

#include "Flat-ProfileData.hpp"

#include <lib/support/diagnostics.h>
#include <lib/support/StrUtil.hpp>


//************************ Forward Declarations ******************************


namespace Prof {

namespace Metric {

//****************************************************************************
//
//****************************************************************************

Mgr::Mgr()
{
}


Mgr::~Mgr()
{
  for (uint i = 0; i < m_metrics.size(); ++i) {
    delete m_metrics[i];
  }
}

//****************************************************************************

void
Mgr::makeRawMetrics(const std::vector<std::string>& profileFiles,
		    bool isUnitsEvents, bool doDispPercent)
{
  // ------------------------------------------------------------
  // Create a Metric::SampledDesc for each event within each profile
  // ------------------------------------------------------------
  for (uint i = 0; i < profileFiles.size(); ++i) {
    const string& proffnm = profileFiles[i];

    Prof::Flat::ProfileData prof;
    try {
      prof.open(proffnm.c_str());
    }
    catch (...) {
      DIAG_EMsg("While reading '" << proffnm << "'");
      throw;
    }

    const Metric::SampledDescVec& mdescs = prof.mdescs();
    for (uint j = 0; j < mdescs.size(); ++j) {
      const Metric::SampledDesc& mSmpl = *mdescs[j];

      bool isSortKey = (empty());
      
      Metric::SampledDesc* m = new Metric::SampledDesc(mSmpl);
      m->isSortKey(isSortKey);
      m->doDispPercent(doDispPercent);
      m->isUnitsEvents(isUnitsEvents);
      m->zeroDBInfo();

      insert(m);
    }
  }
}


uint
Mgr::makeSummaryMetrics(bool needAllStats, bool needMultiOccurance,
                        uint srcBegId, uint srcEndId)
{
  StringToADescVecMap nmToMetricMap;

  std::vector<Metric::ADescVec*> metricGroups;

  if (srcBegId == Mgr::npos) {
    srcBegId = 0;
  }
  if (srcEndId == Mgr::npos) {
    srcEndId = m_metrics.size();
  }

  uint threshold = (needMultiOccurance) ? 2 : 1;

  // -------------------------------------------------------
  // collect like metrics
  // -------------------------------------------------------
  for (uint i = srcBegId; i < srcEndId; ++i) {
    Metric::ADesc* m = m_metrics[i];
    m->isTemporary(true);

    string nm = m->nameGeneric();

    StringToADescVecMap::iterator it = nmToMetricMap.find(nm);
    if (it != nmToMetricMap.end()) {
      Metric::ADescVec& mvec = it->second;
      mvec.push_back(m);
    }
    else {
      std::pair<StringToADescVecMap::iterator, bool> ret =
	nmToMetricMap.insert(make_pair(nm, Metric::ADescVec(1, m)));
      Metric::ADescVec* grp = &(ret.first->second);
      metricGroups.push_back(grp);
    }
  }

  // -------------------------------------------------------
  // create summary metrics
  // -------------------------------------------------------
  uint firstId = Mgr::npos;

  for (uint i = 0; i < metricGroups.size(); ++i) {
    const Metric::ADescVec& mVec = *(metricGroups[i]);
    if (mVec.size() >= threshold) {
      Metric::ADesc* m = mVec[0];

      Metric::ADesc* mNew =	makeSummaryMetric("Sum",  m, mVec);

      if (needAllStats) {
        makeSummaryMetric("Mean",   m, mVec);
        makeSummaryMetric("StdDev", m, mVec);
        makeSummaryMetric("CfVar",  m, mVec);
        makeSummaryMetric("Min",    m, mVec);
        makeSummaryMetric("Max",    m, mVec);
      }

      if (firstId == Mgr::npos) {
	firstId = mNew->id();
      }
    }
  }

  computePartners();

  return firstId;
}

void
Mgr::mergePerfEventStatistics(Mgr *source)
{


  for (uint i=0; i<source->size(); i++) {

    Prof::Metric::ADesc *m = metric(i);

    uint64_t samples = m->num_samples() +
        source->metric(i)->num_samples();
    uint64_t period  = m->periodMean() +
        source->metric(i)->periodMean();

    m->num_samples(samples);
    m->periodMean (period);
  }
}

void
Mgr::mergePerfEventStatistics_finalize(int num_profiles)
{
  for (uint i=0; i<m_metrics.size(); i++) {
    Prof::Metric::ADesc *m = metric(i);

    float period = m->periodMean();
    float mean   = period / num_profiles;

    m->periodMean(mean);
  }
}

uint
Mgr::makeSummaryMetricsIncr(bool needAllStats, uint srcBegId, uint srcEndId)
{
  if (srcBegId == Mgr::npos) {
    srcBegId = 0;
  }
  if (srcEndId == Mgr::npos) {
    srcEndId = m_metrics.size();
  }

  uint firstId = Mgr::npos;

  for (uint i = srcBegId; i < srcEndId; ++i) {
    Metric::ADesc* m = m_metrics[i];

    Metric::ADesc* mNew =
      makeSummaryMetricIncr("Sum",  m);

    if (needAllStats) {
      makeSummaryMetricIncr("Mean",   m);
      makeSummaryMetricIncr("StdDev", m);
      makeSummaryMetricIncr("CfVar",  m);
      makeSummaryMetricIncr("Min",    m);
      makeSummaryMetricIncr("Max",    m);
    }
    
    if (firstId == Mgr::npos) {
      firstId = mNew->id();
    }
  }

  computePartners();
 
  return firstId;
}


Metric::DerivedDesc*
Mgr::makeSummaryMetric(const string mDrvdTy, const Metric::ADesc* mSrc,
		       const Metric::ADescVec& mOpands)
{
  Metric::AExpr** opands = new Metric::AExpr*[mOpands.size()];
  for (uint i = 0; i < mOpands.size(); ++i) {
    Metric::ADesc* m = mOpands[i];
    opands[i] = new Metric::Var(m->name(), m->id());
  }

<<<<<<< HEAD
=======
  bool doDispPercent = true;
  bool isPercent = false;
  bool isVisible = mSrc->isVisible();

>>>>>>> 7d2583f4
  // This is a cheesy way of creating the metrics, but it is good
  // enough for now.

  Metric::AExpr* expr = NULL;
  if (mDrvdTy.find("Sum", 0) == 0) {
    expr = new Metric::Plus(opands, mOpands.size());
  }
  else if (mDrvdTy.find("Mean", 0) == 0) {
    expr = new Metric::Mean(opands, mOpands.size());
  }
  else if (mDrvdTy.find("StdDev", 0) == 0) {
    expr = new Metric::StdDev(opands, mOpands.size());
  }
  else if (mDrvdTy.find("CfVar", 0) == 0) {
    expr = new Metric::CoefVar(opands, mOpands.size());
  }
  else if (mDrvdTy.find("%CfVar", 0) == 0) {
    expr = new Metric::RStdDev(opands, mOpands.size());
  }
  else if (mDrvdTy.find("Min", 0) == 0) {
    expr = new Metric::Min(opands, mOpands.size());
  }
  else if (mDrvdTy.find("Max", 0) == 0) {
    expr = new Metric::Max(opands, mOpands.size());
  }
  else {
    DIAG_Die(DIAG_UnexpectedInput);
  }
  
  string mNmFmt = mSrc->nameToFmt();
  string mNmBase = mSrc->nameBase() + ":" + mDrvdTy;
  const string& mDesc = mSrc->description();

  DerivedDesc* m =
    new DerivedDesc(mNmFmt, mDesc, expr, mSrc->isVisible(), true/*isSortKey*/,
		    mSrc->doDispPercent(), mSrc->isPercent());
  m->nameBase(mNmBase);
  m->nameSfx(""); // clear; cf. Prof::CallPath::Profile::RFlg_NoMetricSfx
  m->zeroDBInfo(); // clear

  // copy some attributes from the source
  m->periodMean   (mSrc->periodMean());
  m->sampling_type(mSrc->sampling_type());
  m->num_samples  (mSrc->num_samples());
  m->isMultiplexed(mSrc->isMultiplexed());

  insert(m);
  expr->accumId(0, m->id());

  for (uint k = 1; k < expr->numAccum(); ++k) {
    string m2NmBase = mNmBase + ":accum" + StrUtil::toStr(k+1);
    DerivedDesc* m2 =
      new DerivedDesc(mNmFmt, mDesc, NULL/*expr*/, false/*isVisible*/,
		      false/*isSortKey*/, false/*doDispPercent*/,
		      false/*isPercent*/);
    m2->nameBase(m2NmBase);
    m2->nameSfx(""); // clear; cf. Prof::CallPath::Profile::RFlg_NoMetricSfx
    m2->zeroDBInfo(); // clear
    insert(m2);

    expr->accumId(k, m2->id());
  }

  if (expr->hasNumSrcVar()) {
    string m3NmBase = mNmBase + ":num-src";
    Metric::NumSource* m3Expr = new Metric::NumSource(mOpands.size());
    DerivedDesc* m3 =
      new DerivedDesc(mNmFmt, mDesc, m3Expr, false/*isVisible*/,
		      false/*isSortKey*/, false/*doDispPercent*/,
		      false/*isPercent*/);
    m3->nameBase(m3NmBase);
    m3->nameSfx(""); // clear; cf. Prof::CallPath::Profile::RFlg_NoMetricSfx
    m3->zeroDBInfo(); // clear
    insert(m3);
    m3Expr->accumId(0, m3->id());

    expr->numSrcVarId(m3->id());
  }

  return m;
}


Metric::DerivedIncrDesc*
Mgr::makeSummaryMetricIncr(const string mDrvdTy, const Metric::ADesc* mSrc)
{
  bool doDispPercent = mSrc->doDispPercent();
  bool isVisible = mSrc->isVisible();
  bool isPercent = false;
<<<<<<< HEAD
=======
  bool isVisible = mSrc->isVisible();
>>>>>>> 7d2583f4

  // This is a cheesy way of creating the metrics, but it is good
  // enough for now.

  Metric::AExprIncr* expr = NULL;
  if (mDrvdTy.find("Sum", 0) == 0) {
    expr = new Metric::SumIncr(Metric::IData::npos, mSrc->id());
  }
  else if (mDrvdTy.find("Mean", 0) == 0) {
    expr = new Metric::MeanIncr(Metric::IData::npos, mSrc->id());
    doDispPercent = false;
  }
  else if (mDrvdTy.find("StdDev", 0) == 0) {
    expr = new Metric::StdDevIncr(Metric::IData::npos, 0, mSrc->id());
    doDispPercent = false;
  }
  else if (mDrvdTy.find("CfVar", 0) == 0) {
    expr = new Metric::CoefVarIncr(Metric::IData::npos, 0, mSrc->id());
    doDispPercent = false;
  }
  else if (mDrvdTy.find("%CfVar", 0) == 0) {
    expr = new Metric::RStdDevIncr(Metric::IData::npos, 0, mSrc->id());
    isPercent = true;
  }
  else if (mDrvdTy.find("Min", 0) == 0) {
    expr = new Metric::MinIncr(Metric::IData::npos, mSrc->id());
    doDispPercent = false;
  }
  else if (mDrvdTy.find("Max", 0) == 0) {
    expr = new Metric::MaxIncr(Metric::IData::npos, mSrc->id());
    doDispPercent = false;
  }
  else {
    DIAG_Die(DIAG_UnexpectedInput);
  }
  
  string mNmFmt = mSrc->nameToFmt();
  string mNmBase = mSrc->nameBase() + ":" + mDrvdTy;
  const string& mDesc = mSrc->description();

  DerivedIncrDesc* m =
    new DerivedIncrDesc(mNmFmt, mDesc, expr, isVisible,
			true/*isSortKey*/, doDispPercent, isPercent);
  m->nameBase(mNmBase);
  m->zeroDBInfo(); // clear

  // copy some attributes from the source
  m->periodMean   (mSrc->periodMean());
  m->sampling_type(mSrc->sampling_type());
  m->num_samples  (mSrc->num_samples());
  m->isMultiplexed(mSrc->isMultiplexed());

  insert(m);
  expr->accumId(0, m->id());

  for (uint k = 1; k < expr->numAccum(); ++k) {
    string m2NmBase = mNmBase + ":accum" + StrUtil::toStr(k+1);
    DerivedIncrDesc* m2 =
      new DerivedIncrDesc(mNmFmt, mDesc, NULL/*expr*/, false/*isVisible*/,
			  false/*isSortKey*/, false/*doDispPercent*/,
			  false/*isPercent*/);
    m2->nameBase(m2NmBase);
    m2->zeroDBInfo(); // clear
    insert(m2);

    expr->accumId(k, m2->id());
  }

  if (expr->hasNumSrcVar()) {
    string m3NmBase = mNmBase + ":num-src";
    Metric::NumSourceIncr* m3Expr = new Metric::NumSourceIncr(0, mSrc->id());
    DerivedIncrDesc* m3 =
      new DerivedIncrDesc(mNmFmt, mDesc, m3Expr, false/*isVisible*/,
			  false/*isSortKey*/, false/*doDispPercent*/,
			  false/*isPercent*/);
    m3->nameBase(m3NmBase);
    m3->zeroDBInfo(); // clear
    insert(m3);
    m3Expr->accumId(0, m3->id());

    expr->numSrcVarId(m3->id());
  }

  return m;
}


//****************************************************************************

bool
Mgr::insert(Metric::ADesc* m)
{
  // 1. metric table
  uint id = m_metrics.size();
  m_metrics.push_back(m);
  m->id(id);

  // 2. insert in maps and ensure name is unique
  bool changed = insertInMapsAndMakeUniqueName(m);
  return changed;
}


bool
Mgr::insertIf(Metric::ADesc* m)
{
  string nm = m->name();
  if (metric(nm)) {
    return false; // already exists
  }

  insert(m);
  return true;
}


Metric::ADesc*
Mgr::findSortKey() const
{
  Metric::ADesc* found = NULL;
  for (uint i = 0; i < m_metrics.size(); ++i) {
    Metric::ADesc* m = m_metrics[i];
    if (m->isSortKey()) {
      found = m;
      break;
    }
  }
  return found;
}


Metric::ADesc*
Mgr::findFirstVisible() const
{
  Metric::ADesc* found = NULL;
  for (uint i = 0; i < m_metrics.size(); ++i) {
    Metric::ADesc* m = m_metrics[i];
    if (!m->isTemporary()) {
      found = m;
      break;
    }
  }
  return found;
}


Metric::ADesc*
Mgr::findLastVisible() const
{
  Metric::ADesc* found = NULL;
  for (int i = m_metrics.size() - 1; i >= 0; --i) { // i may be < 0
    Metric::ADesc* m = m_metrics[i];
    if (!m->isTemporary()) {
      found = m;
      break;
    }
  }
  return found;
}


bool
Mgr::hasDerived() const
{
  for (uint i = 0; i < m_metrics.size(); ++i) {
    Metric::ADesc* m = m_metrics[i];
    if (typeid(*m) == typeid(Prof::Metric::DerivedDesc) ||
	typeid(*m) == typeid(Prof::Metric::DerivedIncrDesc)) {
      return true;
    }
  }
  return false;
}


//****************************************************************************

// findGroup: see general comments in header.
//
// Currently assumes:
// 1. Metric groups in both x and y appear in sorted order and without
//    gaps.  This assumption is upheld because (a) groups are
//    distributed across processes in sorted order and (b) the
//    reduction tree always merges left before right children.
//
//    This means we should *never* see:
//      x: [2.a 2.b]  y: [1.a 1.b | 2.a 2.b]
//      x: [2.a 2.b]  y: [1.a 1.b | 3.a 3.b]
//
// 2. All profile files in a group have the same set of metrics.
// 
// While this simplifies things, because of groups, we still have to
// merge profiles where only a subgroup of y matches a group in x.
//   x: [1.a 1.b]  y: [1.a 1.b | 2.a 2.b]
// 
// 
// *** N.B.: *** Assumptions (1) and (2) imply that either (a) y's
// metrics fully match x's or (b) y's *first* metric subgroup fully
// matches x's metrics.  It also enables us to use a metric's unique
// name for a search.
// 
//
// TODO: Eventually, we cannot assume (2).  It will be possible for
// a group to have different sets of metrics, which could lead to
// merges like the following:
//
//    x: [1.a 1.b]            y: [1.a 1.b | 1.a 1.c]
//    x: [1.a 1.c]            y: [1.a 1.b | 1.a 1.c]
//    x: [1.a 1.c] [1.d 1.e]  y: [1.a 1.b | 1.a 1.c]
//
// This implies that *any* subgroup of y could match *any* subgroup of
// x.  It also implies that we cannot search by a metric's unique name
// because the unique name in y may be different than the unique name
// in x.
//
uint
Mgr::findGroup(const Mgr& y) const
{
  const Mgr* x = this;

  // -------------------------------------------------------
  // Based on observation above, we first try to match y's first
  // subgroup.
  // -------------------------------------------------------

  uint y_grp_sz = 0; // open end boundary
  if (y.size() > 0) {
    y_grp_sz = 1; // metric 0 is first entry in 'y_grp'
    const string& y_grp_pfx = y.metric(0)->namePfx();

    for (uint y_i = 1; y_i < y.size(); ++y_i) {
      const string& mPfx = y.metric(y_i)->namePfx();
      if (mPfx != y_grp_pfx) {
	break;
      }
      y_grp_sz++;
    }
  }

  bool found = true; // optimistic

  std::vector<uint> metricMap(y_grp_sz);
  
  for (uint y_i = 0; y_i < y_grp_sz; ++y_i) {
    const Metric::ADesc* y_m = y.metric(y_i);
    string mNm = y_m->name();
    const Metric::ADesc* x_m = x->metric(mNm);
    
    if (!x_m || (y_i > 0 && x_m->id() != (metricMap[y_i - 1] + 1))) {
      found = false;
      break;
    }
    
    metricMap[y_i] = x_m->id();
  }
  
  bool foundGrp = (found && !metricMap.empty());

  // -------------------------------------------------------
  // 
  // -------------------------------------------------------

  if (foundGrp) {
    // sanity check: either (x.size() == y_grp_sz) or the rest of x
    // matches the rest of y.
    for (uint x_i = metricMap[y_grp_sz - 1] + 1, y_i = y_grp_sz;
	 x_i < x->size() && y_i < y.size(); ++x_i, ++y_i) {
      DIAG_Assert(x->metric(x_i)->name() == y.metric(y_i)->name(), "");
    }
  }

  return (foundGrp) ? metricMap[0] : Mgr::npos;
}


//****************************************************************************

void
Mgr::recomputeMaps()
{
  // clear maps
  m_nuniqnmToMetricMap.clear();
  m_uniqnmToMetricMap.clear();
  m_fnameToFMetricMap.clear();

  for (uint i = 0; i < m_metrics.size(); ++i) {
    Metric::ADesc* m = m_metrics[i];
    insertInMapsAndMakeUniqueName(m);
  }
}


void
Mgr::computePartners()
{
  StringToADescMap metricsIncl;
  StringToADescMap metricsExcl;

  // -------------------------------------------------------
  // populate maps
  // -------------------------------------------------------
  for (uint i = 0; i < m_metrics.size(); ++i) {
    Metric::ADesc* m = m_metrics[i];
    string nm = m->namePfxBaseSfx();

    StringToADescMap* metricsMap = NULL;
    switch (m->type()) {
      case ADesc::TyIncl: metricsMap = &metricsIncl; break;
      case ADesc::TyExcl: metricsMap = &metricsExcl; break;
      default: break;
    }
    
    if (metricsMap) {
      DIAG_MsgIf(0, "Metric::Mgr::computePartners: insert: " << nm
		 << " [" << m->name() << "]");
      std::pair<StringToADescMap::iterator, bool> ret =
	metricsMap->insert(make_pair(nm, m));
      DIAG_Assert(ret.second, "Metric::Mgr::computePartners: Found duplicate entry inserting:\n\t" << m->toString() << "\nOther entry:\n\t" << ret.first->second->toString());
    }
  }

  // -------------------------------------------------------
  // find partners
  // -------------------------------------------------------
  for (uint i = 0; i < m_metrics.size(); ++i) {
    Metric::ADesc* m = m_metrics[i];
    string nm = m->namePfxBaseSfx();

    StringToADescMap* metricsMap = NULL;
    switch (m->type()) {
      case ADesc::TyIncl: metricsMap = &metricsExcl; break;
      case ADesc::TyExcl: metricsMap = &metricsIncl; break;
      default: break;
    }
    
    if (metricsMap) {
      StringToADescMap::iterator it = metricsMap->find(nm);
      if (it != metricsMap->end()) {
	Metric::ADesc* partner = it->second;
	m->partner(partner);
	DIAG_MsgIf(0, "Metric::Mgr::computePartners: found: "
		   << m->name() << " -> " << partner->name());
      }
    }
  }
}


//****************************************************************************

void
Mgr::zeroDBInfo() const
{
  for (uint i = 0; i < m_metrics.size(); ++i) {
    Metric::ADesc* m = m_metrics[i];
    if (m->hasDBInfo()) {
      m->zeroDBInfo();
    }
  }
}


//****************************************************************************

string
Mgr::toString(const char* pfx) const
{
  std::ostringstream os;
  dump(os, pfx);
  return os.str();
}


std::ostream&
Mgr::dump(std::ostream& os, const char* pfx) const
{
  os << pfx << "[ metric table:" << std::endl;
  for (uint i = 0; i < m_metrics.size(); i++) {
    Metric::ADesc* m = m_metrics[i];
    os << pfx << "  " << m->id() << ": " << m->toString() << std::endl;
  }
  os << pfx << "]" << std::endl;

  os << pfx << "[ unique-name-to-metric:" << std::endl;
  for (StringToADescMap::const_iterator it = m_uniqnmToMetricMap.begin();
       it !=  m_uniqnmToMetricMap.end(); ++it) {
    const string& nm = it->first;
    Metric::ADesc* m = it->second;
    os << pfx << "  " << nm << " -> " << m->toString() << std::endl;
  }
  os << pfx << "]" << std::endl;

  return os;
}


void
Mgr::ddump() const
{
  dump(std::cerr);
  std::cerr.flush();
}


//****************************************************************************
//
//****************************************************************************

bool
Mgr::insertInMapsAndMakeUniqueName(Metric::ADesc* m)
{
  bool isChanged = false;

  // 1. metric name to Metric::ADescVec table
  string nm = m->name();
  StringToADescVecMap::iterator it = m_nuniqnmToMetricMap.find(nm);
  if (it != m_nuniqnmToMetricMap.end()) {
    Metric::ADescVec& mvec = it->second;

    // ensure uniqueness: qualifier is an integer >= 1
    int qualifier = mvec.size();
    const string& nm_sfx = m->nameSfx();
    string sfx_new = nm_sfx;
    if (!sfx_new.empty()) {
      sfx_new += ".";
    }
    sfx_new += StrUtil::toStr(qualifier);
    
    m->nameSfx(sfx_new);
    nm = m->name(); // update 'nm'
    isChanged = true;

    mvec.push_back(m);
  }
  else {
    m_nuniqnmToMetricMap.insert(make_pair(nm, Metric::ADescVec(1, m)));
  }

  // 2. unique name to Metric::ADesc table
  std::pair<StringToADescMap::iterator, bool> ret =
    m_uniqnmToMetricMap.insert(make_pair(nm, m));
  DIAG_Assert(ret.second, "Metric::Mgr::insertInMapsAndMakeUniqueName: Found duplicate entry inserting:\n\t" << m->toString() << "\nOther entry:\n\t" << ret.first->second->toString());

  
  // 3. profile file name to Metric::SampledDesc table
  Metric::SampledDesc* mSmpl = dynamic_cast<Metric::SampledDesc*>(m);
  if (mSmpl) {
    const string& fnm = mSmpl->profileName();
    StringToADescVecMap::iterator it1 = m_fnameToFMetricMap.find(fnm);
    if (it1 != m_fnameToFMetricMap.end()) {
      Metric::ADescVec& mvec = it1->second;
      mvec.push_back(mSmpl);
    }
    else {
      m_fnameToFMetricMap.insert(make_pair(fnm, Metric::ADescVec(1, mSmpl)));
    }
  }

  return isChanged;
}


//****************************************************************************

} // namespace Metric

} // namespace Prof<|MERGE_RESOLUTION|>--- conflicted
+++ resolved
@@ -280,13 +280,10 @@
     opands[i] = new Metric::Var(m->name(), m->id());
   }
 
-<<<<<<< HEAD
-=======
   bool doDispPercent = true;
   bool isPercent = false;
   bool isVisible = mSrc->isVisible();
 
->>>>>>> 7d2583f4
   // This is a cheesy way of creating the metrics, but it is good
   // enough for now.
 
@@ -376,10 +373,7 @@
   bool doDispPercent = mSrc->doDispPercent();
   bool isVisible = mSrc->isVisible();
   bool isPercent = false;
-<<<<<<< HEAD
-=======
   bool isVisible = mSrc->isVisible();
->>>>>>> 7d2583f4
 
   // This is a cheesy way of creating the metrics, but it is good
   // enough for now.
