--- conflicted
+++ resolved
@@ -27,7 +27,7 @@
 @INPROCEEDINGS{9355258,
 author = {K. Zhou and Y. Hao and J. Mellor-Crummey and X. Meng and X. Liu},
 booktitle = {2020 {SC20}: International Conference for High Performance Computing, Networking, Storage and Analysis (SC)},
-title = {{GVPROF}: A Value Profiler for GPU-Based Clusters},
+title = {{GVPROF}: A Value Profiler for {GPU}-Based Clusters},
 year = {2020},
 volume = {},
 issn = {},
@@ -38,8 +38,6 @@
 publisher = {IEEE Computer Society},
 address = {Los Alamitos, CA, USA},
 month = {nov}
-<<<<<<< HEAD
-=======
 }
 
 @INPROCEEDINGS{9307876,
@@ -81,7 +79,6 @@
 	keywords = {high performance computing, performance analysis, parallel programming, supercomputers},
 	location = {Atlanta, Georgia},
 	series = {SC '20}
->>>>>>> a1970751
 }
 
 @INPROCEEDINGS{9307876,
