--- conflicted
+++ resolved
@@ -144,14 +144,6 @@
         elif '+mpi' in spec:
             args.append('MPICXX=%s' % spec['mpi'].mpicxx)
 
-<<<<<<< HEAD
-        if '+cuda' in spec:
-            args.append('--with-cuda=%s' % spec['cuda'].prefix)
-            args.append('--with-cupti=%s/extras/CUPTI' % spec['cuda'].prefix)
-            args.append('--with-cuda-sanitizer=%s/extras/Sanitizer' % spec['cuda'].prefix)
-
-=======
->>>>>>> fb591a1a
         if '+all-static' in spec:
             args.append('--enable-all-static')
 
