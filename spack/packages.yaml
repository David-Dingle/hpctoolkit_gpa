--- conflicted
+++ resolved
@@ -125,11 +125,7 @@
   # +openmp is to support openmp threads in parseapi.
   #
   dyninst:
-<<<<<<< HEAD
     version:  [10.1.0]
-=======
-    version:  [10.1.0, develop]
->>>>>>> 21444fe8
     variants: +openmp build_type=RelWithDebInfo
 
 
